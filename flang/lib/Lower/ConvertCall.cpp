//===-- ConvertCall.cpp ---------------------------------------------------===//
//
// Part of the LLVM Project, under the Apache License v2.0 with LLVM Exceptions.
// See https://llvm.org/LICENSE.txt for license information.
// SPDX-License-Identifier: Apache-2.0 WITH LLVM-exception
//
//===----------------------------------------------------------------------===//
//
// Coding style: https://mlir.llvm.org/getting_started/DeveloperGuide/
//
//===----------------------------------------------------------------------===//

#include "flang/Lower/ConvertCall.h"
#include "flang/Lower/ConvertExprToHLFIR.h"
#include "flang/Lower/ConvertVariable.h"
#include "flang/Lower/CustomIntrinsicCall.h"
#include "flang/Lower/IntrinsicCall.h"
#include "flang/Lower/StatementContext.h"
#include "flang/Lower/SymbolMap.h"
#include "flang/Optimizer/Builder/BoxValue.h"
#include "flang/Optimizer/Builder/Character.h"
#include "flang/Optimizer/Builder/FIRBuilder.h"
#include "flang/Optimizer/Builder/LowLevelIntrinsics.h"
#include "flang/Optimizer/Builder/MutableBox.h"
#include "flang/Optimizer/Builder/Todo.h"
#include "flang/Optimizer/Dialect/FIROpsSupport.h"
#include "flang/Optimizer/HLFIR/HLFIROps.h"
#include "llvm/Support/Debug.h"
#include <optional>

#define DEBUG_TYPE "flang-lower-expr"

/// Helper to package a Value and its properties into an ExtendedValue.
static fir::ExtendedValue toExtendedValue(mlir::Location loc, mlir::Value base,
                                          llvm::ArrayRef<mlir::Value> extents,
                                          llvm::ArrayRef<mlir::Value> lengths) {
  mlir::Type type = base.getType();
  if (type.isa<fir::BaseBoxType>())
    return fir::BoxValue(base, /*lbounds=*/{}, lengths, extents);
  type = fir::unwrapRefType(type);
  if (type.isa<fir::BaseBoxType>())
    return fir::MutableBoxValue(base, lengths, /*mutableProperties*/ {});
  if (auto seqTy = type.dyn_cast<fir::SequenceType>()) {
    if (seqTy.getDimension() != extents.size())
      fir::emitFatalError(loc, "incorrect number of extents for array");
    if (seqTy.getEleTy().isa<fir::CharacterType>()) {
      if (lengths.empty())
        fir::emitFatalError(loc, "missing length for character");
      assert(lengths.size() == 1);
      return fir::CharArrayBoxValue(base, lengths[0], extents);
    }
    return fir::ArrayBoxValue(base, extents);
  }
  if (type.isa<fir::CharacterType>()) {
    if (lengths.empty())
      fir::emitFatalError(loc, "missing length for character");
    assert(lengths.size() == 1);
    return fir::CharBoxValue(base, lengths[0]);
  }
  return base;
}

/// Lower a type(C_PTR/C_FUNPTR) argument with VALUE attribute into a
/// reference. A C pointer can correspond to a Fortran dummy argument of type
/// C_PTR with the VALUE attribute. (see 18.3.6 note 3).
static mlir::Value
genRecordCPtrValueArg(Fortran::lower::AbstractConverter &converter,
                      mlir::Value rec, mlir::Type ty) {
  fir::FirOpBuilder &builder = converter.getFirOpBuilder();
  mlir::Location loc = converter.getCurrentLocation();
  mlir::Value cAddr = fir::factory::genCPtrOrCFunptrAddr(builder, loc, rec, ty);
  mlir::Value cVal = builder.create<fir::LoadOp>(loc, cAddr);
  return builder.createConvert(loc, cAddr.getType(), cVal);
}

// Find the argument that corresponds to the host associations.
// Verify some assumptions about how the signature was built here.
[[maybe_unused]] static unsigned findHostAssocTuplePos(mlir::func::FuncOp fn) {
  // Scan the argument list from last to first as the host associations are
  // appended for now.
  for (unsigned i = fn.getNumArguments(); i > 0; --i)
    if (fn.getArgAttr(i - 1, fir::getHostAssocAttrName())) {
      // Host assoc tuple must be last argument (for now).
      assert(i == fn.getNumArguments() && "tuple must be last");
      return i - 1;
    }
  llvm_unreachable("anyFuncArgsHaveAttr failed");
}

mlir::Value
Fortran::lower::argumentHostAssocs(Fortran::lower::AbstractConverter &converter,
                                   mlir::Value arg) {
  if (auto addr = mlir::dyn_cast_or_null<fir::AddrOfOp>(arg.getDefiningOp())) {
    auto &builder = converter.getFirOpBuilder();
    if (auto funcOp = builder.getNamedFunction(addr.getSymbol()))
      if (fir::anyFuncArgsHaveAttr(funcOp, fir::getHostAssocAttrName()))
        return converter.hostAssocTupleValue();
  }
  return {};
}

fir::ExtendedValue Fortran::lower::genCallOpAndResult(
    mlir::Location loc, Fortran::lower::AbstractConverter &converter,
    Fortran::lower::SymMap &symMap, Fortran::lower::StatementContext &stmtCtx,
    Fortran::lower::CallerInterface &caller, mlir::FunctionType callSiteType,
    std::optional<mlir::Type> resultType) {
  fir::FirOpBuilder &builder = converter.getFirOpBuilder();
  using PassBy = Fortran::lower::CallerInterface::PassEntityBy;
  // Handle cases where caller must allocate the result or a fir.box for it.
  bool mustPopSymMap = false;
  if (caller.mustMapInterfaceSymbols()) {
    symMap.pushScope();
    mustPopSymMap = true;
    Fortran::lower::mapCallInterfaceSymbols(converter, caller, symMap);
  }
  // If this is an indirect call, retrieve the function address. Also retrieve
  // the result length if this is a character function (note that this length
  // will be used only if there is no explicit length in the local interface).
  mlir::Value funcPointer;
  mlir::Value charFuncPointerLength;
  if (const Fortran::semantics::Symbol *sym =
          caller.getIfIndirectCallSymbol()) {
    funcPointer = symMap.lookupSymbol(*sym).getAddr();
    if (!funcPointer)
      fir::emitFatalError(loc, "failed to find indirect call symbol address");
    if (fir::isCharacterProcedureTuple(funcPointer.getType(),
                                       /*acceptRawFunc=*/false))
      std::tie(funcPointer, charFuncPointerLength) =
          fir::factory::extractCharacterProcedureTuple(builder, loc,
                                                       funcPointer);
  }

  mlir::IndexType idxTy = builder.getIndexType();
  auto lowerSpecExpr = [&](const auto &expr) -> mlir::Value {
    mlir::Value convertExpr = builder.createConvert(
        loc, idxTy, fir::getBase(converter.genExprValue(expr, stmtCtx)));
    return fir::factory::genMaxWithZero(builder, loc, convertExpr);
  };
  llvm::SmallVector<mlir::Value> resultLengths;
  auto allocatedResult = [&]() -> std::optional<fir::ExtendedValue> {
    llvm::SmallVector<mlir::Value> extents;
    llvm::SmallVector<mlir::Value> lengths;
    if (!caller.callerAllocateResult())
      return {};
    mlir::Type type = caller.getResultStorageType();
    if (type.isa<fir::SequenceType>())
      caller.walkResultExtents([&](const Fortran::lower::SomeExpr &e) {
        extents.emplace_back(lowerSpecExpr(e));
      });
    caller.walkResultLengths([&](const Fortran::lower::SomeExpr &e) {
      lengths.emplace_back(lowerSpecExpr(e));
    });

    // Result length parameters should not be provided to box storage
    // allocation and save_results, but they are still useful information to
    // keep in the ExtendedValue if non-deferred.
    if (!type.isa<fir::BoxType>()) {
      if (fir::isa_char(fir::unwrapSequenceType(type)) && lengths.empty()) {
        // Calling an assumed length function. This is only possible if this
        // is a call to a character dummy procedure.
        if (!charFuncPointerLength)
          fir::emitFatalError(loc, "failed to retrieve character function "
                                   "length while calling it");
        lengths.push_back(charFuncPointerLength);
      }
      resultLengths = lengths;
    }

    if (!extents.empty() || !lengths.empty()) {
      auto *bldr = &converter.getFirOpBuilder();
      auto stackSaveFn = fir::factory::getLlvmStackSave(builder);
      auto stackSaveSymbol = bldr->getSymbolRefAttr(stackSaveFn.getName());
      mlir::Value sp = bldr->create<fir::CallOp>(
                               loc, stackSaveFn.getFunctionType().getResults(),
                               stackSaveSymbol, mlir::ValueRange{})
                           .getResult(0);
      stmtCtx.attachCleanup([bldr, loc, sp]() {
        auto stackRestoreFn = fir::factory::getLlvmStackRestore(*bldr);
        auto stackRestoreSymbol =
            bldr->getSymbolRefAttr(stackRestoreFn.getName());
        bldr->create<fir::CallOp>(loc,
                                  stackRestoreFn.getFunctionType().getResults(),
                                  stackRestoreSymbol, mlir::ValueRange{sp});
      });
    }
    mlir::Value temp =
        builder.createTemporary(loc, type, ".result", extents, resultLengths);
    return toExtendedValue(loc, temp, extents, lengths);
  }();

  if (mustPopSymMap)
    symMap.popScope();

  // Place allocated result or prepare the fir.save_result arguments.
  mlir::Value arrayResultShape;
  if (allocatedResult) {
    if (std::optional<Fortran::lower::CallInterface<
            Fortran::lower::CallerInterface>::PassedEntity>
            resultArg = caller.getPassedResult()) {
      if (resultArg->passBy == PassBy::AddressAndLength)
        caller.placeAddressAndLengthInput(*resultArg,
                                          fir::getBase(*allocatedResult),
                                          fir::getLen(*allocatedResult));
      else if (resultArg->passBy == PassBy::BaseAddress)
        caller.placeInput(*resultArg, fir::getBase(*allocatedResult));
      else
        fir::emitFatalError(
            loc, "only expect character scalar result to be passed by ref");
    } else {
      assert(caller.mustSaveResult());
      arrayResultShape = allocatedResult->match(
          [&](const fir::CharArrayBoxValue &) {
            return builder.createShape(loc, *allocatedResult);
          },
          [&](const fir::ArrayBoxValue &) {
            return builder.createShape(loc, *allocatedResult);
          },
          [&](const auto &) { return mlir::Value{}; });
    }
  }

  // In older Fortran, procedure argument types are inferred. This may lead
  // different view of what the function signature is in different locations.
  // Casts are inserted as needed below to accommodate this.

  // The mlir::func::FuncOp type prevails, unless it has a different number of
  // arguments which can happen in legal program if it was passed as a dummy
  // procedure argument earlier with no further type information.
  mlir::SymbolRefAttr funcSymbolAttr;
  bool addHostAssociations = false;
  if (!funcPointer) {
    mlir::FunctionType funcOpType = caller.getFuncOp().getFunctionType();
    mlir::SymbolRefAttr symbolAttr =
        builder.getSymbolRefAttr(caller.getMangledName());
    if (callSiteType.getNumResults() == funcOpType.getNumResults() &&
        callSiteType.getNumInputs() + 1 == funcOpType.getNumInputs() &&
        fir::anyFuncArgsHaveAttr(caller.getFuncOp(),
                                 fir::getHostAssocAttrName())) {
      // The number of arguments is off by one, and we're lowering a function
      // with host associations. Modify call to include host associations
      // argument by appending the value at the end of the operands.
      assert(funcOpType.getInput(findHostAssocTuplePos(caller.getFuncOp())) ==
             converter.hostAssocTupleValue().getType());
      addHostAssociations = true;
    }
    if (!addHostAssociations &&
        (callSiteType.getNumResults() != funcOpType.getNumResults() ||
         callSiteType.getNumInputs() != funcOpType.getNumInputs())) {
      // Deal with argument number mismatch by making a function pointer so
      // that function type cast can be inserted. Do not emit a warning here
      // because this can happen in legal program if the function is not
      // defined here and it was first passed as an argument without any more
      // information.
      funcPointer = builder.create<fir::AddrOfOp>(loc, funcOpType, symbolAttr);
    } else if (callSiteType.getResults() != funcOpType.getResults()) {
      // Implicit interface result type mismatch are not standard Fortran, but
      // some compilers are not complaining about it.  The front end is not
      // protecting lowering from this currently. Support this with a
      // discouraging warning.
      LLVM_DEBUG(mlir::emitWarning(
          loc, "a return type mismatch is not standard compliant and may "
               "lead to undefined behavior."));
      // Cast the actual function to the current caller implicit type because
      // that is the behavior we would get if we could not see the definition.
      funcPointer = builder.create<fir::AddrOfOp>(loc, funcOpType, symbolAttr);
    } else {
      funcSymbolAttr = symbolAttr;
    }
  }

  mlir::FunctionType funcType =
      funcPointer ? callSiteType : caller.getFuncOp().getFunctionType();
  llvm::SmallVector<mlir::Value> operands;
  // First operand of indirect call is the function pointer. Cast it to
  // required function type for the call to handle procedures that have a
  // compatible interface in Fortran, but that have different signatures in
  // FIR.
  if (funcPointer) {
    operands.push_back(
        funcPointer.getType().isa<fir::BoxProcType>()
            ? builder.create<fir::BoxAddrOp>(loc, funcType, funcPointer)
            : builder.createConvert(loc, funcType, funcPointer));
  }

  // Deal with potential mismatches in arguments types. Passing an array to a
  // scalar argument should for instance be tolerated here.
  bool callingImplicitInterface = caller.canBeCalledViaImplicitInterface();
  for (auto [fst, snd] : llvm::zip(caller.getInputs(), funcType.getInputs())) {
    // When passing arguments to a procedure that can be called by implicit
    // interface, allow any character actual arguments to be passed to dummy
    // arguments of any type and vice versa.
    mlir::Value cast;
    auto *context = builder.getContext();
    if (snd.isa<fir::BoxProcType>() &&
        fst.getType().isa<mlir::FunctionType>()) {
      auto funcTy =
          mlir::FunctionType::get(context, std::nullopt, std::nullopt);
      auto boxProcTy = builder.getBoxProcType(funcTy);
      if (mlir::Value host = argumentHostAssocs(converter, fst)) {
        cast = builder.create<fir::EmboxProcOp>(
            loc, boxProcTy, llvm::ArrayRef<mlir::Value>{fst, host});
      } else {
        cast = builder.create<fir::EmboxProcOp>(loc, boxProcTy, fst);
      }
    } else {
      mlir::Type fromTy = fir::unwrapRefType(fst.getType());
      if (fir::isa_builtin_cptr_type(fromTy) &&
          Fortran::lower::isCPtrArgByValueType(snd)) {
        cast = genRecordCPtrValueArg(converter, fst, fromTy);
      } else if (fir::isa_derived(snd)) {
        // FIXME: This seems like a serious bug elsewhere in lowering. Paper
        // over the problem for now.
        TODO(loc, "derived type argument passed by value");
      } else {
        cast = builder.convertWithSemantics(loc, snd, fst,
                                            callingImplicitInterface);
      }
    }
    operands.push_back(cast);
  }

  // Add host associations as necessary.
  if (addHostAssociations)
    operands.push_back(converter.hostAssocTupleValue());

  mlir::Value callResult;
  unsigned callNumResults;
  if (caller.requireDispatchCall()) {
    // Procedure call requiring a dynamic dispatch. Call is created with
    // fir.dispatch.

    // Get the raw procedure name. The procedure name is not mangled in the
    // binding table.
    const auto &ultimateSymbol =
        caller.getCallDescription().proc().GetSymbol()->GetUltimate();
    auto procName = toStringRef(ultimateSymbol.name());

    fir::DispatchOp dispatch;
    if (std::optional<unsigned> passArg = caller.getPassArgIndex()) {
      // PASS, PASS(arg-name)
      dispatch = builder.create<fir::DispatchOp>(
          loc, funcType.getResults(), builder.getStringAttr(procName),
          operands[*passArg], operands, builder.getI32IntegerAttr(*passArg));
    } else {
      // NOPASS
      const Fortran::evaluate::Component *component =
          caller.getCallDescription().proc().GetComponent();
      assert(component && "expect component for type-bound procedure call.");
      fir::ExtendedValue pass =
          symMap.lookupSymbol(component->GetFirstSymbol()).toExtendedValue();
      mlir::Value passObject = fir::getBase(pass);
      if (fir::isa_ref_type(passObject.getType()))
        passObject = builder.create<fir::ConvertOp>(
            loc, passObject.getType().dyn_cast<fir::ReferenceType>().getEleTy(),
            passObject);
      dispatch = builder.create<fir::DispatchOp>(
          loc, funcType.getResults(), builder.getStringAttr(procName),
          passObject, operands, nullptr);
    }
    callResult = dispatch.getResult(0);
    callNumResults = dispatch.getNumResults();
  } else {
    // Standard procedure call with fir.call.
    auto call = builder.create<fir::CallOp>(loc, funcType.getResults(),
                                            funcSymbolAttr, operands);
    callResult = call.getResult(0);
    callNumResults = call.getNumResults();
  }

  if (caller.mustSaveResult()) {
    assert(allocatedResult.has_value());
    builder.create<fir::SaveResultOp>(loc, callResult,
                                      fir::getBase(*allocatedResult),
                                      arrayResultShape, resultLengths);
  }

  if (allocatedResult) {
    allocatedResult->match(
        [&](const fir::MutableBoxValue &box) {
          if (box.isAllocatable()) {
            // 9.7.3.2 point 4. Finalize allocatables.
            fir::FirOpBuilder *bldr = &converter.getFirOpBuilder();
            stmtCtx.attachCleanup([bldr, loc, box]() {
              fir::factory::genFinalization(*bldr, loc, box);
            });
          }
        },
        [](const auto &) {});
    return *allocatedResult;
  }

  if (!resultType)
    return mlir::Value{}; // subroutine call
  // For now, Fortran return values are implemented with a single MLIR
  // function return value.
  assert(callNumResults == 1 && "Expected exactly one result in FUNCTION call");
  (void)callNumResults;

  // Call a BIND(C) function that return a char.
  if (caller.characterize().IsBindC() &&
      funcType.getResults()[0].isa<fir::CharacterType>()) {
    fir::CharacterType charTy =
        funcType.getResults()[0].dyn_cast<fir::CharacterType>();
    mlir::Value len = builder.createIntegerConstant(
        loc, builder.getCharacterLengthType(), charTy.getLen());
    return fir::CharBoxValue{callResult, len};
  }

  return callResult;
}

static hlfir::EntityWithAttributes genStmtFunctionRef(
    mlir::Location loc, Fortran::lower::AbstractConverter &converter,
    Fortran::lower::SymMap &symMap, Fortran::lower::StatementContext &stmtCtx,
    const Fortran::evaluate::ProcedureRef &procRef) {
  const Fortran::semantics::Symbol *symbol = procRef.proc().GetSymbol();
  assert(symbol && "expected symbol in ProcedureRef of statement functions");
  const auto &details = symbol->get<Fortran::semantics::SubprogramDetails>();
  fir::FirOpBuilder &builder = converter.getFirOpBuilder();

  // Statement functions have their own scope, we just need to associate
  // the dummy symbols to argument expressions. There are no
  // optional/alternate return arguments. Statement functions cannot be
  // recursive (directly or indirectly) so it is safe to add dummy symbols to
  // the local map here.
  symMap.pushScope();
  llvm::SmallVector<hlfir::AssociateOp> exprAssociations;
  for (auto [arg, bind] : llvm::zip(details.dummyArgs(), procRef.arguments())) {
    assert(arg && "alternate return in statement function");
    assert(bind && "optional argument in statement function");
    const auto *expr = bind->UnwrapExpr();
    // TODO: assumed type in statement function, that surprisingly seems
    // allowed, probably because nobody thought of restricting this usage.
    // gfortran/ifort compiles this.
    assert(expr && "assumed type used as statement function argument");
    // As per Fortran 2018 C1580, statement function arguments can only be
    // scalars.
    // The only care is to use the dummy character explicit length if any
    // instead of the actual argument length (that can be bigger).
    hlfir::EntityWithAttributes loweredArg = Fortran::lower::convertExprToHLFIR(
        loc, converter, *expr, symMap, stmtCtx);
    fir::FortranVariableOpInterface variableIface = loweredArg.getIfVariable();
    if (!variableIface) {
      // So far only FortranVariableOpInterface can be mapped to symbols.
      // Create an hlfir.associate to create a variable from a potential
      // value argument.
      mlir::Type argType = converter.genType(*arg);
      auto associate = hlfir::genAssociateExpr(
          loc, builder, loweredArg, argType, toStringRef(arg->name()));
      exprAssociations.push_back(associate);
      variableIface = associate;
    }
    const Fortran::semantics::DeclTypeSpec *type = arg->GetType();
    if (type &&
        type->category() == Fortran::semantics::DeclTypeSpec::Character) {
      // Instantiate character as if it was a normal dummy argument so that the
      // statement function dummy character length is applied and dealt with
      // correctly.
      symMap.addSymbol(*arg, variableIface.getBase());
      Fortran::lower::mapSymbolAttributes(converter, *arg, symMap, stmtCtx);
    } else {
      // No need to create an extra hlfir.declare otherwise for
      // numerical and logical scalar dummies.
      symMap.addVariableDefinition(*arg, variableIface);
    }
  }
<<<<<<< HEAD

  // Explicitly map statement function host associated symbols to their
  // parent scope lowered symbol box.
  for (const Fortran::semantics::SymbolRef &sym :
       Fortran::evaluate::CollectSymbols(*details.stmtFunction()))
    if (const auto *details =
            sym->detailsIf<Fortran::semantics::HostAssocDetails>())
      converter.copySymbolBinding(details->symbol(), sym);

  hlfir::Entity result = Fortran::lower::convertExprToHLFIR(
      loc, converter, details.stmtFunction().value(), symMap, stmtCtx);
  symMap.popScope();
  // The result must not be a variable.
  result = hlfir::loadTrivialScalar(loc, builder, result);
  if (result.isVariable())
    result = hlfir::Entity{builder.create<hlfir::AsExprOp>(loc, result)};
  for (auto associate : exprAssociations)
    builder.create<hlfir::EndAssociateOp>(loc, associate);
  return hlfir::EntityWithAttributes{result};
}

/// Is this a call to an elemental procedure with at least one array argument?
static bool
isElementalProcWithArrayArgs(const Fortran::evaluate::ProcedureRef &procRef) {
  if (procRef.IsElemental())
    for (const std::optional<Fortran::evaluate::ActualArgument> &arg :
         procRef.arguments())
      if (arg && arg->Rank() != 0)
        return true;
  return false;
}
=======
>>>>>>> e1acf65b

  // Explicitly map statement function host associated symbols to their
  // parent scope lowered symbol box.
  for (const Fortran::semantics::SymbolRef &sym :
       Fortran::evaluate::CollectSymbols(*details.stmtFunction()))
    if (const auto *details =
            sym->detailsIf<Fortran::semantics::HostAssocDetails>())
      converter.copySymbolBinding(details->symbol(), sym);

  hlfir::Entity result = Fortran::lower::convertExprToHLFIR(
      loc, converter, details.stmtFunction().value(), symMap, stmtCtx);
  symMap.popScope();
  // The result must not be a variable.
  result = hlfir::loadTrivialScalar(loc, builder, result);
  if (result.isVariable())
    result = hlfir::Entity{builder.create<hlfir::AsExprOp>(loc, result)};
  for (auto associate : exprAssociations)
    builder.create<hlfir::EndAssociateOp>(loc, associate);
  return hlfir::EntityWithAttributes{result};
}

namespace {
// Structure to hold the information about the call and the lowering context.
// This structure is intended to help threading the information
// through the various lowering calls without having to pass every
// required structure one by one.
struct CallContext {
  CallContext(const Fortran::evaluate::ProcedureRef &procRef,
              std::optional<mlir::Type> resultType, mlir::Location loc,
              Fortran::lower::AbstractConverter &converter,
              Fortran::lower::SymMap &symMap,
              Fortran::lower::StatementContext &stmtCtx)
      : procRef{procRef}, converter{converter}, symMap{symMap},
        stmtCtx{stmtCtx}, resultType{resultType}, loc{loc} {}

  fir::FirOpBuilder &getBuilder() { return converter.getFirOpBuilder(); }

  /// Is this a call to an elemental procedure with at least one array argument?
  bool isElementalProcWithArrayArgs() const {
    if (procRef.IsElemental())
      for (const std::optional<Fortran::evaluate::ActualArgument> &arg :
           procRef.arguments())
        if (arg && arg->Rank() != 0)
          return true;
    return false;
  }

  /// Is this a statement function reference?
  bool isStatementFunctionCall() const {
    if (const Fortran::semantics::Symbol *symbol = procRef.proc().GetSymbol())
      if (const auto *details =
              symbol->detailsIf<Fortran::semantics::SubprogramDetails>())
        return details->stmtFunction().has_value();
    return false;
  }

  const Fortran::evaluate::ProcedureRef &procRef;
  Fortran::lower::AbstractConverter &converter;
  Fortran::lower::SymMap &symMap;
  Fortran::lower::StatementContext &stmtCtx;
  std::optional<mlir::Type> resultType;
  mlir::Location loc;
};

/// This structure holds the initial lowered value of an actual argument that
/// was lowered regardless of the interface, and it holds whether or not it
/// may be absent at runtime and the dummy is optional.
struct PreparedActualArgument {
  hlfir::Entity actual;
  bool handleDynamicOptional;
};
} // namespace

/// Vector of pre-lowered actual arguments. nullopt if the actual is
/// "statically" absent (if it was not syntactically  provided).
using PreparedActualArguments =
    llvm::SmallVector<std::optional<PreparedActualArgument>>;

// Helper to transform a fir::ExtendedValue to an hlfir::EntityWithAttributes.
static hlfir::EntityWithAttributes
extendedValueToHlfirEntity(mlir::Location loc, fir::FirOpBuilder &builder,
                           const fir::ExtendedValue &exv,
                           llvm::StringRef name) {
  mlir::Value firBase = fir::getBase(exv);
  if (fir::isa_trivial(firBase.getType()))
    return hlfir::EntityWithAttributes{firBase};
  return hlfir::genDeclare(loc, builder, exv, name,
                           fir::FortranVariableFlagsAttr{});
}

/// Lower calls to user procedures with actual arguments that have been
/// pre-lowered but not yet prepared according to the interface.
/// This can be called for elemental procedures, but only with scalar
/// arguments: if there are array arguments, it must be provided with
/// the array argument elements value and will return the corresponding
/// scalar result value.
static std::optional<hlfir::EntityWithAttributes>
genUserCall(PreparedActualArguments &loweredActuals,
            Fortran::lower::CallerInterface &caller,
            mlir::FunctionType callSiteType, CallContext &callContext) {
  using PassBy = Fortran::lower::CallerInterface::PassEntityBy;
  mlir::Location loc = callContext.loc;
  fir::FirOpBuilder &builder = callContext.getBuilder();
  llvm::SmallVector<hlfir::AssociateOp> exprAssociations;
  for (auto [preparedActual, arg] :
       llvm::zip(loweredActuals, caller.getPassedArguments())) {
    mlir::Type argTy = callSiteType.getInput(arg.firArgument);
    if (!preparedActual) {
      // Optional dummy argument for which there is no actual argument.
      caller.placeInput(arg, builder.create<fir::AbsentOp>(loc, argTy));
      continue;
    }
<<<<<<< HEAD
    if (isStatementFunctionCall(procRef))
      return genStmtFunctionRef(loc, converter, symMap, stmtCtx, procRef);

    Fortran::lower::CallerInterface caller(procRef, converter);
    mlir::FunctionType callSiteType = caller.genFunctionType();

    PreparedActualArguments loweredActuals;
    // Lower the actual arguments
    for (const Fortran::lower::CallInterface<
             Fortran::lower::CallerInterface>::PassedEntity &arg :
         caller.getPassedArguments())
      if (const auto *actual = arg.entity) {
        const auto *expr = actual->UnwrapExpr();
        if (!expr)
          TODO(loc, "assumed type actual argument");

        const bool handleDynamicOptional =
            arg.isOptional() && Fortran::evaluate::MayBePassedAsAbsentOptional(
                                    *expr, getConverter().getFoldingContext());
        auto loweredActual = Fortran::lower::convertExprToHLFIR(
            loc, getConverter(), *expr, getSymMap(), getStmtCtx());
        loweredActuals.emplace_back(
            PreparedActualArgument{loweredActual, handleDynamicOptional});
=======
    hlfir::Entity actual = preparedActual->actual;
    const auto *expr = arg.entity->UnwrapExpr();
    if (!expr)
      TODO(loc, "assumed type actual argument");

    if (preparedActual->handleDynamicOptional)
      TODO(loc, "passing optional arguments in HLFIR");

    const bool isSimplyContiguous =
        actual.isScalar() ||
        Fortran::evaluate::IsSimplyContiguous(
            *expr, callContext.converter.getFoldingContext());

    switch (arg.passBy) {
    case PassBy::Value: {
      // True pass-by-value semantics.
      auto value = hlfir::loadTrivialScalar(loc, builder, actual);
      if (!value.isValue())
        TODO(loc, "Passing CPTR an CFUNCTPTR VALUE in HLFIR");
      caller.placeInput(arg, builder.createConvert(loc, argTy, value));
    } break;
    case PassBy::BaseAddressValueAttribute: {
      // VALUE attribute or pass-by-reference to a copy semantics. (byval*)
      TODO(loc, "HLFIR PassBy::BaseAddressValueAttribute");
    } break;
    case PassBy::BaseAddress:
    case PassBy::BoxChar: {
      hlfir::Entity entity = actual;
      if (entity.isVariable()) {
        entity = hlfir::derefPointersAndAllocatables(loc, builder, entity);
        // Copy-in non contiguous variable
        if (!isSimplyContiguous)
          TODO(loc, "HLFIR copy-in/copy-out");
>>>>>>> e1acf65b
      } else {
        hlfir::AssociateOp associate = hlfir::genAssociateExpr(
            loc, builder, entity, argTy, "adapt.valuebyref");
        exprAssociations.push_back(associate);
        entity = hlfir::Entity{associate.getBase()};
      }
      mlir::Value addr =
          arg.passBy == PassBy::BaseAddress
              ? hlfir::genVariableRawAddress(loc, builder, entity)
              : hlfir::genVariableBoxChar(loc, builder, entity);
      caller.placeInput(arg, builder.createConvert(loc, argTy, addr));
    } break;
    case PassBy::CharBoxValueAttribute: {
      TODO(loc, "HLFIR PassBy::CharBoxValueAttribute");
    } break;
    case PassBy::AddressAndLength:
      // PassBy::AddressAndLength is only used for character results. Results
      // are not handled here.
      fir::emitFatalError(
          loc, "unexpected PassBy::AddressAndLength for actual arguments");
      break;
    case PassBy::CharProcTuple: {
      TODO(loc, "HLFIR PassBy::CharProcTuple");
    } break;
    case PassBy::Box: {
      TODO(loc, "HLFIR PassBy::Box");
    } break;
    case PassBy::MutableBox: {
      if (Fortran::evaluate::UnwrapExpr<Fortran::evaluate::NullPointer>(
              *expr)) {
        // If expr is NULL(), the mutableBox created must be a deallocated
        // pointer with the dummy argument characteristics (see table 16.5
        // in Fortran 2018 standard).
        // No length parameters are set for the created box because any non
        // deferred type parameters of the dummy will be evaluated on the
        // callee side, and it is illegal to use NULL without a MOLD if any
        // dummy length parameters are assumed.
        mlir::Type boxTy = fir::dyn_cast_ptrEleTy(argTy);
        assert(boxTy && boxTy.isa<fir::BoxType>() && "must be a fir.box type");
        mlir::Value boxStorage = builder.createTemporary(loc, boxTy);
        mlir::Value nullBox = fir::factory::createUnallocatedBox(
            builder, loc, boxTy, /*nonDeferredParams=*/{});
        builder.create<fir::StoreOp>(loc, nullBox, boxStorage);
        caller.placeInput(arg, boxStorage);
        continue;
      }
      if (fir::isPointerType(argTy) &&
          !Fortran::evaluate::IsObjectPointer(
              *expr, callContext.converter.getFoldingContext())) {
        // Passing a non POINTER actual argument to a POINTER dummy argument.
        // Create a pointer of the dummy argument type and assign the actual
        // argument to it.
        TODO(loc, "Associate POINTER dummy to TARGET argument in HLFIR");
        continue;
      }
      // Passing a POINTER to a POINTER, or an ALLOCATABLE to an ALLOCATABLE.
      assert(actual.isMutableBox() && "actual must be a mutable box");
      caller.placeInput(arg, actual);
      if (fir::isAllocatableType(argTy) && arg.isIntentOut() &&
          Fortran::semantics::IsBindCProcedure(
              *callContext.procRef.proc().GetSymbol())) {
        TODO(loc, "BIND(C) INTENT(OUT) allocatable deallocation in HLFIR");
      }
    } break;
    }
  }
  // Prepare lowered arguments according to the interface
  // and map the lowered values to the dummy
  // arguments.
  fir::ExtendedValue result = Fortran::lower::genCallOpAndResult(
      loc, callContext.converter, callContext.symMap, callContext.stmtCtx,
      caller, callSiteType, callContext.resultType);

  /// Clean-up associations and copy-in.
  for (auto associate : exprAssociations)
    builder.create<hlfir::EndAssociateOp>(loc, associate);
  if (!fir::getBase(result))
    return std::nullopt; // subroutine call.
  // TODO: "move" non pointer results into hlfir.expr.
  return extendedValueToHlfirEntity(loc, builder, result, ".tmp.func_result");
}

/// Lower calls to intrinsic procedures with actual arguments that have been
/// pre-lowered but have not yet been prepared according to the interface.
static hlfir::EntityWithAttributes genIntrinsicRefCore(
    PreparedActualArguments &loweredActuals,
    const Fortran::evaluate::SpecificIntrinsic &intrinsic,
    const Fortran::lower::IntrinsicArgumentLoweringRules *argLowering,
    CallContext &callContext) {
  llvm::SmallVector<fir::ExtendedValue> operands;
  auto &stmtCtx = callContext.stmtCtx;
  auto &converter = callContext.converter;
  mlir::Location loc = callContext.loc;
  for (auto arg : llvm::enumerate(loweredActuals)) {
    if (!arg.value()) {
      operands.emplace_back(Fortran::lower::getAbsentIntrinsicArgument());
      continue;
    }
    hlfir::Entity actual = arg.value()->actual;
    if (arg.value()->handleDynamicOptional)
      TODO(loc, "intrinsic dynamically optional arguments");
    if (!argLowering) {
      // No argument lowering instruction, lower by value.
      operands.emplace_back(
          Fortran::lower::convertToValue(loc, converter, actual, stmtCtx));
      continue;
    }
    // Ad-hoc argument lowering handling.
    Fortran::lower::ArgLoweringRule argRules =
        Fortran::lower::lowerIntrinsicArgumentAs(*argLowering, arg.index());
    switch (argRules.lowerAs) {
    case Fortran::lower::LowerIntrinsicArgAs::Value:
      operands.emplace_back(
          Fortran::lower::convertToValue(loc, converter, actual, stmtCtx));
      continue;
    case Fortran::lower::LowerIntrinsicArgAs::Addr:
      operands.emplace_back(
          Fortran::lower::convertToAddress(loc, converter, actual, stmtCtx));
      continue;
    case Fortran::lower::LowerIntrinsicArgAs::Box:
      operands.emplace_back(
          Fortran::lower::convertToBox(loc, converter, actual, stmtCtx));
      continue;
    case Fortran::lower::LowerIntrinsicArgAs::Inquired:
      TODO(loc, "as inquired arguments in HLFIR");
      continue;
    }
    llvm_unreachable("bad switch");
  }
  fir::FirOpBuilder &builder = callContext.getBuilder();
  // genIntrinsicCall needs the scalar type, even if this is a transformational
  // procedure returning an array.
  std::optional<mlir::Type> scalarResultType;
  if (callContext.resultType)
    scalarResultType = hlfir::getFortranElementType(*callContext.resultType);
  // Let the intrinsic library lower the intrinsic procedure call.
  auto [resultExv, mustBeFreed] = Fortran::lower::genIntrinsicCall(
      callContext.getBuilder(), loc, intrinsic.name, scalarResultType,
      operands);
  hlfir::EntityWithAttributes resultEntity = extendedValueToHlfirEntity(
      loc, builder, resultExv, ".tmp.intrinsic_result");
  // Move result into memory into an hlfir.expr since they are immutable from
  // that point, and the result storage is some temp.
  if (!fir::isa_trivial(resultEntity.getType())) {
    hlfir::AsExprOp asExpr;
    // Character/Derived MERGE lowering returns one of its argument address
    // (this is the only intrinsic implemented in that way so far). The
    // ownership of this address cannot be taken here since it may not be a
    // temp.
    if (intrinsic.name == "merge")
      asExpr = builder.create<hlfir::AsExprOp>(loc, resultEntity);
    else
      asExpr = builder.create<hlfir::AsExprOp>(
          loc, resultEntity, builder.createBool(loc, mustBeFreed));
    resultEntity = hlfir::EntityWithAttributes{asExpr.getResult()};
  }
  return resultEntity;
}

namespace {
template <typename ElementalCallBuilderImpl>
class ElementalCallBuilder {
public:
  std::optional<hlfir::EntityWithAttributes>
  genElementalCall(PreparedActualArguments &loweredActuals, bool isImpure,
                   CallContext &callContext) {
    mlir::Location loc = callContext.loc;
    fir::FirOpBuilder &builder = callContext.getBuilder();
    unsigned numArgs = loweredActuals.size();
    // Step 1: dereference pointers/allocatables and compute elemental shape.
    mlir::Value shape;
    // 10.1.4 p5. Impure elemental procedures must be called in element order.
    bool mustBeOrdered = isImpure;
    for (unsigned i = 0; i < numArgs; ++i) {
      auto &preparedActual = loweredActuals[i];
      if (preparedActual) {
        hlfir::Entity &actual = preparedActual->actual;
        // Elemental procedure dummy arguments cannot be pointer/allocatables
        // (C15100), so it is safe to dereference any pointer or allocatable
        // actual argument now instead of doing this inside the elemental
        // region.
        actual = hlfir::derefPointersAndAllocatables(loc, builder, actual);
        // Better to load scalars outside of the loop when possible.
        if (!preparedActual->handleDynamicOptional &&
            impl().canLoadActualArgumentBeforeLoop(i))
          actual = hlfir::loadTrivialScalar(loc, builder, actual);
        // TODO: merge shape instead of using the first one.
        if (!shape && actual.isArray()) {
          if (preparedActual->handleDynamicOptional)
            TODO(loc, "deal with optional with shapes in HLFIR elemental call");
          shape = hlfir::genShape(loc, builder, actual);
        }
        // 15.8.3 p1. Elemental procedure with intent(out)/intent(inout)
        // arguments must be called in element order.
        if (impl().argMayBeModifiedByCall(i))
          mustBeOrdered = true;
      }
    }
    assert(shape &&
           "elemental array calls must have at least one array arguments");
    if (mustBeOrdered)
      TODO(loc, "ordered elemental calls in HLFIR");
    // Push a new local scope so that any temps made inside the elemental
    // iterations are cleaned up inside the iterations.
    if (!callContext.resultType) {
      // Subroutine case. Generate call inside loop nest.
      auto [innerLoop, oneBasedIndices] =
          hlfir::genLoopNest(loc, builder, shape);
      auto insPt = builder.saveInsertionPoint();
      builder.setInsertionPointToStart(innerLoop.getBody());
      callContext.stmtCtx.pushScope();
      for (auto &preparedActual : loweredActuals)
        if (preparedActual)
          preparedActual->actual = hlfir::getElementAt(
              loc, builder, preparedActual->actual, oneBasedIndices);
      impl().genElementalKernel(loweredActuals, callContext);
      callContext.stmtCtx.finalizeAndPop();
      builder.restoreInsertionPoint(insPt);
      return std::nullopt;
    }
    // Function case: generate call inside hlfir.elemental
    mlir::Type elementType =
        hlfir::getFortranElementType(*callContext.resultType);
    // Get result length parameters.
    llvm::SmallVector<mlir::Value> typeParams;
    if (elementType.isa<fir::CharacterType>() ||
        fir::isRecordWithTypeParameters(elementType)) {
      auto charType = elementType.dyn_cast<fir::CharacterType>();
      if (charType && charType.hasConstantLen())
        typeParams.push_back(builder.createIntegerConstant(
            loc, builder.getIndexType(), charType.getLen()));
      else if (charType)
        typeParams.push_back(impl().computeDynamicCharacterResultLength(
            loweredActuals, callContext));
      else
        TODO(
            loc,
            "compute elemental PDT function result length parameters in HLFIR");
    }
    auto genKernel = [&](mlir::Location l, fir::FirOpBuilder &b,
                         mlir::ValueRange oneBasedIndices) -> hlfir::Entity {
      callContext.stmtCtx.pushScope();
      for (auto &preparedActual : loweredActuals)
        if (preparedActual)
          preparedActual->actual = hlfir::getElementAt(
              l, b, preparedActual->actual, oneBasedIndices);
      auto res = *impl().genElementalKernel(loweredActuals, callContext);
      callContext.stmtCtx.finalizeAndPop();
      // Note that an hlfir.destroy is not emitted for the result since it
      // is still used by the hlfir.yield_element that also marks its last
      // use.
      return res;
    };
    mlir::Value elemental = hlfir::genElementalOp(loc, builder, elementType,
                                                  shape, typeParams, genKernel);
    fir::FirOpBuilder *bldr = &builder;
    callContext.stmtCtx.attachCleanup(
        [=]() { bldr->create<hlfir::DestroyOp>(loc, elemental); });
    return hlfir::EntityWithAttributes{elemental};
  }

private:
  ElementalCallBuilderImpl &impl() {
    return *static_cast<ElementalCallBuilderImpl *>(this);
  }
};

class ElementalUserCallBuilder
    : public ElementalCallBuilder<ElementalUserCallBuilder> {
public:
  ElementalUserCallBuilder(Fortran::lower::CallerInterface &caller,
                           mlir::FunctionType callSiteType)
      : caller{caller}, callSiteType{callSiteType} {}
  std::optional<hlfir::Entity>
  genElementalKernel(PreparedActualArguments &loweredActuals,
                     CallContext &callContext) {
    return genUserCall(loweredActuals, caller, callSiteType, callContext);
  }

  bool argMayBeModifiedByCall(unsigned argIdx) const {
    assert(argIdx < caller.getPassedArguments().size() && "bad argument index");
    return caller.getPassedArguments()[argIdx].mayBeModifiedByCall();
  }

  bool canLoadActualArgumentBeforeLoop(unsigned argIdx) const {
    using PassBy = Fortran::lower::CallerInterface::PassEntityBy;
    assert(argIdx < caller.getPassedArguments().size() && "bad argument index");
    // If the actual argument does not need to be passed via an address,
    // or will be passed in the address of a temporary copy, it can be loaded
    // before the elemental loop nest.
    const auto &arg = caller.getPassedArguments()[argIdx];
    return arg.passBy == PassBy::Value ||
           arg.passBy == PassBy::BaseAddressValueAttribute;
  }

  mlir::Value
  computeDynamicCharacterResultLength(PreparedActualArguments &loweredActuals,
                                      CallContext &callContext) {
    TODO(callContext.loc,
         "compute elemental function result length parameters in HLFIR");
  }

private:
  Fortran::lower::CallerInterface &caller;
  mlir::FunctionType callSiteType;
};

class ElementalIntrinsicCallBuilder
    : public ElementalCallBuilder<ElementalIntrinsicCallBuilder> {
public:
  ElementalIntrinsicCallBuilder(
      const Fortran::evaluate::SpecificIntrinsic &intrinsic,
      const Fortran::lower::IntrinsicArgumentLoweringRules *argLowering,
      bool isFunction)
      : intrinsic{intrinsic}, argLowering{argLowering}, isFunction{isFunction} {
  }
  std::optional<hlfir::Entity>
  genElementalKernel(PreparedActualArguments &loweredActuals,
                     CallContext &callContext) {
    return genIntrinsicRefCore(loweredActuals, intrinsic, argLowering,
                               callContext);
  }
  // Elemental intrinsic functions cannot modify their arguments.
  bool argMayBeModifiedByCall(int) const { return !isFunction; }
  bool canLoadActualArgumentBeforeLoop(int) const {
    // Elemental intrinsic functions never need the actual addresses
    // of their arguments.
    return isFunction;
  }

  mlir::Value
  computeDynamicCharacterResultLength(PreparedActualArguments &loweredActuals,
                                      CallContext &callContext) {
    if (intrinsic.name == "adjustr" || intrinsic.name == "adjustl" ||
        intrinsic.name == "merge")
      return hlfir::genCharLength(callContext.loc, callContext.getBuilder(),
                                  loweredActuals[0].value().actual);
    // Character MIN/MAX is the min/max of the arguments length that are
    // present.
    TODO(callContext.loc,
         "compute elemental character min/max function result length in HLFIR");
  }

private:
  const Fortran::evaluate::SpecificIntrinsic &intrinsic;
  const Fortran::lower::IntrinsicArgumentLoweringRules *argLowering;
  const bool isFunction;
};
} // namespace

/// Lower an intrinsic procedure reference.
static hlfir::EntityWithAttributes
genIntrinsicRef(const Fortran::evaluate::SpecificIntrinsic &intrinsic,
                CallContext &callContext) {
  mlir::Location loc = callContext.loc;
  auto &converter = callContext.converter;
  if (Fortran::lower::intrinsicRequiresCustomOptionalHandling(
          callContext.procRef, intrinsic, converter))
    TODO(loc, "special cases of intrinsic with optional arguments");

  PreparedActualArguments loweredActuals;
  const Fortran::lower::IntrinsicArgumentLoweringRules *argLowering =
      Fortran::lower::getIntrinsicArgumentLowering(intrinsic.name);
  for (const auto &arg : llvm::enumerate(callContext.procRef.arguments())) {
    auto *expr =
        Fortran::evaluate::UnwrapExpr<Fortran::lower::SomeExpr>(arg.value());
    if (!expr) {
      // Absent optional.
      loweredActuals.push_back(std::nullopt);
      continue;
    }
    auto loweredActual = Fortran::lower::convertExprToHLFIR(
        loc, callContext.converter, *expr, callContext.symMap,
        callContext.stmtCtx);
    bool handleDynamicOptional = false;
    if (argLowering) {
      Fortran::lower::ArgLoweringRule argRules =
          Fortran::lower::lowerIntrinsicArgumentAs(*argLowering, arg.index());
      handleDynamicOptional = argRules.handleDynamicOptional &&
                              Fortran::evaluate::MayBePassedAsAbsentOptional(
                                  *expr, converter.getFoldingContext());
    }
    loweredActuals.push_back(
        PreparedActualArgument{loweredActual, handleDynamicOptional});
  }

  if (callContext.isElementalProcWithArrayArgs()) {
    // All intrinsic elemental functions are pure.
    const bool isFunction = callContext.resultType.has_value();
    return ElementalIntrinsicCallBuilder{intrinsic, argLowering, isFunction}
        .genElementalCall(loweredActuals, /*isImpure=*/!isFunction, callContext)
        .value();
  }
  hlfir::EntityWithAttributes result =
      genIntrinsicRefCore(loweredActuals, intrinsic, argLowering, callContext);
  if (result.getType().isa<hlfir::ExprType>()) {
    fir::FirOpBuilder *bldr = &callContext.getBuilder();
    callContext.stmtCtx.attachCleanup(
        [=]() { bldr->create<hlfir::DestroyOp>(loc, result); });
  }
  return result;
}

/// Main entry point to lower procedure references, regardless of what they are.
static std::optional<hlfir::EntityWithAttributes>
genProcedureRef(CallContext &callContext) {
  mlir::Location loc = callContext.loc;
  if (auto *intrinsic = callContext.procRef.proc().GetSpecificIntrinsic())
    return genIntrinsicRef(*intrinsic, callContext);

  if (callContext.isStatementFunctionCall())
    return genStmtFunctionRef(loc, callContext.converter, callContext.symMap,
                              callContext.stmtCtx, callContext.procRef);

  Fortran::lower::CallerInterface caller(callContext.procRef,
                                         callContext.converter);
  mlir::FunctionType callSiteType = caller.genFunctionType();

  PreparedActualArguments loweredActuals;
  // Lower the actual arguments
  for (const Fortran::lower::CallInterface<
           Fortran::lower::CallerInterface>::PassedEntity &arg :
       caller.getPassedArguments())
    if (const auto *actual = arg.entity) {
      const auto *expr = actual->UnwrapExpr();
      if (!expr)
        TODO(loc, "assumed type actual argument");

      const bool handleDynamicOptional =
          arg.isOptional() &&
          Fortran::evaluate::MayBePassedAsAbsentOptional(
              *expr, callContext.converter.getFoldingContext());
      auto loweredActual = Fortran::lower::convertExprToHLFIR(
          loc, callContext.converter, *expr, callContext.symMap,
          callContext.stmtCtx);
      loweredActuals.emplace_back(
          PreparedActualArgument{loweredActual, handleDynamicOptional});
    } else {
      // Optional dummy argument for which there is no actual argument.
      loweredActuals.emplace_back(std::nullopt);
    }
  if (callContext.isElementalProcWithArrayArgs()) {
    bool isImpure = false;
    if (const Fortran::semantics::Symbol *procSym =
            callContext.procRef.proc().GetSymbol())
      isImpure = !Fortran::semantics::IsPureProcedure(*procSym);
    return ElementalUserCallBuilder{caller, callSiteType}.genElementalCall(
        loweredActuals, isImpure, callContext);
  }
  return genUserCall(loweredActuals, caller, callSiteType, callContext);
}

std::optional<hlfir::EntityWithAttributes> Fortran::lower::convertCallToHLFIR(
    mlir::Location loc, Fortran::lower::AbstractConverter &converter,
    const evaluate::ProcedureRef &procRef, std::optional<mlir::Type> resultType,
    Fortran::lower::SymMap &symMap, Fortran::lower::StatementContext &stmtCtx) {
  CallContext callContext(procRef, resultType, loc, converter, symMap, stmtCtx);
  return genProcedureRef(callContext);
}<|MERGE_RESOLUTION|>--- conflicted
+++ resolved
@@ -464,40 +464,6 @@
       symMap.addVariableDefinition(*arg, variableIface);
     }
   }
-<<<<<<< HEAD
-
-  // Explicitly map statement function host associated symbols to their
-  // parent scope lowered symbol box.
-  for (const Fortran::semantics::SymbolRef &sym :
-       Fortran::evaluate::CollectSymbols(*details.stmtFunction()))
-    if (const auto *details =
-            sym->detailsIf<Fortran::semantics::HostAssocDetails>())
-      converter.copySymbolBinding(details->symbol(), sym);
-
-  hlfir::Entity result = Fortran::lower::convertExprToHLFIR(
-      loc, converter, details.stmtFunction().value(), symMap, stmtCtx);
-  symMap.popScope();
-  // The result must not be a variable.
-  result = hlfir::loadTrivialScalar(loc, builder, result);
-  if (result.isVariable())
-    result = hlfir::Entity{builder.create<hlfir::AsExprOp>(loc, result)};
-  for (auto associate : exprAssociations)
-    builder.create<hlfir::EndAssociateOp>(loc, associate);
-  return hlfir::EntityWithAttributes{result};
-}
-
-/// Is this a call to an elemental procedure with at least one array argument?
-static bool
-isElementalProcWithArrayArgs(const Fortran::evaluate::ProcedureRef &procRef) {
-  if (procRef.IsElemental())
-    for (const std::optional<Fortran::evaluate::ActualArgument> &arg :
-         procRef.arguments())
-      if (arg && arg->Rank() != 0)
-        return true;
-  return false;
-}
-=======
->>>>>>> e1acf65b
 
   // Explicitly map statement function host associated symbols to their
   // parent scope lowered symbol box.
@@ -610,31 +576,6 @@
       caller.placeInput(arg, builder.create<fir::AbsentOp>(loc, argTy));
       continue;
     }
-<<<<<<< HEAD
-    if (isStatementFunctionCall(procRef))
-      return genStmtFunctionRef(loc, converter, symMap, stmtCtx, procRef);
-
-    Fortran::lower::CallerInterface caller(procRef, converter);
-    mlir::FunctionType callSiteType = caller.genFunctionType();
-
-    PreparedActualArguments loweredActuals;
-    // Lower the actual arguments
-    for (const Fortran::lower::CallInterface<
-             Fortran::lower::CallerInterface>::PassedEntity &arg :
-         caller.getPassedArguments())
-      if (const auto *actual = arg.entity) {
-        const auto *expr = actual->UnwrapExpr();
-        if (!expr)
-          TODO(loc, "assumed type actual argument");
-
-        const bool handleDynamicOptional =
-            arg.isOptional() && Fortran::evaluate::MayBePassedAsAbsentOptional(
-                                    *expr, getConverter().getFoldingContext());
-        auto loweredActual = Fortran::lower::convertExprToHLFIR(
-            loc, getConverter(), *expr, getSymMap(), getStmtCtx());
-        loweredActuals.emplace_back(
-            PreparedActualArgument{loweredActual, handleDynamicOptional});
-=======
     hlfir::Entity actual = preparedActual->actual;
     const auto *expr = arg.entity->UnwrapExpr();
     if (!expr)
@@ -668,7 +609,6 @@
         // Copy-in non contiguous variable
         if (!isSimplyContiguous)
           TODO(loc, "HLFIR copy-in/copy-out");
->>>>>>> e1acf65b
       } else {
         hlfir::AssociateOp associate = hlfir::genAssociateExpr(
             loc, builder, entity, argTy, "adapt.valuebyref");
