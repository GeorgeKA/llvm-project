--- conflicted
+++ resolved
@@ -650,7 +650,7 @@
     return static_cast<const _Hash&>(*this)(__x);
   }
 #endif
-  _LIBCPP_HIDE_FROM_ABI void swap(__unordered_map_hasher& __y) _NOEXCEPT_(__is_nothrow_swappable<_Hash>::value) {
+  _LIBCPP_HIDE_FROM_ABI void swap(__unordered_map_hasher& __y) _NOEXCEPT_(__is_nothrow_swappable_v<_Hash>) {
     using std::swap;
     swap(static_cast<_Hash&>(*this), static_cast<_Hash&>(__y));
   }
@@ -674,7 +674,7 @@
     return __hash_(__x);
   }
 #endif
-  _LIBCPP_HIDE_FROM_ABI void swap(__unordered_map_hasher& __y) _NOEXCEPT_(__is_nothrow_swappable<_Hash>::value) {
+  _LIBCPP_HIDE_FROM_ABI void swap(__unordered_map_hasher& __y) _NOEXCEPT_(__is_nothrow_swappable_v<_Hash>) {
     using std::swap;
     swap(__hash_, __y.__hash_);
   }
@@ -725,7 +725,7 @@
     return static_cast<const _Pred&>(*this)(__x, __y);
   }
 #endif
-  _LIBCPP_HIDE_FROM_ABI void swap(__unordered_map_equal& __y) _NOEXCEPT_(__is_nothrow_swappable<_Pred>::value) {
+  _LIBCPP_HIDE_FROM_ABI void swap(__unordered_map_equal& __y) _NOEXCEPT_(__is_nothrow_swappable_v<_Pred>) {
     using std::swap;
     swap(static_cast<_Pred&>(*this), static_cast<_Pred&>(__y));
   }
@@ -768,7 +768,7 @@
     return __pred_(__x, __y);
   }
 #endif
-  _LIBCPP_HIDE_FROM_ABI void swap(__unordered_map_equal& __y) _NOEXCEPT_(__is_nothrow_swappable<_Pred>::value) {
+  _LIBCPP_HIDE_FROM_ABI void swap(__unordered_map_equal& __y) _NOEXCEPT_(__is_nothrow_swappable_v<_Pred>) {
     using std::swap;
     swap(__pred_, __y.__pred_);
   }
@@ -792,11 +792,11 @@
 private:
   allocator_type& __na_;
 
-  __hash_map_node_destructor& operator=(const __hash_map_node_destructor&);
-
 public:
   bool __first_constructed;
   bool __second_constructed;
+
+  __hash_map_node_destructor& operator=(const __hash_map_node_destructor&) = delete;
 
   _LIBCPP_HIDE_FROM_ABI explicit __hash_map_node_destructor(allocator_type& __na) _NOEXCEPT
       : __na_(__na),
@@ -882,7 +882,6 @@
     return *this;
   }
 
-private:
   __hash_value_type(const __hash_value_type& __v) = delete;
   __hash_value_type(__hash_value_type&& __v)      = delete;
   template <class... _Args>
@@ -906,8 +905,7 @@
   _LIBCPP_HIDE_FROM_ABI value_type& __get_value() { return __cc_; }
   _LIBCPP_HIDE_FROM_ABI const value_type& __get_value() const { return __cc_; }
 
-private:
-  ~__hash_value_type();
+  ~__hash_value_type() = delete;
 };
 
 #endif
@@ -1036,7 +1034,7 @@
   typedef pair<const key_type, mapped_type> value_type;
   typedef value_type& reference;
   typedef const value_type& const_reference;
-  static_assert((is_same<value_type, typename allocator_type::value_type>::value),
+  static_assert(is_same<value_type, typename allocator_type::value_type>::value,
                 "Allocator::value_type must be same type as value_type");
 
 private:
@@ -1061,8 +1059,8 @@
 
   static_assert(__check_valid_allocator<allocator_type>::value, "");
 
-  static_assert((is_same<typename __table::__container_value_type, value_type>::value), "");
-  static_assert((is_same<typename __table::__node_value_type, __value_type>::value), "");
+  static_assert(is_same<typename __table::__container_value_type, value_type>::value, "");
+  static_assert(is_same<typename __table::__node_value_type, __value_type>::value, "");
 
 public:
   typedef typename __alloc_traits::pointer pointer;
@@ -1371,7 +1369,7 @@
   }
 #endif
 
-  _LIBCPP_HIDE_FROM_ABI void swap(unordered_map& __u) _NOEXCEPT_(__is_nothrow_swappable<__table>::value) {
+  _LIBCPP_HIDE_FROM_ABI void swap(unordered_map& __u) _NOEXCEPT_(__is_nothrow_swappable_v<__table>) {
     __table_.swap(__u.__table_);
   }
 
@@ -1415,13 +1413,11 @@
     return __table_.__equal_range_unique(__k);
   }
 #if _LIBCPP_STD_VER >= 20
-  template <class _K2,
-            enable_if_t<__is_transparent_v<hasher, _K2> && __is_transparent_v<key_equal, _K2>>* = nullptr>
+  template <class _K2, enable_if_t<__is_transparent_v<hasher, _K2> && __is_transparent_v<key_equal, _K2>>* = nullptr>
   _LIBCPP_HIDE_FROM_ABI pair<iterator, iterator> equal_range(const _K2& __k) {
     return __table_.__equal_range_unique(__k);
   }
-  template <class _K2,
-            enable_if_t<__is_transparent_v<hasher, _K2> && __is_transparent_v<key_equal, _K2>>* = nullptr>
+  template <class _K2, enable_if_t<__is_transparent_v<hasher, _K2> && __is_transparent_v<key_equal, _K2>>* = nullptr>
   _LIBCPP_HIDE_FROM_ABI pair<const_iterator, const_iterator> equal_range(const _K2& __k) const {
     return __table_.__equal_range_unique(__k);
   }
@@ -1841,12 +1837,8 @@
   typedef pair<const key_type, mapped_type> value_type;
   typedef value_type& reference;
   typedef const value_type& const_reference;
-<<<<<<< HEAD
-  static_assert((is_same<value_type, typename allocator_type::value_type>::value),
-=======
   static_assert(__check_valid_allocator<allocator_type>::value, "");
   static_assert(is_same<value_type, typename allocator_type::value_type>::value,
->>>>>>> 4ae23bcc
                 "Allocator::value_type must be same type as value_type");
 
 private:
@@ -1866,7 +1858,7 @@
   typedef __hash_map_node_destructor<__node_allocator> _Dp;
   typedef unique_ptr<__node, _Dp> __node_holder;
   typedef allocator_traits<allocator_type> __alloc_traits;
-  static_assert((is_same<typename __node_traits::size_type, typename __alloc_traits::size_type>::value),
+  static_assert(is_same<typename __node_traits::size_type, typename __alloc_traits::size_type>::value,
                 "Allocator uses different size_type for different types");
 
 public:
@@ -2119,7 +2111,7 @@
   }
 #endif
 
-  _LIBCPP_HIDE_FROM_ABI void swap(unordered_multimap& __u) _NOEXCEPT_(__is_nothrow_swappable<__table>::value) {
+  _LIBCPP_HIDE_FROM_ABI void swap(unordered_multimap& __u) _NOEXCEPT_(__is_nothrow_swappable_v<__table>) {
     __table_.swap(__u.__table_);
   }
 
@@ -2163,13 +2155,11 @@
     return __table_.__equal_range_multi(__k);
   }
 #if _LIBCPP_STD_VER >= 20
-  template <class _K2,
-            enable_if_t<__is_transparent_v<hasher, _K2> && __is_transparent_v<key_equal, _K2>>* = nullptr>
+  template <class _K2, enable_if_t<__is_transparent_v<hasher, _K2> && __is_transparent_v<key_equal, _K2>>* = nullptr>
   _LIBCPP_HIDE_FROM_ABI pair<iterator, iterator> equal_range(const _K2& __k) {
     return __table_.__equal_range_multi(__k);
   }
-  template <class _K2,
-            enable_if_t<__is_transparent_v<hasher, _K2> && __is_transparent_v<key_equal, _K2>>* = nullptr>
+  template <class _K2, enable_if_t<__is_transparent_v<hasher, _K2> && __is_transparent_v<key_equal, _K2>>* = nullptr>
   _LIBCPP_HIDE_FROM_ABI pair<const_iterator, const_iterator> equal_range(const _K2& __k) const {
     return __table_.__equal_range_multi(__k);
   }
@@ -2244,12 +2234,12 @@
           class            = enable_if_t<!is_integral<_Hash>::value>,
           class            = enable_if_t<!__is_allocator<_Pred>::value>,
           class            = enable_if_t<__is_allocator<_Allocator>::value>>
-unordered_multimap(initializer_list<pair<_Key, _Tp>>,
-                   typename allocator_traits<_Allocator>::size_type = 0,
-                   _Hash                                            = _Hash(),
-                   _Pred                                            = _Pred(),
-                   _Allocator                                       = _Allocator())
-    -> unordered_multimap<remove_const_t<_Key>, _Tp, _Hash, _Pred, _Allocator>;
+unordered_multimap(
+    initializer_list<pair<_Key, _Tp>>,
+    typename allocator_traits<_Allocator>::size_type = 0,
+    _Hash                                            = _Hash(),
+    _Pred                                            = _Pred(),
+    _Allocator = _Allocator()) -> unordered_multimap<remove_const_t<_Key>, _Tp, _Hash, _Pred, _Allocator>;
 
 template <class _InputIterator,
           class _Allocator,
