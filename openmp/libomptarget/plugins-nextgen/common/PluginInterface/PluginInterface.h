--- conflicted
+++ resolved
@@ -533,11 +533,7 @@
   uint32_t getDefaultNumThreads() const {
     return GridValues.GV_Default_WG_Size;
   }
-<<<<<<< HEAD
-  uint64_t getDefaultNumBlocks() const {
-=======
   uint32_t getDefaultNumBlocks() const {
->>>>>>> e1acf65b
     return GridValues.GV_Default_Num_Teams;
   }
   uint32_t getDynamicMemorySize() const { return OMPX_SharedMemorySize; }
