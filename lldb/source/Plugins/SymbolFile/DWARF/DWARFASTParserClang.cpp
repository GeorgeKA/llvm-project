//===-- DWARFASTParserClang.cpp -------------------------------------------===//
//
// Part of the LLVM Project, under the Apache License v2.0 with LLVM Exceptions.
// See https://llvm.org/LICENSE.txt for license information.
// SPDX-License-Identifier: Apache-2.0 WITH LLVM-exception
//
//===----------------------------------------------------------------------===//

#include <cstdlib>

#include "DWARFASTParser.h"
#include "DWARFASTParserClang.h"
#include "DWARFDebugInfo.h"
#include "DWARFDeclContext.h"
#include "DWARFDefines.h"
#include "SymbolFileDWARF.h"
#include "SymbolFileDWARFDebugMap.h"
#include "SymbolFileDWARFDwo.h"
#include "UniqueDWARFASTType.h"

#include "Plugins/ExpressionParser/Clang/ClangASTImporter.h"
#include "Plugins/ExpressionParser/Clang/ClangASTMetadata.h"
#include "Plugins/ExpressionParser/Clang/ClangUtil.h"
#include "Plugins/Language/ObjC/ObjCLanguage.h"
#include "lldb/Core/Module.h"
#include "lldb/Core/Value.h"
#include "lldb/Host/Host.h"
#include "lldb/Symbol/CompileUnit.h"
#include "lldb/Symbol/Function.h"
#include "lldb/Symbol/ObjectFile.h"
#include "lldb/Symbol/SymbolFile.h"
#include "lldb/Symbol/TypeList.h"
#include "lldb/Symbol/TypeMap.h"
#include "lldb/Symbol/VariableList.h"
#include "lldb/Target/Language.h"
#include "lldb/Utility/LLDBAssert.h"
#include "lldb/Utility/Log.h"
#include "lldb/Utility/StreamString.h"

#include "clang/AST/CXXInheritance.h"
#include "clang/AST/DeclBase.h"
#include "clang/AST/DeclCXX.h"
#include "clang/AST/DeclObjC.h"
#include "clang/AST/DeclTemplate.h"
#include "clang/AST/Type.h"
#include "llvm/ADT/StringExtras.h"
#include "llvm/Demangle/Demangle.h"

#include <map>
#include <memory>
#include <optional>
#include <vector>

//#define ENABLE_DEBUG_PRINTF // COMMENT OUT THIS LINE PRIOR TO CHECKIN

#ifdef ENABLE_DEBUG_PRINTF
#include <cstdio>
#define DEBUG_PRINTF(fmt, ...) printf(fmt, __VA_ARGS__)
#else
#define DEBUG_PRINTF(fmt, ...)
#endif

using namespace lldb;
using namespace lldb_private;
using namespace lldb_private::dwarf;
using namespace lldb_private::plugin::dwarf;

DWARFASTParserClang::DWARFASTParserClang(TypeSystemClang &ast)
    : DWARFASTParser(Kind::DWARFASTParserClang), m_ast(ast),
      m_die_to_decl_ctx(), m_decl_ctx_to_die() {}

DWARFASTParserClang::~DWARFASTParserClang() = default;

static bool DeclKindIsCXXClass(clang::Decl::Kind decl_kind) {
  switch (decl_kind) {
  case clang::Decl::CXXRecord:
  case clang::Decl::ClassTemplateSpecialization:
    return true;
  default:
    break;
  }
  return false;
}


ClangASTImporter &DWARFASTParserClang::GetClangASTImporter() {
  if (!m_clang_ast_importer_up) {
    m_clang_ast_importer_up = std::make_unique<ClangASTImporter>();
  }
  return *m_clang_ast_importer_up;
}

/// Detect a forward declaration that is nested in a DW_TAG_module.
static bool IsClangModuleFwdDecl(const DWARFDIE &Die) {
  if (!Die.GetAttributeValueAsUnsigned(DW_AT_declaration, 0))
    return false;
  auto Parent = Die.GetParent();
  while (Parent.IsValid()) {
    if (Parent.Tag() == DW_TAG_module)
      return true;
    Parent = Parent.GetParent();
  }
  return false;
}

static DWARFDIE GetContainingClangModuleDIE(const DWARFDIE &die) {
  if (die.IsValid()) {
    DWARFDIE top_module_die;
    // Now make sure this DIE is scoped in a DW_TAG_module tag and return true
    // if so
    for (DWARFDIE parent = die.GetParent(); parent.IsValid();
         parent = parent.GetParent()) {
      const dw_tag_t tag = parent.Tag();
      if (tag == DW_TAG_module)
        top_module_die = parent;
      else if (tag == DW_TAG_compile_unit || tag == DW_TAG_partial_unit)
        break;
    }

    return top_module_die;
  }
  return DWARFDIE();
}

static lldb::ModuleSP GetContainingClangModule(const DWARFDIE &die) {
  if (die.IsValid()) {
    DWARFDIE clang_module_die = GetContainingClangModuleDIE(die);

    if (clang_module_die) {
      const char *module_name = clang_module_die.GetName();
      if (module_name)
        return die.GetDWARF()->GetExternalModule(
            lldb_private::ConstString(module_name));
    }
  }
  return lldb::ModuleSP();
}

// Returns true if the given artificial field name should be ignored when
// parsing the DWARF.
static bool ShouldIgnoreArtificialField(llvm::StringRef FieldName) {
  return FieldName.starts_with("_vptr$")
         // gdb emit vtable pointer as "_vptr.classname"
         || FieldName.starts_with("_vptr.");
}

/// Returns true for C++ constructs represented by clang::CXXRecordDecl
static bool TagIsRecordType(dw_tag_t tag) {
  switch (tag) {
  case DW_TAG_class_type:
  case DW_TAG_structure_type:
  case DW_TAG_union_type:
    return true;
  default:
    return false;
  }
}

TypeSP DWARFASTParserClang::ParseTypeFromClangModule(const SymbolContext &sc,
                                                     const DWARFDIE &die,
                                                     Log *log) {
  ModuleSP clang_module_sp = GetContainingClangModule(die);
  if (!clang_module_sp)
    return TypeSP();

  // If this type comes from a Clang module, recursively look in the
  // DWARF section of the .pcm file in the module cache. Clang
  // generates DWO skeleton units as breadcrumbs to find them.
  std::vector<lldb_private::CompilerContext> die_context = die.GetDeclContext();
  TypeQuery query(die_context, TypeQueryOptions::e_module_search |
                                   TypeQueryOptions::e_find_one);
  TypeResults results;

  // The type in the Clang module must have the same language as the current CU.
  query.AddLanguage(SymbolFileDWARF::GetLanguageFamily(*die.GetCU()));
  clang_module_sp->FindTypes(query, results);
  TypeSP pcm_type_sp = results.GetTypeMap().FirstType();
  if (!pcm_type_sp) {
    // Since this type is defined in one of the Clang modules imported
    // by this symbol file, search all of them. Instead of calling
    // sym_file->FindTypes(), which would return this again, go straight
    // to the imported modules.
    auto &sym_file = die.GetCU()->GetSymbolFileDWARF();

    // Well-formed clang modules never form cycles; guard against corrupted
    // ones by inserting the current file.
    results.AlreadySearched(&sym_file);
    sym_file.ForEachExternalModule(
        *sc.comp_unit, results.GetSearchedSymbolFiles(), [&](Module &module) {
          module.FindTypes(query, results);
          pcm_type_sp = results.GetTypeMap().FirstType();
          return (bool)pcm_type_sp;
        });
  }

  if (!pcm_type_sp)
    return TypeSP();

  // We found a real definition for this type in the Clang module, so lets use
  // it and cache the fact that we found a complete type for this die.
  lldb_private::CompilerType pcm_type = pcm_type_sp->GetForwardCompilerType();
  lldb_private::CompilerType type =
      GetClangASTImporter().CopyType(m_ast, pcm_type);

  if (!type)
    return TypeSP();

  // Under normal operation pcm_type is a shallow forward declaration
  // that gets completed later. This is necessary to support cyclic
  // data structures. If, however, pcm_type is already complete (for
  // example, because it was loaded for a different target before),
  // the definition needs to be imported right away, too.
  // Type::ResolveClangType() effectively ignores the ResolveState
  // inside type_sp and only looks at IsDefined(), so it never calls
  // ClangASTImporter::ASTImporterDelegate::ImportDefinitionTo(),
  // which does extra work for Objective-C classes. This would result
  // in only the forward declaration to be visible.
  if (pcm_type.IsDefined())
    GetClangASTImporter().RequireCompleteType(ClangUtil::GetQualType(type));

  SymbolFileDWARF *dwarf = die.GetDWARF();
  auto type_sp = dwarf->MakeType(
      die.GetID(), pcm_type_sp->GetName(), pcm_type_sp->GetByteSize(nullptr),
      nullptr, LLDB_INVALID_UID, Type::eEncodingInvalid,
      &pcm_type_sp->GetDeclaration(), type, Type::ResolveState::Forward,
      TypePayloadClang(GetOwningClangModule(die)));
  clang::TagDecl *tag_decl = TypeSystemClang::GetAsTagDecl(type);
  if (tag_decl) {
    LinkDeclContextToDIE(tag_decl, die);
  } else {
    clang::DeclContext *defn_decl_ctx = GetCachedClangDeclContextForDIE(die);
    if (defn_decl_ctx)
      LinkDeclContextToDIE(defn_decl_ctx, die);
  }

  return type_sp;
}

/// This function ensures we are able to add members (nested types, functions,
/// etc.) to this type. It does so by starting its definition even if one cannot
/// be found in the debug info. This means the type may need to be "forcibly
/// completed" later -- see CompleteTypeFromDWARF).
static void PrepareContextToReceiveMembers(TypeSystemClang &ast,
                                           ClangASTImporter &ast_importer,
                                           clang::DeclContext *decl_ctx,
                                           DWARFDIE die,
                                           const char *type_name_cstr) {
  auto *tag_decl_ctx = clang::dyn_cast<clang::TagDecl>(decl_ctx);
  if (!tag_decl_ctx)
    return; // Non-tag context are always ready.

  // We have already completed the type or it is already prepared.
  if (tag_decl_ctx->isCompleteDefinition() || tag_decl_ctx->isBeingDefined())
    return;

  // If this tag was imported from another AST context (in the gmodules case),
  // we can complete the type by doing a full import.

  // If this type was not imported from an external AST, there's nothing to do.
  CompilerType type = ast.GetTypeForDecl(tag_decl_ctx);
  if (type && ast_importer.CanImport(type)) {
    auto qual_type = ClangUtil::GetQualType(type);
    if (ast_importer.RequireCompleteType(qual_type))
      return;
    die.GetDWARF()->GetObjectFile()->GetModule()->ReportError(
        "Unable to complete the Decl context for DIE {0} at offset "
        "{1:x16}.\nPlease file a bug report.",
        type_name_cstr ? type_name_cstr : "", die.GetOffset());
  }

  // We don't have a type definition and/or the import failed, but we need to
  // add members to it. Start the definition to make that possible.
  tag_decl_ctx->startDefinition();
}

ParsedDWARFTypeAttributes::ParsedDWARFTypeAttributes(const DWARFDIE &die) {
  DWARFAttributes attributes = die.GetAttributes();
  for (size_t i = 0; i < attributes.Size(); ++i) {
    dw_attr_t attr = attributes.AttributeAtIndex(i);
    DWARFFormValue form_value;
    if (!attributes.ExtractFormValueAtIndex(i, form_value))
      continue;
    switch (attr) {
    default:
      break;
    case DW_AT_abstract_origin:
      abstract_origin = form_value;
      break;

    case DW_AT_accessibility:
      accessibility =
          DWARFASTParser::GetAccessTypeFromDWARF(form_value.Unsigned());
      break;

    case DW_AT_artificial:
      is_artificial = form_value.Boolean();
      break;

    case DW_AT_bit_stride:
      bit_stride = form_value.Unsigned();
      break;

    case DW_AT_byte_size:
      byte_size = form_value.Unsigned();
      break;

    case DW_AT_alignment:
      alignment = form_value.Unsigned();
      break;

    case DW_AT_byte_stride:
      byte_stride = form_value.Unsigned();
      break;

    case DW_AT_calling_convention:
      calling_convention = form_value.Unsigned();
      break;

    case DW_AT_containing_type:
      containing_type = form_value;
      break;

    case DW_AT_decl_file:
      // die.GetCU() can differ if DW_AT_specification uses DW_FORM_ref_addr.
      decl.SetFile(
          attributes.CompileUnitAtIndex(i)->GetFile(form_value.Unsigned()));
      break;
    case DW_AT_decl_line:
      decl.SetLine(form_value.Unsigned());
      break;
    case DW_AT_decl_column:
      decl.SetColumn(form_value.Unsigned());
      break;

    case DW_AT_declaration:
      is_forward_declaration = form_value.Boolean();
      break;

    case DW_AT_encoding:
      encoding = form_value.Unsigned();
      break;

    case DW_AT_enum_class:
      is_scoped_enum = form_value.Boolean();
      break;

    case DW_AT_explicit:
      is_explicit = form_value.Boolean();
      break;

    case DW_AT_external:
      if (form_value.Unsigned())
        storage = clang::SC_Extern;
      break;

    case DW_AT_inline:
      is_inline = form_value.Boolean();
      break;

    case DW_AT_linkage_name:
    case DW_AT_MIPS_linkage_name:
      mangled_name = form_value.AsCString();
      break;

    case DW_AT_name:
      name.SetCString(form_value.AsCString());
      break;

    case DW_AT_object_pointer:
      object_pointer = form_value.Reference();
      break;

    case DW_AT_signature:
      signature = form_value;
      break;

    case DW_AT_specification:
      specification = form_value;
      break;

    case DW_AT_type:
      type = form_value;
      break;

    case DW_AT_virtuality:
      is_virtual = form_value.Boolean();
      break;

    case DW_AT_APPLE_objc_complete_type:
      is_complete_objc_class = form_value.Signed();
      break;

    case DW_AT_APPLE_objc_direct:
      is_objc_direct_call = true;
      break;

    case DW_AT_APPLE_runtime_class:
      class_language = (LanguageType)form_value.Signed();
      break;

    case DW_AT_GNU_vector:
      is_vector = form_value.Boolean();
      break;
    case DW_AT_export_symbols:
      exports_symbols = form_value.Boolean();
      break;
    case DW_AT_rvalue_reference:
      ref_qual = clang::RQ_RValue;
      break;
    case DW_AT_reference:
      ref_qual = clang::RQ_LValue;
      break;
    }
  }
}

static std::string GetUnitName(const DWARFDIE &die) {
  if (DWARFUnit *unit = die.GetCU())
    return unit->GetAbsolutePath().GetPath();
  return "<missing DWARF unit path>";
}

TypeSP DWARFASTParserClang::ParseTypeFromDWARF(const SymbolContext &sc,
                                               const DWARFDIE &die,
                                               bool *type_is_new_ptr) {
  if (type_is_new_ptr)
    *type_is_new_ptr = false;

  if (!die)
    return nullptr;

  Log *log = GetLog(DWARFLog::TypeCompletion | DWARFLog::Lookups);

  SymbolFileDWARF *dwarf = die.GetDWARF();
  if (log) {
    DWARFDIE context_die;
    clang::DeclContext *context =
        GetClangDeclContextContainingDIE(die, &context_die);

    dwarf->GetObjectFile()->GetModule()->LogMessage(
        log,
        "DWARFASTParserClang::ParseTypeFromDWARF "
        "(die = {0:x16}, decl_ctx = {1:p} (die "
        "{2:x16})) {3} ({4}) name = '{5}')",
        die.GetOffset(), static_cast<void *>(context), context_die.GetOffset(),
        DW_TAG_value_to_name(die.Tag()), die.Tag(), die.GetName());
  }

  // Set a bit that lets us know that we are currently parsing this
  if (auto [it, inserted] =
          dwarf->GetDIEToType().try_emplace(die.GetDIE(), DIE_IS_BEING_PARSED);
      !inserted) {
    if (it->getSecond() == nullptr || it->getSecond() == DIE_IS_BEING_PARSED)
      return nullptr;
    return it->getSecond()->shared_from_this();
  }

  ParsedDWARFTypeAttributes attrs(die);

  TypeSP type_sp;
  if (DWARFDIE signature_die = attrs.signature.Reference()) {
    type_sp = ParseTypeFromDWARF(sc, signature_die, type_is_new_ptr);
    if (type_sp) {
      if (clang::DeclContext *decl_ctx =
              GetCachedClangDeclContextForDIE(signature_die))
        LinkDeclContextToDIE(decl_ctx, die);
    }
  } else {
    if (type_is_new_ptr)
      *type_is_new_ptr = true;

    const dw_tag_t tag = die.Tag();

    switch (tag) {
    case DW_TAG_typedef:
    case DW_TAG_base_type:
    case DW_TAG_pointer_type:
    case DW_TAG_reference_type:
    case DW_TAG_rvalue_reference_type:
    case DW_TAG_const_type:
    case DW_TAG_restrict_type:
    case DW_TAG_volatile_type:
    case DW_TAG_LLVM_ptrauth_type:
    case DW_TAG_atomic_type:
    case DW_TAG_unspecified_type:
      type_sp = ParseTypeModifier(sc, die, attrs);
      break;
    case DW_TAG_structure_type:
    case DW_TAG_union_type:
    case DW_TAG_class_type:
      type_sp = ParseStructureLikeDIE(sc, die, attrs);
      break;
    case DW_TAG_enumeration_type:
      type_sp = ParseEnum(sc, die, attrs);
      break;
    case DW_TAG_inlined_subroutine:
    case DW_TAG_subprogram:
    case DW_TAG_subroutine_type:
      type_sp = ParseSubroutine(die, attrs);
      break;
    case DW_TAG_array_type:
      type_sp = ParseArrayType(die, attrs);
      break;
    case DW_TAG_ptr_to_member_type:
      type_sp = ParsePointerToMemberType(die, attrs);
      break;
    default:
      dwarf->GetObjectFile()->GetModule()->ReportError(
          "[{0:x16}]: unhandled type tag {1:x4} ({2}), "
          "please file a bug and "
          "attach the file at the start of this error message",
          die.GetOffset(), tag, DW_TAG_value_to_name(tag));
      break;
    }
    UpdateSymbolContextScopeForType(sc, die, type_sp);
  }
  if (type_sp) {
    dwarf->GetDIEToType()[die.GetDIE()] = type_sp.get();
  }
  return type_sp;
}

static std::optional<uint32_t>
ExtractDataMemberLocation(DWARFDIE const &die, DWARFFormValue const &form_value,
                          ModuleSP module_sp) {
  Log *log = GetLog(DWARFLog::TypeCompletion | DWARFLog::Lookups);

  // With DWARF 3 and later, if the value is an integer constant,
  // this form value is the offset in bytes from the beginning of
  // the containing entity.
  if (!form_value.BlockData())
    return form_value.Unsigned();

  Value initialValue(0);
  const DWARFDataExtractor &debug_info_data = die.GetData();
  uint32_t block_length = form_value.Unsigned();
  uint32_t block_offset =
      form_value.BlockData() - debug_info_data.GetDataStart();

  llvm::Expected<Value> memberOffset = DWARFExpression::Evaluate(
      /*ExecutionContext=*/nullptr,
      /*RegisterContext=*/nullptr, module_sp,
      DataExtractor(debug_info_data, block_offset, block_length), die.GetCU(),
      eRegisterKindDWARF, &initialValue, nullptr);
  if (!memberOffset) {
    LLDB_LOG_ERROR(log, memberOffset.takeError(),
                   "ExtractDataMemberLocation failed: {0}");
    return {};
  }

  return memberOffset->ResolveValue(nullptr).UInt();
}

static TypePayloadClang GetPtrAuthMofidierPayload(const DWARFDIE &die) {
  auto getAttr = [&](llvm::dwarf::Attribute Attr, unsigned defaultValue = 0) {
    return die.GetAttributeValueAsUnsigned(Attr, defaultValue);
  };
  const unsigned key = getAttr(DW_AT_LLVM_ptrauth_key);
  const bool addr_disc = getAttr(DW_AT_LLVM_ptrauth_address_discriminated);
  const unsigned extra = getAttr(DW_AT_LLVM_ptrauth_extra_discriminator);
  const bool isapointer = getAttr(DW_AT_LLVM_ptrauth_isa_pointer);
  const bool authenticates_null_values =
      getAttr(DW_AT_LLVM_ptrauth_authenticates_null_values);
  const unsigned authentication_mode_int = getAttr(
      DW_AT_LLVM_ptrauth_authentication_mode,
      static_cast<unsigned>(clang::PointerAuthenticationMode::SignAndAuth));
  clang::PointerAuthenticationMode authentication_mode =
      clang::PointerAuthenticationMode::SignAndAuth;
  if (authentication_mode_int >=
          static_cast<unsigned>(clang::PointerAuthenticationMode::None) &&
      authentication_mode_int <=
          static_cast<unsigned>(
              clang::PointerAuthenticationMode::SignAndAuth)) {
    authentication_mode =
        static_cast<clang::PointerAuthenticationMode>(authentication_mode_int);
  } else {
    die.GetDWARF()->GetObjectFile()->GetModule()->ReportError(
        "[{0:x16}]: invalid pointer authentication mode method {1:x4}",
        die.GetOffset(), authentication_mode_int);
  }
  auto ptr_auth = clang::PointerAuthQualifier::Create(
      key, addr_disc, extra, authentication_mode, isapointer,
      authenticates_null_values);
  return TypePayloadClang(ptr_auth.getAsOpaqueValue());
}

lldb::TypeSP
DWARFASTParserClang::ParseTypeModifier(const SymbolContext &sc,
                                       const DWARFDIE &die,
                                       ParsedDWARFTypeAttributes &attrs) {
  Log *log = GetLog(DWARFLog::TypeCompletion | DWARFLog::Lookups);
  SymbolFileDWARF *dwarf = die.GetDWARF();
  const dw_tag_t tag = die.Tag();
  LanguageType cu_language = SymbolFileDWARF::GetLanguage(*die.GetCU());
  Type::ResolveState resolve_state = Type::ResolveState::Unresolved;
  Type::EncodingDataType encoding_data_type = Type::eEncodingIsUID;
  TypePayloadClang payload(GetOwningClangModule(die));
  TypeSP type_sp;
  CompilerType clang_type;

  if (tag == DW_TAG_typedef) {
    // DeclContext will be populated when the clang type is materialized in
    // Type::ResolveCompilerType.
    PrepareContextToReceiveMembers(
        m_ast, GetClangASTImporter(),
        GetClangDeclContextContainingDIE(die, nullptr), die,
        attrs.name.GetCString());

    if (attrs.type.IsValid()) {
      // Try to parse a typedef from the (DWARF embedded in the) Clang
      // module file first as modules can contain typedef'ed
      // structures that have no names like:
      //
      //  typedef struct { int a; } Foo;
      //
      // In this case we will have a structure with no name and a
      // typedef named "Foo" that points to this unnamed
      // structure. The name in the typedef is the only identifier for
      // the struct, so always try to get typedefs from Clang modules
      // if possible.
      //
      // The type_sp returned will be empty if the typedef doesn't
      // exist in a module file, so it is cheap to call this function
      // just to check.
      //
      // If we don't do this we end up creating a TypeSP that says
      // this is a typedef to type 0x123 (the DW_AT_type value would
      // be 0x123 in the DW_TAG_typedef), and this is the unnamed
      // structure type. We will have a hard time tracking down an
      // unnammed structure type in the module debug info, so we make
      // sure we don't get into this situation by always resolving
      // typedefs from the module.
      const DWARFDIE encoding_die = attrs.type.Reference();

      // First make sure that the die that this is typedef'ed to _is_
      // just a declaration (DW_AT_declaration == 1), not a full
      // definition since template types can't be represented in
      // modules since only concrete instances of templates are ever
      // emitted and modules won't contain those
      if (encoding_die &&
          encoding_die.GetAttributeValueAsUnsigned(DW_AT_declaration, 0) == 1) {
        type_sp = ParseTypeFromClangModule(sc, die, log);
        if (type_sp)
          return type_sp;
      }
    }
  }

  DEBUG_PRINTF("0x%8.8" PRIx64 ": %s (\"%s\") type => 0x%8.8lx\n", die.GetID(),
               DW_TAG_value_to_name(tag), type_name_cstr,
               encoding_uid.Reference());

  switch (tag) {
  default:
    break;

  case DW_TAG_unspecified_type:
    if (attrs.name == "nullptr_t" || attrs.name == "decltype(nullptr)") {
      resolve_state = Type::ResolveState::Full;
      clang_type = m_ast.GetBasicType(eBasicTypeNullPtr);
      break;
    }
    // Fall through to base type below in case we can handle the type
    // there...
    [[fallthrough]];

  case DW_TAG_base_type:
    resolve_state = Type::ResolveState::Full;
    clang_type = m_ast.GetBuiltinTypeForDWARFEncodingAndBitSize(
        attrs.name.GetStringRef(), attrs.encoding,
        attrs.byte_size.value_or(0) * 8);
    break;

  case DW_TAG_pointer_type:
    encoding_data_type = Type::eEncodingIsPointerUID;
    break;
  case DW_TAG_reference_type:
    encoding_data_type = Type::eEncodingIsLValueReferenceUID;
    break;
  case DW_TAG_rvalue_reference_type:
    encoding_data_type = Type::eEncodingIsRValueReferenceUID;
    break;
  case DW_TAG_typedef:
    encoding_data_type = Type::eEncodingIsTypedefUID;
    break;
  case DW_TAG_const_type:
    encoding_data_type = Type::eEncodingIsConstUID;
    break;
  case DW_TAG_restrict_type:
    encoding_data_type = Type::eEncodingIsRestrictUID;
    break;
  case DW_TAG_volatile_type:
    encoding_data_type = Type::eEncodingIsVolatileUID;
    break;
  case DW_TAG_LLVM_ptrauth_type:
    encoding_data_type = Type::eEncodingIsLLVMPtrAuthUID;
    payload = GetPtrAuthMofidierPayload(die);
    break;
  case DW_TAG_atomic_type:
    encoding_data_type = Type::eEncodingIsAtomicUID;
    break;
  }

  if (!clang_type && (encoding_data_type == Type::eEncodingIsPointerUID ||
                      encoding_data_type == Type::eEncodingIsTypedefUID)) {
    if (tag == DW_TAG_pointer_type) {
      DWARFDIE target_die = die.GetReferencedDIE(DW_AT_type);

      if (target_die.GetAttributeValueAsUnsigned(DW_AT_APPLE_block, 0)) {
        // Blocks have a __FuncPtr inside them which is a pointer to a
        // function of the proper type.

        for (DWARFDIE child_die : target_die.children()) {
          if (!strcmp(child_die.GetAttributeValueAsString(DW_AT_name, ""),
                      "__FuncPtr")) {
            DWARFDIE function_pointer_type =
                child_die.GetReferencedDIE(DW_AT_type);

            if (function_pointer_type) {
              DWARFDIE function_type =
                  function_pointer_type.GetReferencedDIE(DW_AT_type);

              bool function_type_is_new_pointer;
              TypeSP lldb_function_type_sp = ParseTypeFromDWARF(
                  sc, function_type, &function_type_is_new_pointer);

              if (lldb_function_type_sp) {
                clang_type = m_ast.CreateBlockPointerType(
                    lldb_function_type_sp->GetForwardCompilerType());
                encoding_data_type = Type::eEncodingIsUID;
                attrs.type.Clear();
                resolve_state = Type::ResolveState::Full;
              }
            }

            break;
          }
        }
      }
    }

    if (cu_language == eLanguageTypeObjC ||
        cu_language == eLanguageTypeObjC_plus_plus) {
      if (attrs.name) {
        if (attrs.name == "id") {
          if (log)
            dwarf->GetObjectFile()->GetModule()->LogMessage(
                log,
                "SymbolFileDWARF::ParseType (die = {0:x16}) {1} ({2}) '{3}' "
                "is Objective-C 'id' built-in type.",
                die.GetOffset(), DW_TAG_value_to_name(die.Tag()), die.Tag(),
                die.GetName());
          clang_type = m_ast.GetBasicType(eBasicTypeObjCID);
          encoding_data_type = Type::eEncodingIsUID;
          attrs.type.Clear();
          resolve_state = Type::ResolveState::Full;
        } else if (attrs.name == "Class") {
          if (log)
            dwarf->GetObjectFile()->GetModule()->LogMessage(
                log,
                "SymbolFileDWARF::ParseType (die = {0:x16}) {1} ({2}) '{3}' "
                "is Objective-C 'Class' built-in type.",
                die.GetOffset(), DW_TAG_value_to_name(die.Tag()), die.Tag(),
                die.GetName());
          clang_type = m_ast.GetBasicType(eBasicTypeObjCClass);
          encoding_data_type = Type::eEncodingIsUID;
          attrs.type.Clear();
          resolve_state = Type::ResolveState::Full;
        } else if (attrs.name == "SEL") {
          if (log)
            dwarf->GetObjectFile()->GetModule()->LogMessage(
                log,
                "SymbolFileDWARF::ParseType (die = {0:x16}) {1} ({2}) '{3}' "
                "is Objective-C 'selector' built-in type.",
                die.GetOffset(), DW_TAG_value_to_name(die.Tag()), die.Tag(),
                die.GetName());
          clang_type = m_ast.GetBasicType(eBasicTypeObjCSel);
          encoding_data_type = Type::eEncodingIsUID;
          attrs.type.Clear();
          resolve_state = Type::ResolveState::Full;
        }
      } else if (encoding_data_type == Type::eEncodingIsPointerUID &&
                 attrs.type.IsValid()) {
        // Clang sometimes erroneously emits id as objc_object*.  In that
        // case we fix up the type to "id".

        const DWARFDIE encoding_die = attrs.type.Reference();

        if (encoding_die && encoding_die.Tag() == DW_TAG_structure_type) {
          llvm::StringRef struct_name = encoding_die.GetName();
          if (struct_name == "objc_object") {
            if (log)
              dwarf->GetObjectFile()->GetModule()->LogMessage(
                  log,
                  "SymbolFileDWARF::ParseType (die = {0:x16}) {1} ({2}) '{3}' "
                  "is 'objc_object*', which we overrode to 'id'.",
                  die.GetOffset(), DW_TAG_value_to_name(die.Tag()), die.Tag(),
                  die.GetName());
            clang_type = m_ast.GetBasicType(eBasicTypeObjCID);
            encoding_data_type = Type::eEncodingIsUID;
            attrs.type.Clear();
            resolve_state = Type::ResolveState::Full;
          }
        }
      }
    }
  }

  return dwarf->MakeType(die.GetID(), attrs.name, attrs.byte_size, nullptr,
                         attrs.type.Reference().GetID(), encoding_data_type,
                         &attrs.decl, clang_type, resolve_state, payload);
}

ConstString
DWARFASTParserClang::GetDIEClassTemplateParams(const DWARFDIE &die) {
  if (llvm::StringRef(die.GetName()).contains("<"))
    return ConstString();

  TypeSystemClang::TemplateParameterInfos template_param_infos;
  if (ParseTemplateParameterInfos(die, template_param_infos)) {
    return ConstString(m_ast.PrintTemplateParams(template_param_infos));
  }
  return ConstString();
}

TypeSP DWARFASTParserClang::ParseEnum(const SymbolContext &sc,
                                      const DWARFDIE &decl_die,
                                      ParsedDWARFTypeAttributes &attrs) {
  Log *log = GetLog(DWARFLog::TypeCompletion | DWARFLog::Lookups);
  SymbolFileDWARF *dwarf = decl_die.GetDWARF();
  const dw_tag_t tag = decl_die.Tag();

  DWARFDIE def_die;
  if (attrs.is_forward_declaration) {
    if (TypeSP type_sp = ParseTypeFromClangModule(sc, decl_die, log))
      return type_sp;

    def_die = dwarf->FindDefinitionDIE(decl_die);

    if (!def_die) {
      SymbolFileDWARFDebugMap *debug_map_symfile = dwarf->GetDebugMapSymfile();
      if (debug_map_symfile) {
        // We weren't able to find a full declaration in this DWARF,
        // see if we have a declaration anywhere else...
        def_die = debug_map_symfile->FindDefinitionDIE(decl_die);
      }
    }

    if (log) {
      dwarf->GetObjectFile()->GetModule()->LogMessage(
          log,
          "SymbolFileDWARF({0:p}) - {1:x16}}: {2} ({3}) type \"{4}\" is a "
          "forward declaration, complete DIE is {5}",
          static_cast<void *>(this), decl_die.GetID(), DW_TAG_value_to_name(tag),
          tag, attrs.name.GetCString(),
          def_die ? llvm::utohexstr(def_die.GetID()) : "not found");
    }
  }
  if (def_die) {
    if (auto [it, inserted] = dwarf->GetDIEToType().try_emplace(
            def_die.GetDIE(), DIE_IS_BEING_PARSED);
        !inserted) {
      if (it->getSecond() == nullptr || it->getSecond() == DIE_IS_BEING_PARSED)
        return nullptr;
      return it->getSecond()->shared_from_this();
    }
    attrs = ParsedDWARFTypeAttributes(def_die);
  } else {
    // No definition found. Proceed with the declaration die. We can use it to
    // create a forward-declared type.
    def_die = decl_die;
  }

  CompilerType enumerator_clang_type;
  if (attrs.type.IsValid()) {
    Type *enumerator_type =
        dwarf->ResolveTypeUID(attrs.type.Reference(), true);
    if (enumerator_type)
      enumerator_clang_type = enumerator_type->GetFullCompilerType();
  }

  if (!enumerator_clang_type) {
    if (attrs.byte_size) {
      enumerator_clang_type = m_ast.GetBuiltinTypeForDWARFEncodingAndBitSize(
          "", DW_ATE_signed, *attrs.byte_size * 8);
    } else {
      enumerator_clang_type = m_ast.GetBasicType(eBasicTypeInt);
    }
  }

  CompilerType clang_type = m_ast.CreateEnumerationType(
      attrs.name.GetStringRef(), GetClangDeclContextContainingDIE(def_die, nullptr),
      GetOwningClangModule(def_die), attrs.decl, enumerator_clang_type,
      attrs.is_scoped_enum);
  TypeSP type_sp =
      dwarf->MakeType(def_die.GetID(), attrs.name, attrs.byte_size, nullptr,
                      attrs.type.Reference().GetID(), Type::eEncodingIsUID,
                      &attrs.decl, clang_type, Type::ResolveState::Forward,
                      TypePayloadClang(GetOwningClangModule(def_die)));

  clang::DeclContext *type_decl_ctx =
      TypeSystemClang::GetDeclContextForType(clang_type);
  LinkDeclContextToDIE(type_decl_ctx, decl_die);
  if (decl_die != def_die) {
    LinkDeclContextToDIE(type_decl_ctx, def_die);
    dwarf->GetDIEToType()[def_die.GetDIE()] = type_sp.get();
    // Declaration DIE is inserted into the type map in ParseTypeFromDWARF
  }


  if (TypeSystemClang::StartTagDeclarationDefinition(clang_type)) {
    if (def_die.HasChildren()) {
      bool is_signed = false;
      enumerator_clang_type.IsIntegerType(is_signed);
      ParseChildEnumerators(clang_type, is_signed,
                            type_sp->GetByteSize(nullptr).value_or(0), def_die);
    }
    TypeSystemClang::CompleteTagDeclarationDefinition(clang_type);
  } else {
    dwarf->GetObjectFile()->GetModule()->ReportError(
        "DWARF DIE at {0:x16} named \"{1}\" was not able to start its "
        "definition.\nPlease file a bug and attach the file at the "
        "start of this error message",
        def_die.GetOffset(), attrs.name.GetCString());
  }
  return type_sp;
}

static clang::CallingConv
ConvertDWARFCallingConventionToClang(const ParsedDWARFTypeAttributes &attrs) {
  switch (attrs.calling_convention) {
  case llvm::dwarf::DW_CC_normal:
    return clang::CC_C;
  case llvm::dwarf::DW_CC_BORLAND_stdcall:
    return clang::CC_X86StdCall;
  case llvm::dwarf::DW_CC_BORLAND_msfastcall:
    return clang::CC_X86FastCall;
  case llvm::dwarf::DW_CC_LLVM_vectorcall:
    return clang::CC_X86VectorCall;
  case llvm::dwarf::DW_CC_BORLAND_pascal:
    return clang::CC_X86Pascal;
  case llvm::dwarf::DW_CC_LLVM_Win64:
    return clang::CC_Win64;
  case llvm::dwarf::DW_CC_LLVM_X86_64SysV:
    return clang::CC_X86_64SysV;
  case llvm::dwarf::DW_CC_LLVM_X86RegCall:
    return clang::CC_X86RegCall;
  default:
    break;
  }

  Log *log = GetLog(DWARFLog::TypeCompletion | DWARFLog::Lookups);
  LLDB_LOG(log, "Unsupported DW_AT_calling_convention value: {0}",
           attrs.calling_convention);
  // Use the default calling convention as a fallback.
  return clang::CC_C;
}

<<<<<<< HEAD
=======
bool DWARFASTParserClang::ParseObjCMethod(
    const ObjCLanguage::MethodName &objc_method, const DWARFDIE &die,
    CompilerType clang_type, const ParsedDWARFTypeAttributes &attrs,
    bool is_variadic) {
  SymbolFileDWARF *dwarf = die.GetDWARF();
  assert(dwarf);

  const auto tag = die.Tag();
  ConstString class_name(objc_method.GetClassName());
  if (!class_name)
    return false;

  TypeSP complete_objc_class_type_sp =
      dwarf->FindCompleteObjCDefinitionTypeForDIE(DWARFDIE(), class_name,
                                                  false);

  if (!complete_objc_class_type_sp)
    return false;

  CompilerType type_clang_forward_type =
      complete_objc_class_type_sp->GetForwardCompilerType();

  if (!type_clang_forward_type)
    return false;

  if (!TypeSystemClang::IsObjCObjectOrInterfaceType(type_clang_forward_type))
    return false;

  clang::ObjCMethodDecl *objc_method_decl = m_ast.AddMethodToObjCObjectType(
      type_clang_forward_type, attrs.name.GetCString(), clang_type,
      attrs.is_artificial, is_variadic, attrs.is_objc_direct_call);

  if (!objc_method_decl) {
    dwarf->GetObjectFile()->GetModule()->ReportError(
        "[{0:x16}]: invalid Objective-C method {1:x4} ({2}), "
        "please file a bug and attach the file at the start of "
        "this error message",
        die.GetOffset(), tag, DW_TAG_value_to_name(tag));
    return false;
  }

  LinkDeclContextToDIE(objc_method_decl, die);
  m_ast.SetMetadataAsUserID(objc_method_decl, die.GetID());

  return true;
}

std::pair<bool, TypeSP> DWARFASTParserClang::ParseCXXMethod(
    const DWARFDIE &die, CompilerType clang_type,
    const ParsedDWARFTypeAttributes &attrs, const DWARFDIE &decl_ctx_die,
    bool is_static, bool &ignore_containing_context) {
  Log *log = GetLog(DWARFLog::TypeCompletion | DWARFLog::Lookups);
  SymbolFileDWARF *dwarf = die.GetDWARF();
  assert(dwarf);

  Type *class_type = dwarf->ResolveType(decl_ctx_die);
  if (!class_type)
    return {};

  if (class_type->GetID() != decl_ctx_die.GetID() ||
      IsClangModuleFwdDecl(decl_ctx_die)) {

    // We uniqued the parent class of this function to another
    // class so we now need to associate all dies under
    // "decl_ctx_die" to DIEs in the DIE for "class_type"...
    if (DWARFDIE class_type_die = dwarf->GetDIE(class_type->GetID())) {
      std::vector<DWARFDIE> failures;

      CopyUniqueClassMethodTypes(decl_ctx_die, class_type_die, class_type,
                                 failures);

      // FIXME do something with these failures that's
      // smarter than just dropping them on the ground.
      // Unfortunately classes don't like having stuff added
      // to them after their definitions are complete...

      Type *type_ptr = dwarf->GetDIEToType().lookup(die.GetDIE());
      if (type_ptr && type_ptr != DIE_IS_BEING_PARSED)
        return {true, type_ptr->shared_from_this()};
    }
  }

  if (attrs.specification.IsValid()) {
    // We have a specification which we are going to base our
    // function prototype off of, so we need this type to be
    // completed so that the m_die_to_decl_ctx for the method in
    // the specification has a valid clang decl context.
    class_type->GetForwardCompilerType();
    // If we have a specification, then the function type should
    // have been made with the specification and not with this
    // die.
    DWARFDIE spec_die = attrs.specification.Reference();
    clang::DeclContext *spec_clang_decl_ctx =
        GetClangDeclContextForDIE(spec_die);
    if (spec_clang_decl_ctx)
      LinkDeclContextToDIE(spec_clang_decl_ctx, die);
    else
      dwarf->GetObjectFile()->GetModule()->ReportWarning(
          "{0:x8}: DW_AT_specification({1:x16}"
          ") has no decl\n",
          die.GetID(), spec_die.GetOffset());

    return {true, nullptr};
  }

  if (attrs.abstract_origin.IsValid()) {
    // We have a specification which we are going to base our
    // function prototype off of, so we need this type to be
    // completed so that the m_die_to_decl_ctx for the method in
    // the abstract origin has a valid clang decl context.
    class_type->GetForwardCompilerType();

    DWARFDIE abs_die = attrs.abstract_origin.Reference();
    clang::DeclContext *abs_clang_decl_ctx = GetClangDeclContextForDIE(abs_die);
    if (abs_clang_decl_ctx)
      LinkDeclContextToDIE(abs_clang_decl_ctx, die);
    else
      dwarf->GetObjectFile()->GetModule()->ReportWarning(
          "{0:x8}: DW_AT_abstract_origin({1:x16}"
          ") has no decl\n",
          die.GetID(), abs_die.GetOffset());

    return {true, nullptr};
  }

  CompilerType class_opaque_type = class_type->GetForwardCompilerType();
  if (!TypeSystemClang::IsCXXClassType(class_opaque_type))
    return {};

  PrepareContextToReceiveMembers(
      m_ast, GetClangASTImporter(),
      TypeSystemClang::GetDeclContextForType(class_opaque_type), die,
      attrs.name.GetCString());

  // We have a C++ member function with no children (this pointer!) and clang
  // will get mad if we try and make a function that isn't well formed in the
  // DWARF, so we will just skip it...
  if (!is_static && !die.HasChildren())
    return {true, nullptr};

  const bool is_attr_used = false;
  // Neither GCC 4.2 nor clang++ currently set a valid
  // accessibility in the DWARF for C++ methods...
  // Default to public for now...
  const auto accessibility =
      attrs.accessibility == eAccessNone ? eAccessPublic : attrs.accessibility;

  clang::CXXMethodDecl *cxx_method_decl = m_ast.AddMethodToCXXRecordType(
      class_opaque_type.GetOpaqueQualType(), attrs.name.GetCString(),
      attrs.mangled_name, clang_type, accessibility, attrs.is_virtual,
      is_static, attrs.is_inline, attrs.is_explicit, is_attr_used,
      attrs.is_artificial);

  if (cxx_method_decl) {
    LinkDeclContextToDIE(cxx_method_decl, die);

    ClangASTMetadata metadata;
    metadata.SetUserID(die.GetID());

    char const *object_pointer_name =
        attrs.object_pointer ? attrs.object_pointer.GetName() : nullptr;
    if (object_pointer_name) {
      metadata.SetObjectPtrName(object_pointer_name);
      LLDB_LOGF(log, "Setting object pointer name: %s on method object %p.\n",
                object_pointer_name, static_cast<void *>(cxx_method_decl));
    }
    m_ast.SetMetadata(cxx_method_decl, metadata);
  } else {
    ignore_containing_context = true;
  }

  // Artificial methods are always handled even when we
  // don't create a new declaration for them.
  const bool type_handled = cxx_method_decl != nullptr || attrs.is_artificial;

  return {type_handled, nullptr};
}

>>>>>>> 4ae23bcc
TypeSP
DWARFASTParserClang::ParseSubroutine(const DWARFDIE &die,
                                     const ParsedDWARFTypeAttributes &attrs) {
  Log *log = GetLog(DWARFLog::TypeCompletion | DWARFLog::Lookups);

  SymbolFileDWARF *dwarf = die.GetDWARF();
  const dw_tag_t tag = die.Tag();

  bool is_variadic = false;
  bool is_static = false;
  bool has_template_params = false;

  unsigned type_quals = 0;

  std::string object_pointer_name;
  if (attrs.object_pointer) {
    const char *object_pointer_name_cstr = attrs.object_pointer.GetName();
    if (object_pointer_name_cstr)
      object_pointer_name = object_pointer_name_cstr;
  }

  DEBUG_PRINTF("0x%8.8" PRIx64 ": %s (\"%s\")\n", die.GetID(),
               DW_TAG_value_to_name(tag), type_name_cstr);

  CompilerType return_clang_type;
  Type *func_type = nullptr;

  if (attrs.type.IsValid())
    func_type = dwarf->ResolveTypeUID(attrs.type.Reference(), true);

  if (func_type)
    return_clang_type = func_type->GetForwardCompilerType();
  else
    return_clang_type = m_ast.GetBasicType(eBasicTypeVoid);

  std::vector<CompilerType> function_param_types;
  std::vector<clang::ParmVarDecl *> function_param_decls;

  // Parse the function children for the parameters

  DWARFDIE decl_ctx_die;
  clang::DeclContext *containing_decl_ctx =
      GetClangDeclContextContainingDIE(die, &decl_ctx_die);
  const clang::Decl::Kind containing_decl_kind =
      containing_decl_ctx->getDeclKind();

  bool is_cxx_method = DeclKindIsCXXClass(containing_decl_kind);
  // Start off static. This will be set to false in
  // ParseChildParameters(...) if we find a "this" parameters as the
  // first parameter
  if (is_cxx_method) {
    is_static = true;
  }

  if (die.HasChildren()) {
    bool skip_artificial = true;
    ParseChildParameters(containing_decl_ctx, die, skip_artificial, is_static,
                         is_variadic, has_template_params,
                         function_param_types, function_param_decls,
                         type_quals);
  }

  bool ignore_containing_context = false;
  // Check for templatized class member functions. If we had any
  // DW_TAG_template_type_parameter or DW_TAG_template_value_parameter
  // the DW_TAG_subprogram DIE, then we can't let this become a method in
  // a class. Why? Because templatized functions are only emitted if one
  // of the templatized methods is used in the current compile unit and
  // we will end up with classes that may or may not include these member
  // functions and this means one class won't match another class
  // definition and it affects our ability to use a class in the clang
  // expression parser. So for the greater good, we currently must not
  // allow any template member functions in a class definition.
  if (is_cxx_method && has_template_params) {
    ignore_containing_context = true;
    is_cxx_method = false;
  }

  clang::CallingConv calling_convention =
      ConvertDWARFCallingConventionToClang(attrs);

  // clang_type will get the function prototype clang type after this
  // call
  CompilerType clang_type =
      m_ast.CreateFunctionType(return_clang_type, function_param_types.data(),
                               function_param_types.size(), is_variadic,
                               type_quals, calling_convention, attrs.ref_qual);

  if (attrs.name) {
    bool type_handled = false;
    if (tag == DW_TAG_subprogram || tag == DW_TAG_inlined_subroutine) {
      std::optional<const ObjCLanguage::MethodName> objc_method =
          ObjCLanguage::MethodName::Create(attrs.name.GetStringRef(), true);
      if (objc_method) {
        CompilerType class_opaque_type;
        ConstString class_name(objc_method->GetClassName());
        if (class_name) {
          TypeSP complete_objc_class_type_sp(
              dwarf->FindCompleteObjCDefinitionTypeForDIE(DWARFDIE(),
                                                          class_name, false));

          if (complete_objc_class_type_sp) {
            CompilerType type_clang_forward_type =
                complete_objc_class_type_sp->GetForwardCompilerType();
            if (TypeSystemClang::IsObjCObjectOrInterfaceType(
                    type_clang_forward_type))
              class_opaque_type = type_clang_forward_type;
          }
        }

        if (class_opaque_type) {
          clang::ObjCMethodDecl *objc_method_decl =
              m_ast.AddMethodToObjCObjectType(
                  class_opaque_type, attrs.name.GetCString(), clang_type,
                  attrs.is_artificial, is_variadic, attrs.is_objc_direct_call);
          type_handled = objc_method_decl != nullptr;
          if (type_handled) {
            LinkDeclContextToDIE(objc_method_decl, die);
            m_ast.SetMetadataAsUserID(objc_method_decl, die.GetID());
          } else {
            dwarf->GetObjectFile()->GetModule()->ReportError(
                "[{0:x16}]: invalid Objective-C method {1:x4} ({2}), "
                "please file a bug and attach the file at the start of "
                "this error message",
                die.GetOffset(), tag, DW_TAG_value_to_name(tag));
          }
        }
      } else if (is_cxx_method) {
        // Look at the parent of this DIE and see if it is a class or
        // struct and see if this is actually a C++ method
        Type *class_type = dwarf->ResolveType(decl_ctx_die);
        if (class_type) {
          if (class_type->GetID() != decl_ctx_die.GetID() ||
              IsClangModuleFwdDecl(decl_ctx_die)) {

            // We uniqued the parent class of this function to another
            // class so we now need to associate all dies under
            // "decl_ctx_die" to DIEs in the DIE for "class_type"...
            DWARFDIE class_type_die = dwarf->GetDIE(class_type->GetID());

            if (class_type_die) {
              std::vector<DWARFDIE> failures;

              CopyUniqueClassMethodTypes(decl_ctx_die, class_type_die,
                                         class_type, failures);

              // FIXME do something with these failures that's
              // smarter than just dropping them on the ground.
              // Unfortunately classes don't like having stuff added
              // to them after their definitions are complete...

              Type *type_ptr = dwarf->GetDIEToType()[die.GetDIE()];
              if (type_ptr && type_ptr != DIE_IS_BEING_PARSED) {
                return type_ptr->shared_from_this();
              }
            }
          }

          if (attrs.specification.IsValid()) {
            // We have a specification which we are going to base our
            // function prototype off of, so we need this type to be
            // completed so that the m_die_to_decl_ctx for the method in
            // the specification has a valid clang decl context.
            class_type->GetForwardCompilerType();
            // If we have a specification, then the function type should
            // have been made with the specification and not with this
            // die.
            DWARFDIE spec_die = attrs.specification.Reference();
            clang::DeclContext *spec_clang_decl_ctx =
                GetClangDeclContextForDIE(spec_die);
            if (spec_clang_decl_ctx) {
              LinkDeclContextToDIE(spec_clang_decl_ctx, die);
            } else {
              dwarf->GetObjectFile()->GetModule()->ReportWarning(
                  "{0:x8}: DW_AT_specification({1:x16}"
                  ") has no decl\n",
                  die.GetID(), spec_die.GetOffset());
            }
            type_handled = true;
          } else if (attrs.abstract_origin.IsValid()) {
            // We have a specification which we are going to base our
            // function prototype off of, so we need this type to be
            // completed so that the m_die_to_decl_ctx for the method in
            // the abstract origin has a valid clang decl context.
            class_type->GetForwardCompilerType();

            DWARFDIE abs_die = attrs.abstract_origin.Reference();
            clang::DeclContext *abs_clang_decl_ctx =
                GetClangDeclContextForDIE(abs_die);
            if (abs_clang_decl_ctx) {
              LinkDeclContextToDIE(abs_clang_decl_ctx, die);
            } else {
              dwarf->GetObjectFile()->GetModule()->ReportWarning(
                  "{0:x8}: DW_AT_abstract_origin({1:x16}"
                  ") has no decl\n",
                  die.GetID(), abs_die.GetOffset());
            }
            type_handled = true;
          } else {
            CompilerType class_opaque_type =
                class_type->GetForwardCompilerType();
            if (TypeSystemClang::IsCXXClassType(class_opaque_type)) {
              if (class_opaque_type.IsBeingDefined()) {
                if (!is_static && !die.HasChildren()) {
                  // We have a C++ member function with no children (this
                  // pointer!) and clang will get mad if we try and make
                  // a function that isn't well formed in the DWARF, so
                  // we will just skip it...
                  type_handled = true;
                } else {
                  llvm::PrettyStackTraceFormat stack_trace(
                      "SymbolFileDWARF::ParseType() is adding a method "
                      "%s to class %s in DIE 0x%8.8" PRIx64 " from %s",
                      attrs.name.GetCString(),
                      class_type->GetName().GetCString(), die.GetID(),
                      dwarf->GetObjectFile()->GetFileSpec().GetPath().c_str());

                  const bool is_attr_used = false;
                  // Neither GCC 4.2 nor clang++ currently set a valid
                  // accessibility in the DWARF for C++ methods...
                  // Default to public for now...
                  const auto accessibility = attrs.accessibility == eAccessNone
                                                 ? eAccessPublic
                                                 : attrs.accessibility;

                  clang::CXXMethodDecl *cxx_method_decl =
                      m_ast.AddMethodToCXXRecordType(
                          class_opaque_type.GetOpaqueQualType(),
                          attrs.name.GetCString(), attrs.mangled_name,
                          clang_type, accessibility, attrs.is_virtual,
                          is_static, attrs.is_inline, attrs.is_explicit,
                          is_attr_used, attrs.is_artificial);

                  type_handled = cxx_method_decl != nullptr;
                  // Artificial methods are always handled even when we
                  // don't create a new declaration for them.
                  type_handled |= attrs.is_artificial;

                  if (cxx_method_decl) {
                    LinkDeclContextToDIE(cxx_method_decl, die);

                    ClangASTMetadata metadata;
                    metadata.SetUserID(die.GetID());

                    if (!object_pointer_name.empty()) {
                      metadata.SetObjectPtrName(object_pointer_name.c_str());
                      LLDB_LOGF(log,
                                "Setting object pointer name: %s on method "
                                "object %p.\n",
                                object_pointer_name.c_str(),
                                static_cast<void *>(cxx_method_decl));
                    }
                    m_ast.SetMetadata(cxx_method_decl, metadata);
                  } else {
                    ignore_containing_context = true;
                  }
                }
              } else {
                // We were asked to parse the type for a method in a
                // class, yet the class hasn't been asked to complete
                // itself through the clang::ExternalASTSource protocol,
                // so we need to just have the class complete itself and
                // do things the right way, then our
                // DIE should then have an entry in the
                // dwarf->GetDIEToType() map. First
                // we need to modify the dwarf->GetDIEToType() so it
                // doesn't think we are trying to parse this DIE
                // anymore...
                dwarf->GetDIEToType()[die.GetDIE()] = NULL;

                // Now we get the full type to force our class type to
                // complete itself using the clang::ExternalASTSource
                // protocol which will parse all base classes and all
                // methods (including the method for this DIE).
                class_type->GetFullCompilerType();

                // The type for this DIE should have been filled in the
                // function call above.
                Type *type_ptr = dwarf->GetDIEToType()[die.GetDIE()];
                if (type_ptr && type_ptr != DIE_IS_BEING_PARSED) {
                  return type_ptr->shared_from_this();
                }

                // The previous comment isn't actually true if the class wasn't
                // resolved using the current method's parent DIE as source
                // data. We need to ensure that we look up the method correctly
                // in the class and then link the method's DIE to the unique
                // CXXMethodDecl appropriately.
                type_handled = true;
              }
            }
          }
        }
      }
    }

    if (!type_handled) {
      clang::FunctionDecl *function_decl = nullptr;
      clang::FunctionDecl *template_function_decl = nullptr;

      if (attrs.abstract_origin.IsValid()) {
        DWARFDIE abs_die = attrs.abstract_origin.Reference();

        if (dwarf->ResolveType(abs_die)) {
          function_decl = llvm::dyn_cast_or_null<clang::FunctionDecl>(
              GetCachedClangDeclContextForDIE(abs_die));

          if (function_decl) {
            LinkDeclContextToDIE(function_decl, die);
          }
        }
      }

      if (!function_decl) {
        char *name_buf = nullptr;
        llvm::StringRef name = attrs.name.GetStringRef();

        // We currently generate function templates with template parameters in
        // their name. In order to get closer to the AST that clang generates
        // we want to strip these from the name when creating the AST.
        if (attrs.mangled_name) {
          llvm::ItaniumPartialDemangler D;
          if (!D.partialDemangle(attrs.mangled_name)) {
            name_buf = D.getFunctionBaseName(nullptr, nullptr);
            name = name_buf;
          }
        }

        // We just have a function that isn't part of a class
        function_decl = m_ast.CreateFunctionDeclaration(
            ignore_containing_context ? m_ast.GetTranslationUnitDecl()
                                      : containing_decl_ctx,
            GetOwningClangModule(die), name, clang_type, attrs.storage,
            attrs.is_inline);
        std::free(name_buf);

        if (has_template_params) {
          TypeSystemClang::TemplateParameterInfos template_param_infos;
          ParseTemplateParameterInfos(die, template_param_infos);
          template_function_decl = m_ast.CreateFunctionDeclaration(
              ignore_containing_context ? m_ast.GetTranslationUnitDecl()
                                        : containing_decl_ctx,
              GetOwningClangModule(die), attrs.name.GetStringRef(), clang_type,
              attrs.storage, attrs.is_inline);
          clang::FunctionTemplateDecl *func_template_decl =
              m_ast.CreateFunctionTemplateDecl(
                  containing_decl_ctx, GetOwningClangModule(die),
                  template_function_decl, template_param_infos);
          m_ast.CreateFunctionTemplateSpecializationInfo(
              template_function_decl, func_template_decl, template_param_infos);
        }

        lldbassert(function_decl);

        if (function_decl) {
          // Attach an asm(<mangled_name>) label to the FunctionDecl.
          // This ensures that clang::CodeGen emits function calls
          // using symbols that are mangled according to the DW_AT_linkage_name.
          // If we didn't do this, the external symbols wouldn't exactly
          // match the mangled name LLDB knows about and the IRExecutionUnit
          // would have to fall back to searching object files for
          // approximately matching function names. The motivating
          // example is generating calls to ABI-tagged template functions.
          // This is done separately for member functions in
          // AddMethodToCXXRecordType.
          if (attrs.mangled_name)
            function_decl->addAttr(clang::AsmLabelAttr::CreateImplicit(
                m_ast.getASTContext(), attrs.mangled_name, /*literal=*/false));

          LinkDeclContextToDIE(function_decl, die);

          if (!function_param_decls.empty()) {
            m_ast.SetFunctionParameters(function_decl, function_param_decls);
            if (template_function_decl)
              m_ast.SetFunctionParameters(template_function_decl,
                                          function_param_decls);
          }

          ClangASTMetadata metadata;
          metadata.SetUserID(die.GetID());

          if (!object_pointer_name.empty()) {
            metadata.SetObjectPtrName(object_pointer_name.c_str());
            LLDB_LOGF(log,
                      "Setting object pointer name: %s on function "
                      "object %p.",
                      object_pointer_name.c_str(),
                      static_cast<void *>(function_decl));
          }
          m_ast.SetMetadata(function_decl, metadata);
        }
      }
    }
  }
  return dwarf->MakeType(
      die.GetID(), attrs.name, std::nullopt, nullptr, LLDB_INVALID_UID,
      Type::eEncodingIsUID, &attrs.decl, clang_type, Type::ResolveState::Full);
}

TypeSP
DWARFASTParserClang::ParseArrayType(const DWARFDIE &die,
                                    const ParsedDWARFTypeAttributes &attrs) {
  SymbolFileDWARF *dwarf = die.GetDWARF();

  DEBUG_PRINTF("0x%8.8" PRIx64 ": %s (\"%s\")\n", die.GetID(),
               DW_TAG_value_to_name(tag), type_name_cstr);

  DWARFDIE type_die = attrs.type.Reference();
  Type *element_type = dwarf->ResolveTypeUID(type_die, true);

  if (!element_type)
    return nullptr;

  std::optional<SymbolFile::ArrayInfo> array_info = ParseChildArrayInfo(die);
  uint32_t byte_stride = attrs.byte_stride;
  uint32_t bit_stride = attrs.bit_stride;
  if (array_info) {
    byte_stride = array_info->byte_stride;
    bit_stride = array_info->bit_stride;
  }
  if (byte_stride == 0 && bit_stride == 0)
    byte_stride = element_type->GetByteSize(nullptr).value_or(0);
  CompilerType array_element_type = element_type->GetForwardCompilerType();
  TypeSystemClang::RequireCompleteType(array_element_type);

  uint64_t array_element_bit_stride = byte_stride * 8 + bit_stride;
  CompilerType clang_type;
  if (array_info && array_info->element_orders.size() > 0) {
    uint64_t num_elements = 0;
    auto end = array_info->element_orders.rend();
    for (auto pos = array_info->element_orders.rbegin(); pos != end; ++pos) {
      num_elements = *pos;
      clang_type = m_ast.CreateArrayType(array_element_type, num_elements,
                                         attrs.is_vector);
      array_element_type = clang_type;
      array_element_bit_stride = num_elements
                                     ? array_element_bit_stride * num_elements
                                     : array_element_bit_stride;
    }
  } else {
    clang_type =
        m_ast.CreateArrayType(array_element_type, 0, attrs.is_vector);
  }
  ConstString empty_name;
  TypeSP type_sp =
      dwarf->MakeType(die.GetID(), empty_name, array_element_bit_stride / 8,
                      nullptr, type_die.GetID(), Type::eEncodingIsUID,
                      &attrs.decl, clang_type, Type::ResolveState::Full);
  type_sp->SetEncodingType(element_type);
  const clang::Type *type = ClangUtil::GetQualType(clang_type).getTypePtr();
  m_ast.SetMetadataAsUserID(type, die.GetID());
  return type_sp;
}

TypeSP DWARFASTParserClang::ParsePointerToMemberType(
    const DWARFDIE &die, const ParsedDWARFTypeAttributes &attrs) {
  SymbolFileDWARF *dwarf = die.GetDWARF();
  Type *pointee_type = dwarf->ResolveTypeUID(attrs.type.Reference(), true);
  Type *class_type =
      dwarf->ResolveTypeUID(attrs.containing_type.Reference(), true);

  // Check to make sure pointers are not NULL before attempting to
  // dereference them.
  if ((class_type == nullptr) || (pointee_type == nullptr))
    return nullptr;

  CompilerType pointee_clang_type = pointee_type->GetForwardCompilerType();
  CompilerType class_clang_type = class_type->GetForwardCompilerType();

  CompilerType clang_type = TypeSystemClang::CreateMemberPointerType(
      class_clang_type, pointee_clang_type);

  if (std::optional<uint64_t> clang_type_size =
          clang_type.GetByteSize(nullptr)) {
    return dwarf->MakeType(die.GetID(), attrs.name, *clang_type_size, nullptr,
                           LLDB_INVALID_UID, Type::eEncodingIsUID, nullptr,
                           clang_type, Type::ResolveState::Forward);
  }
  return nullptr;
}

void DWARFASTParserClang::ParseInheritance(
    const DWARFDIE &die, const DWARFDIE &parent_die,
    const CompilerType class_clang_type, const AccessType default_accessibility,
    const lldb::ModuleSP &module_sp,
    std::vector<std::unique_ptr<clang::CXXBaseSpecifier>> &base_classes,
    ClangASTImporter::LayoutInfo &layout_info) {
  auto ast =
      class_clang_type.GetTypeSystem().dyn_cast_or_null<TypeSystemClang>();
  if (ast == nullptr)
    return;

  // TODO: implement DW_TAG_inheritance type parsing.
  DWARFAttributes attributes = die.GetAttributes();
  if (attributes.Size() == 0)
    return;

  DWARFFormValue encoding_form;
  AccessType accessibility = default_accessibility;
  bool is_virtual = false;
  bool is_base_of_class = true;
  off_t member_byte_offset = 0;

  for (uint32_t i = 0; i < attributes.Size(); ++i) {
    const dw_attr_t attr = attributes.AttributeAtIndex(i);
    DWARFFormValue form_value;
    if (attributes.ExtractFormValueAtIndex(i, form_value)) {
      switch (attr) {
      case DW_AT_type:
        encoding_form = form_value;
        break;
      case DW_AT_data_member_location:
        if (auto maybe_offset =
                ExtractDataMemberLocation(die, form_value, module_sp))
          member_byte_offset = *maybe_offset;
        break;

      case DW_AT_accessibility:
        accessibility =
            DWARFASTParser::GetAccessTypeFromDWARF(form_value.Unsigned());
        break;

      case DW_AT_virtuality:
        is_virtual = form_value.Boolean();
        break;

      default:
        break;
      }
    }
  }

  Type *base_class_type = die.ResolveTypeUID(encoding_form.Reference());
  if (base_class_type == nullptr) {
    module_sp->ReportError("{0:x16}: DW_TAG_inheritance failed to "
                           "resolve the base class at {1:x16}"
                           " from enclosing type {2:x16}. \nPlease file "
                           "a bug and attach the file at the start of "
                           "this error message",
                           die.GetOffset(),
                           encoding_form.Reference().GetOffset(),
                           parent_die.GetOffset());
    return;
  }

  CompilerType base_class_clang_type = base_class_type->GetFullCompilerType();
  assert(base_class_clang_type);
  if (TypeSystemClang::IsObjCObjectOrInterfaceType(class_clang_type)) {
    ast->SetObjCSuperClass(class_clang_type, base_class_clang_type);
    return;
  }
  std::unique_ptr<clang::CXXBaseSpecifier> result =
      ast->CreateBaseClassSpecifier(base_class_clang_type.GetOpaqueQualType(),
                                    accessibility, is_virtual,
                                    is_base_of_class);
  if (!result)
    return;

  base_classes.push_back(std::move(result));

  if (is_virtual) {
    // Do not specify any offset for virtual inheritance. The DWARF
    // produced by clang doesn't give us a constant offset, but gives
    // us a DWARF expressions that requires an actual object in memory.
    // the DW_AT_data_member_location for a virtual base class looks
    // like:
    //      DW_AT_data_member_location( DW_OP_dup, DW_OP_deref,
    //      DW_OP_constu(0x00000018), DW_OP_minus, DW_OP_deref,
    //      DW_OP_plus )
    // Given this, there is really no valid response we can give to
    // clang for virtual base class offsets, and this should eventually
    // be removed from LayoutRecordType() in the external
    // AST source in clang.
  } else {
    layout_info.base_offsets.insert(std::make_pair(
        ast->GetAsCXXRecordDecl(base_class_clang_type.GetOpaqueQualType()),
        clang::CharUnits::fromQuantity(member_byte_offset)));
  }
}

TypeSP DWARFASTParserClang::UpdateSymbolContextScopeForType(
    const SymbolContext &sc, const DWARFDIE &die, TypeSP type_sp) {
  if (!type_sp)
    return type_sp;

  DWARFDIE sc_parent_die = SymbolFileDWARF::GetParentSymbolContextDIE(die);
  dw_tag_t sc_parent_tag = sc_parent_die.Tag();

  SymbolContextScope *symbol_context_scope = nullptr;
  if (sc_parent_tag == DW_TAG_compile_unit ||
      sc_parent_tag == DW_TAG_partial_unit) {
    symbol_context_scope = sc.comp_unit;
  } else if (sc.function != nullptr && sc_parent_die) {
    symbol_context_scope =
        sc.function->GetBlock(true).FindBlockByID(sc_parent_die.GetID());
    if (symbol_context_scope == nullptr)
      symbol_context_scope = sc.function;
  } else {
    symbol_context_scope = sc.module_sp.get();
  }

  if (symbol_context_scope != nullptr)
    type_sp->SetSymbolContextScope(symbol_context_scope);
  return type_sp;
}

std::string
DWARFASTParserClang::GetCPlusPlusQualifiedName(const DWARFDIE &die) {
  if (!die.IsValid())
    return "";
  const char *name = die.GetName();
  if (!name)
    return "";
  std::string qualified_name;
  DWARFDIE parent_decl_ctx_die = die.GetParentDeclContextDIE();
  // TODO: change this to get the correct decl context parent....
  while (parent_decl_ctx_die) {
    // The name may not contain template parameters due to
    // -gsimple-template-names; we must reconstruct the full name from child
    // template parameter dies via GetDIEClassTemplateParams().
    const dw_tag_t parent_tag = parent_decl_ctx_die.Tag();
    switch (parent_tag) {
    case DW_TAG_namespace: {
      if (const char *namespace_name = parent_decl_ctx_die.GetName()) {
        qualified_name.insert(0, "::");
        qualified_name.insert(0, namespace_name);
      } else {
        qualified_name.insert(0, "(anonymous namespace)::");
      }
      parent_decl_ctx_die = parent_decl_ctx_die.GetParentDeclContextDIE();
      break;
    }

    case DW_TAG_class_type:
    case DW_TAG_structure_type:
    case DW_TAG_union_type: {
      if (const char *class_union_struct_name = parent_decl_ctx_die.GetName()) {
        qualified_name.insert(
            0, GetDIEClassTemplateParams(parent_decl_ctx_die).AsCString(""));
        qualified_name.insert(0, "::");
        qualified_name.insert(0, class_union_struct_name);
      }
      parent_decl_ctx_die = parent_decl_ctx_die.GetParentDeclContextDIE();
      break;
    }

    default:
      parent_decl_ctx_die.Clear();
      break;
    }
  }

  if (qualified_name.empty())
    qualified_name.append("::");

  qualified_name.append(name);
  qualified_name.append(GetDIEClassTemplateParams(die).AsCString(""));

  return qualified_name;
}

TypeSP
DWARFASTParserClang::ParseStructureLikeDIE(const SymbolContext &sc,
                                           const DWARFDIE &decl_die,
                                           ParsedDWARFTypeAttributes &attrs) {
  CompilerType clang_type;
  const dw_tag_t tag = decl_die.Tag();
  SymbolFileDWARF *dwarf = decl_die.GetDWARF();
  LanguageType cu_language = SymbolFileDWARF::GetLanguage(*decl_die.GetCU());
  Log *log = GetLog(DWARFLog::TypeCompletion | DWARFLog::Lookups);

  // UniqueDWARFASTType is large, so don't create a local variables on the
  // stack, put it on the heap. This function is often called recursively and
  // clang isn't good at sharing the stack space for variables in different
  // blocks.
  auto unique_ast_entry_up = std::make_unique<UniqueDWARFASTType>();

  ConstString unique_typename(attrs.name);
  Declaration unique_decl(attrs.decl);

  if (attrs.name) {
    if (Language::LanguageIsCPlusPlus(cu_language)) {
      // For C++, we rely solely upon the one definition rule that says
      // only one thing can exist at a given decl context. We ignore the
      // file and line that things are declared on.
      std::string qualified_name = GetCPlusPlusQualifiedName(decl_die);
      if (!qualified_name.empty())
        unique_typename = ConstString(qualified_name);
      unique_decl.Clear();
    }

    if (dwarf->GetUniqueDWARFASTTypeMap().Find(
            unique_typename, decl_die, unique_decl,
            attrs.byte_size.value_or(-1), *unique_ast_entry_up)) {
      if (TypeSP type_sp = unique_ast_entry_up->m_type_sp) {
        LinkDeclContextToDIE(
            GetCachedClangDeclContextForDIE(unique_ast_entry_up->m_die),
            decl_die);
        return type_sp;
      }
    }
  }

  DEBUG_PRINTF("0x%8.8" PRIx64 ": %s (\"%s\")\n", die.GetID(),
               DW_TAG_value_to_name(tag), type_name_cstr);

  int tag_decl_kind = -1;
  AccessType default_accessibility = eAccessNone;
  if (tag == DW_TAG_structure_type) {
    tag_decl_kind = llvm::to_underlying(clang::TagTypeKind::Struct);
    default_accessibility = eAccessPublic;
  } else if (tag == DW_TAG_union_type) {
    tag_decl_kind = llvm::to_underlying(clang::TagTypeKind::Union);
    default_accessibility = eAccessPublic;
  } else if (tag == DW_TAG_class_type) {
    tag_decl_kind = llvm::to_underlying(clang::TagTypeKind::Class);
    default_accessibility = eAccessPrivate;
  }

  if (attrs.byte_size && *attrs.byte_size == 0 && attrs.name &&
      !decl_die.HasChildren() && cu_language == eLanguageTypeObjC) {
    // Work around an issue with clang at the moment where forward
    // declarations for objective C classes are emitted as:
    //  DW_TAG_structure_type [2]
    //  DW_AT_name( "ForwardObjcClass" )
    //  DW_AT_byte_size( 0x00 )
    //  DW_AT_decl_file( "..." )
    //  DW_AT_decl_line( 1 )
    //
    // Note that there is no DW_AT_declaration and there are no children,
    // and the byte size is zero.
    attrs.is_forward_declaration = true;
  }

  if (attrs.class_language == eLanguageTypeObjC ||
      attrs.class_language == eLanguageTypeObjC_plus_plus) {
    if (!attrs.is_complete_objc_class &&
        decl_die.Supports_DW_AT_APPLE_objc_complete_type()) {
      // We have a valid eSymbolTypeObjCClass class symbol whose name
      // matches the current objective C class that we are trying to find
      // and this DIE isn't the complete definition (we checked
      // is_complete_objc_class above and know it is false), so the real
      // definition is in here somewhere
      TypeSP type_sp =
          dwarf->FindCompleteObjCDefinitionTypeForDIE(decl_die, attrs.name, true);

      if (!type_sp) {
        SymbolFileDWARFDebugMap *debug_map_symfile =
            dwarf->GetDebugMapSymfile();
        if (debug_map_symfile) {
          // We weren't able to find a full declaration in this DWARF,
          // see if we have a declaration anywhere else...
          type_sp = debug_map_symfile->FindCompleteObjCDefinitionTypeForDIE(
              decl_die, attrs.name, true);
        }
      }

      if (type_sp) {
        if (log) {
          dwarf->GetObjectFile()->GetModule()->LogMessage(
              log,
              "SymbolFileDWARF({0:p}) - {1:x16}: {2} ({3}) type \"{4}\" is an "
              "incomplete objc type, complete type is {5:x8}",
              static_cast<void *>(this), decl_die.GetOffset(),
              DW_TAG_value_to_name(tag), tag, attrs.name.GetCString(),
              type_sp->GetID());
        }
        return type_sp;
      }
    }
  }

  DWARFDIE def_die;
  if (attrs.is_forward_declaration) {
    // We have a forward declaration to a type and we need to try and
    // find a full declaration. We look in the current type index just in
    // case we have a forward declaration followed by an actual
    // declarations in the DWARF. If this fails, we need to look
    // elsewhere...
    if (log) {
      dwarf->GetObjectFile()->GetModule()->LogMessage(
          log,
          "SymbolFileDWARF({0:p}) - {1:x16}: {2} ({3}) type \"{4}\" is a "
          "forward declaration, trying to find complete type",
          static_cast<void *>(this), decl_die.GetID(),
          DW_TAG_value_to_name(tag), tag, attrs.name.GetCString());
    }

    // See if the type comes from a Clang module and if so, track down
    // that type.
    if (TypeSP type_sp = ParseTypeFromClangModule(sc, decl_die, log))
      return type_sp;

    def_die = dwarf->FindDefinitionDIE(decl_die);

    if (!def_die) {
      SymbolFileDWARFDebugMap *debug_map_symfile = dwarf->GetDebugMapSymfile();
      if (debug_map_symfile) {
        // We weren't able to find a full declaration in this DWARF, see
        // if we have a declaration anywhere else...
        def_die = debug_map_symfile->FindDefinitionDIE(decl_die);
      }
    }

    if (log) {
      dwarf->GetObjectFile()->GetModule()->LogMessage(
          log,
          "SymbolFileDWARF({0:p}) - {1:x16}: {2} ({3}) type \"{4}\" is a "
          "forward declaration, complete type is {5}",
          static_cast<void *>(this), def_die.GetID(), DW_TAG_value_to_name(tag),
          tag, attrs.name.GetCString(),
          def_die ? llvm::utohexstr(def_die.GetID()) : "not found");
    }
  }

  if (def_die) {
    if (auto [it, inserted] = dwarf->GetDIEToType().try_emplace(
            def_die.GetDIE(), DIE_IS_BEING_PARSED);
        !inserted) {
      if (it->getSecond() == nullptr || it->getSecond() == DIE_IS_BEING_PARSED)
        return nullptr;
      return it->getSecond()->shared_from_this();
    }
    attrs = ParsedDWARFTypeAttributes(def_die);
  } else {
    // No definition found. Proceed with the declaration die. We can use it to
    // create a forward-declared type.
    def_die = decl_die;
  }
  assert(tag_decl_kind != -1);
  UNUSED_IF_ASSERT_DISABLED(tag_decl_kind);
  bool clang_type_was_created = false;
  clang::DeclContext *containing_decl_ctx = GetClangDeclContextContainingDIE(def_die, nullptr);

  PrepareContextToReceiveMembers(m_ast, GetClangASTImporter(),
                                 containing_decl_ctx, def_die,
                                 attrs.name.GetCString());

  if (attrs.accessibility == eAccessNone && containing_decl_ctx) {
    // Check the decl context that contains this class/struct/union. If
    // it is a class we must give it an accessibility.
    const clang::Decl::Kind containing_decl_kind =
        containing_decl_ctx->getDeclKind();
    if (DeclKindIsCXXClass(containing_decl_kind))
      attrs.accessibility = default_accessibility;
  }

  ClangASTMetadata metadata;
  metadata.SetUserID(def_die.GetID());
  metadata.SetIsDynamicCXXType(dwarf->ClassOrStructIsVirtual(def_die));

  TypeSystemClang::TemplateParameterInfos template_param_infos;
  if (ParseTemplateParameterInfos(def_die, template_param_infos)) {
    clang::ClassTemplateDecl *class_template_decl =
        m_ast.ParseClassTemplateDecl(
            containing_decl_ctx, GetOwningClangModule(def_die),
            attrs.accessibility, attrs.name.GetCString(), tag_decl_kind,
            template_param_infos);
    if (!class_template_decl) {
      if (log) {
        dwarf->GetObjectFile()->GetModule()->LogMessage(
            log,
            "SymbolFileDWARF({0:p}) - {1:x16}: {2} ({3}) type \"{4}\" "
            "clang::ClassTemplateDecl failed to return a decl.",
            static_cast<void *>(this), def_die.GetID(),
            DW_TAG_value_to_name(tag), tag, attrs.name.GetCString());
      }
      return TypeSP();
    }

    clang::ClassTemplateSpecializationDecl *class_specialization_decl =
        m_ast.CreateClassTemplateSpecializationDecl(
            containing_decl_ctx, GetOwningClangModule(def_die),
            class_template_decl, tag_decl_kind, template_param_infos);
    clang_type =
        m_ast.CreateClassTemplateSpecializationType(class_specialization_decl);
    clang_type_was_created = true;

    m_ast.SetMetadata(class_template_decl, metadata);
    m_ast.SetMetadata(class_specialization_decl, metadata);
  }

  if (!clang_type_was_created) {
    clang_type_was_created = true;
    clang_type = m_ast.CreateRecordType(
        containing_decl_ctx, GetOwningClangModule(def_die), attrs.accessibility,
        attrs.name.GetCString(), tag_decl_kind, attrs.class_language, &metadata,
        attrs.exports_symbols);
  }

  TypeSP type_sp = dwarf->MakeType(
      def_die.GetID(), attrs.name, attrs.byte_size, nullptr, LLDB_INVALID_UID,
      Type::eEncodingIsUID, &attrs.decl, clang_type,
      Type::ResolveState::Forward,
      TypePayloadClang(OptionalClangModuleID(), attrs.is_complete_objc_class));

  // Store a forward declaration to this class type in case any
  // parameters in any class methods need it for the clang types for
  // function prototypes.
  clang::DeclContext *type_decl_ctx =
      TypeSystemClang::GetDeclContextForType(clang_type);
  LinkDeclContextToDIE(type_decl_ctx, decl_die);
  if (decl_die != def_die) {
    LinkDeclContextToDIE(type_decl_ctx, def_die);
    dwarf->GetDIEToType()[def_die.GetDIE()] = type_sp.get();
    // Declaration DIE is inserted into the type map in ParseTypeFromDWARF
  }

  // Add our type to the unique type map so we don't end up creating many
  // copies of the same type over and over in the ASTContext for our
  // module
  unique_ast_entry_up->m_type_sp = type_sp;
  unique_ast_entry_up->m_die = def_die;
  unique_ast_entry_up->m_declaration = unique_decl;
  unique_ast_entry_up->m_byte_size = attrs.byte_size.value_or(0);
  dwarf->GetUniqueDWARFASTTypeMap().Insert(unique_typename,
                                           *unique_ast_entry_up);

  if (clang_type_was_created) {
    // Leave this as a forward declaration until we need to know the
    // details of the type. lldb_private::Type will automatically call
    // the SymbolFile virtual function
    // "SymbolFileDWARF::CompleteType(Type *)" When the definition
    // needs to be defined.
    bool inserted =
        dwarf->GetForwardDeclCompilerTypeToDIE()
            .try_emplace(
                ClangUtil::RemoveFastQualifiers(clang_type).GetOpaqueQualType(),
                *def_die.GetDIERef())
            .second;
    assert(inserted && "Type already in the forward declaration map!");
    (void)inserted;
    m_ast.SetHasExternalStorage(clang_type.GetOpaqueQualType(), true);
  }

  // If we made a clang type, set the trivial abi if applicable: We only
  // do this for pass by value - which implies the Trivial ABI. There
  // isn't a way to assert that something that would normally be pass by
  // value is pass by reference, so we ignore that attribute if set.
  if (attrs.calling_convention == llvm::dwarf::DW_CC_pass_by_value) {
    clang::CXXRecordDecl *record_decl =
        m_ast.GetAsCXXRecordDecl(clang_type.GetOpaqueQualType());
    if (record_decl && record_decl->getDefinition()) {
      record_decl->setHasTrivialSpecialMemberForCall();
    }
  }

  if (attrs.calling_convention == llvm::dwarf::DW_CC_pass_by_reference) {
    clang::CXXRecordDecl *record_decl =
        m_ast.GetAsCXXRecordDecl(clang_type.GetOpaqueQualType());
    if (record_decl)
      record_decl->setArgPassingRestrictions(
          clang::RecordArgPassingKind::CannotPassInRegs);
  }
  return type_sp;
}

// DWARF parsing functions

class DWARFASTParserClang::DelayedAddObjCClassProperty {
public:
  DelayedAddObjCClassProperty(
      const CompilerType &class_opaque_type, const char *property_name,
      const CompilerType &property_opaque_type, // The property type is only
                                                // required if you don't have an
                                                // ivar decl
      const char *property_setter_name, const char *property_getter_name,
      uint32_t property_attributes, const ClangASTMetadata *metadata)
      : m_class_opaque_type(class_opaque_type), m_property_name(property_name),
        m_property_opaque_type(property_opaque_type),
        m_property_setter_name(property_setter_name),
        m_property_getter_name(property_getter_name),
        m_property_attributes(property_attributes) {
    if (metadata != nullptr) {
      m_metadata_up = std::make_unique<ClangASTMetadata>();
      *m_metadata_up = *metadata;
    }
  }

  DelayedAddObjCClassProperty(const DelayedAddObjCClassProperty &rhs) {
    *this = rhs;
  }

  DelayedAddObjCClassProperty &
  operator=(const DelayedAddObjCClassProperty &rhs) {
    m_class_opaque_type = rhs.m_class_opaque_type;
    m_property_name = rhs.m_property_name;
    m_property_opaque_type = rhs.m_property_opaque_type;
    m_property_setter_name = rhs.m_property_setter_name;
    m_property_getter_name = rhs.m_property_getter_name;
    m_property_attributes = rhs.m_property_attributes;

    if (rhs.m_metadata_up) {
      m_metadata_up = std::make_unique<ClangASTMetadata>();
      *m_metadata_up = *rhs.m_metadata_up;
    }
    return *this;
  }

  bool Finalize() {
    return TypeSystemClang::AddObjCClassProperty(
        m_class_opaque_type, m_property_name, m_property_opaque_type,
        /*ivar_decl=*/nullptr, m_property_setter_name, m_property_getter_name,
        m_property_attributes, m_metadata_up.get());
  }

private:
  CompilerType m_class_opaque_type;
  const char *m_property_name;
  CompilerType m_property_opaque_type;
  const char *m_property_setter_name;
  const char *m_property_getter_name;
  uint32_t m_property_attributes;
  std::unique_ptr<ClangASTMetadata> m_metadata_up;
};

bool DWARFASTParserClang::ParseTemplateDIE(
    const DWARFDIE &die,
    TypeSystemClang::TemplateParameterInfos &template_param_infos) {
  const dw_tag_t tag = die.Tag();
  bool is_template_template_argument = false;

  switch (tag) {
  case DW_TAG_GNU_template_parameter_pack: {
    template_param_infos.SetParameterPack(
        std::make_unique<TypeSystemClang::TemplateParameterInfos>());
    for (DWARFDIE child_die : die.children()) {
      if (!ParseTemplateDIE(child_die, template_param_infos.GetParameterPack()))
        return false;
    }
    if (const char *name = die.GetName()) {
      template_param_infos.SetPackName(name);
    }
    return true;
  }
  case DW_TAG_GNU_template_template_param:
    is_template_template_argument = true;
    [[fallthrough]];
  case DW_TAG_template_type_parameter:
  case DW_TAG_template_value_parameter: {
    DWARFAttributes attributes = die.GetAttributes();
    if (attributes.Size() == 0)
      return true;

    const char *name = nullptr;
    const char *template_name = nullptr;
    CompilerType clang_type;
    uint64_t uval64 = 0;
    bool uval64_valid = false;
    bool is_default_template_arg = false;
    DWARFFormValue form_value;
    for (size_t i = 0; i < attributes.Size(); ++i) {
      const dw_attr_t attr = attributes.AttributeAtIndex(i);

      switch (attr) {
      case DW_AT_name:
        if (attributes.ExtractFormValueAtIndex(i, form_value))
          name = form_value.AsCString();
        break;

      case DW_AT_GNU_template_name:
        if (attributes.ExtractFormValueAtIndex(i, form_value))
          template_name = form_value.AsCString();
        break;

      case DW_AT_type:
        if (attributes.ExtractFormValueAtIndex(i, form_value)) {
          Type *lldb_type = die.ResolveTypeUID(form_value.Reference());
          if (lldb_type)
            clang_type = lldb_type->GetForwardCompilerType();
        }
        break;

      case DW_AT_const_value:
        if (attributes.ExtractFormValueAtIndex(i, form_value)) {
          uval64_valid = true;
          uval64 = form_value.Unsigned();
        }
        break;
      case DW_AT_default_value:
        if (attributes.ExtractFormValueAtIndex(i, form_value))
          is_default_template_arg = form_value.Boolean();
        break;
      default:
        break;
      }
    }

    clang::ASTContext &ast = m_ast.getASTContext();
    if (!clang_type)
      clang_type = m_ast.GetBasicType(eBasicTypeVoid);

    if (!is_template_template_argument) {
      bool is_signed = false;
      // Get the signed value for any integer or enumeration if available
      clang_type.IsIntegerOrEnumerationType(is_signed);

      if (name && !name[0])
        name = nullptr;

      if (tag == DW_TAG_template_value_parameter && uval64_valid) {
        std::optional<uint64_t> size = clang_type.GetBitSize(nullptr);
        if (!size)
          return false;
        llvm::APInt apint(*size, uval64, is_signed);
        template_param_infos.InsertArg(
            name, clang::TemplateArgument(ast, llvm::APSInt(apint, !is_signed),
                                          ClangUtil::GetQualType(clang_type),
                                          is_default_template_arg));
      } else {
        template_param_infos.InsertArg(
            name, clang::TemplateArgument(ClangUtil::GetQualType(clang_type),
                                          /*isNullPtr*/ false,
                                          is_default_template_arg));
      }
    } else {
      auto *tplt_type = m_ast.CreateTemplateTemplateParmDecl(template_name);
      template_param_infos.InsertArg(
          name, clang::TemplateArgument(clang::TemplateName(tplt_type),
                                        is_default_template_arg));
    }
  }
    return true;

  default:
    break;
  }
  return false;
}

bool DWARFASTParserClang::ParseTemplateParameterInfos(
    const DWARFDIE &parent_die,
    TypeSystemClang::TemplateParameterInfos &template_param_infos) {

  if (!parent_die)
    return false;

  for (DWARFDIE die : parent_die.children()) {
    const dw_tag_t tag = die.Tag();

    switch (tag) {
    case DW_TAG_template_type_parameter:
    case DW_TAG_template_value_parameter:
    case DW_TAG_GNU_template_parameter_pack:
    case DW_TAG_GNU_template_template_param:
      ParseTemplateDIE(die, template_param_infos);
      break;

    default:
      break;
    }
  }

  return !template_param_infos.IsEmpty() ||
         template_param_infos.hasParameterPack();
}

bool DWARFASTParserClang::CompleteRecordType(const DWARFDIE &die,
                                             lldb_private::Type *type,
                                             CompilerType &clang_type) {
  const dw_tag_t tag = die.Tag();
  SymbolFileDWARF *dwarf = die.GetDWARF();

  ClangASTImporter::LayoutInfo layout_info;
  std::vector<DWARFDIE> contained_type_dies;

  if (die.GetAttributeValueAsUnsigned(DW_AT_declaration, 0))
    return false; // No definition, cannot complete.

  // Start the definition if the type is not being defined already. This can
  // happen (e.g.) when adding nested types to a class type -- see
  // PrepareContextToReceiveMembers.
  if (!clang_type.IsBeingDefined())
    TypeSystemClang::StartTagDeclarationDefinition(clang_type);

  AccessType default_accessibility = eAccessNone;
  if (tag == DW_TAG_structure_type) {
    default_accessibility = eAccessPublic;
  } else if (tag == DW_TAG_union_type) {
    default_accessibility = eAccessPublic;
  } else if (tag == DW_TAG_class_type) {
    default_accessibility = eAccessPrivate;
  }

  std::vector<std::unique_ptr<clang::CXXBaseSpecifier>> bases;
  // Parse members and base classes first
  std::vector<DWARFDIE> member_function_dies;

  DelayedPropertyList delayed_properties;
  ParseChildMembers(die, clang_type, bases, member_function_dies,
                    contained_type_dies, delayed_properties,
                    default_accessibility, layout_info);

  // Now parse any methods if there were any...
  for (const DWARFDIE &die : member_function_dies)
    dwarf->ResolveType(die);

  if (TypeSystemClang::IsObjCObjectOrInterfaceType(clang_type)) {
    ConstString class_name(clang_type.GetTypeName());
    if (class_name) {
      dwarf->GetObjCMethods(class_name, [&](DWARFDIE method_die) {
        method_die.ResolveType();
        return true;
      });

      for (DelayedAddObjCClassProperty &property : delayed_properties)
        property.Finalize();
    }
  }

  if (!bases.empty()) {
    // Make sure all base classes refer to complete types and not forward
    // declarations. If we don't do this, clang will crash with an
    // assertion in the call to clang_type.TransferBaseClasses()
    for (const auto &base_class : bases) {
      clang::TypeSourceInfo *type_source_info = base_class->getTypeSourceInfo();
      if (type_source_info)
        TypeSystemClang::RequireCompleteType(
            m_ast.GetType(type_source_info->getType()));
    }

    m_ast.TransferBaseClasses(clang_type.GetOpaqueQualType(), std::move(bases));
  }

  m_ast.AddMethodOverridesForCXXRecordType(clang_type.GetOpaqueQualType());
  TypeSystemClang::BuildIndirectFields(clang_type);
  TypeSystemClang::CompleteTagDeclarationDefinition(clang_type);

  if (type)
    layout_info.bit_size = type->GetByteSize(nullptr).value_or(0) * 8;
  if (layout_info.bit_size == 0)
    layout_info.bit_size =
        die.GetAttributeValueAsUnsigned(DW_AT_byte_size, 0) * 8;
  if (layout_info.alignment == 0)
    layout_info.alignment =
        die.GetAttributeValueAsUnsigned(llvm::dwarf::DW_AT_alignment, 0) * 8;

  clang::CXXRecordDecl *record_decl =
      m_ast.GetAsCXXRecordDecl(clang_type.GetOpaqueQualType());
  if (record_decl)
    GetClangASTImporter().SetRecordLayout(record_decl, layout_info);

  // Now parse all contained types inside of the class. We make forward
  // declarations to all classes, but we need the CXXRecordDecl to have decls
  // for all contained types because we don't get asked for them via the
  // external AST support.
  for (const DWARFDIE &die : contained_type_dies)
    dwarf->ResolveType(die);

  return (bool)clang_type;
}

bool DWARFASTParserClang::CompleteEnumType(const DWARFDIE &die,
                                           lldb_private::Type *type,
                                           CompilerType &clang_type) {
  if (TypeSystemClang::StartTagDeclarationDefinition(clang_type)) {
    if (die.HasChildren()) {
      bool is_signed = false;
      clang_type.IsIntegerType(is_signed);
      ParseChildEnumerators(clang_type, is_signed,
                            type->GetByteSize(nullptr).value_or(0), die);
    }
    TypeSystemClang::CompleteTagDeclarationDefinition(clang_type);
  }
  return (bool)clang_type;
}

bool DWARFASTParserClang::CompleteTypeFromDWARF(const DWARFDIE &die,
                                                lldb_private::Type *type,
                                                CompilerType &clang_type) {
  SymbolFileDWARF *dwarf = die.GetDWARF();

  std::lock_guard<std::recursive_mutex> guard(
      dwarf->GetObjectFile()->GetModule()->GetMutex());

  // Disable external storage for this type so we don't get anymore
  // clang::ExternalASTSource queries for this type.
  m_ast.SetHasExternalStorage(clang_type.GetOpaqueQualType(), false);

  if (!die)
    return false;

  const dw_tag_t tag = die.Tag();

  assert(clang_type);
  switch (tag) {
  case DW_TAG_structure_type:
  case DW_TAG_union_type:
  case DW_TAG_class_type:
    CompleteRecordType(die, type, clang_type);
    break;
  case DW_TAG_enumeration_type:
    CompleteEnumType(die, type, clang_type);
    break;
  default:
    assert(false && "not a forward clang type decl!");
    break;
  }

  // If the type is still not fully defined at this point, it means we weren't
  // able to find its definition. We must forcefully complete it to preserve
  // clang AST invariants.
  if (clang_type.IsBeingDefined()) {
    TypeSystemClang::CompleteTagDeclarationDefinition(clang_type);
    m_ast.SetDeclIsForcefullyCompleted(ClangUtil::GetAsTagDecl(clang_type));
  }

  return true;
}

void DWARFASTParserClang::EnsureAllDIEsInDeclContextHaveBeenParsed(
    lldb_private::CompilerDeclContext decl_context) {
  auto opaque_decl_ctx =
      (clang::DeclContext *)decl_context.GetOpaqueDeclContext();
  for (auto it = m_decl_ctx_to_die.find(opaque_decl_ctx);
       it != m_decl_ctx_to_die.end() && it->first == opaque_decl_ctx;
       it = m_decl_ctx_to_die.erase(it))
    for (DWARFDIE decl : it->second.children())
      GetClangDeclForDIE(decl);
}

CompilerDecl DWARFASTParserClang::GetDeclForUIDFromDWARF(const DWARFDIE &die) {
  clang::Decl *clang_decl = GetClangDeclForDIE(die);
  if (clang_decl != nullptr)
    return m_ast.GetCompilerDecl(clang_decl);
  return {};
}

CompilerDeclContext
DWARFASTParserClang::GetDeclContextForUIDFromDWARF(const DWARFDIE &die) {
  clang::DeclContext *clang_decl_ctx = GetClangDeclContextForDIE(die);
  if (clang_decl_ctx)
    return m_ast.CreateDeclContext(clang_decl_ctx);
  return {};
}

CompilerDeclContext
DWARFASTParserClang::GetDeclContextContainingUIDFromDWARF(const DWARFDIE &die) {
  clang::DeclContext *clang_decl_ctx =
      GetClangDeclContextContainingDIE(die, nullptr);
  if (clang_decl_ctx)
    return m_ast.CreateDeclContext(clang_decl_ctx);
  return {};
}

size_t DWARFASTParserClang::ParseChildEnumerators(
    lldb_private::CompilerType &clang_type, bool is_signed,
    uint32_t enumerator_byte_size, const DWARFDIE &parent_die) {
  if (!parent_die)
    return 0;

  size_t enumerators_added = 0;

  for (DWARFDIE die : parent_die.children()) {
    const dw_tag_t tag = die.Tag();
    if (tag != DW_TAG_enumerator)
      continue;

    DWARFAttributes attributes = die.GetAttributes();
    if (attributes.Size() == 0)
      continue;

    const char *name = nullptr;
    bool got_value = false;
    int64_t enum_value = 0;
    Declaration decl;

    for (size_t i = 0; i < attributes.Size(); ++i) {
      const dw_attr_t attr = attributes.AttributeAtIndex(i);
      DWARFFormValue form_value;
      if (attributes.ExtractFormValueAtIndex(i, form_value)) {
        switch (attr) {
        case DW_AT_const_value:
          got_value = true;
          if (is_signed)
            enum_value = form_value.Signed();
          else
            enum_value = form_value.Unsigned();
          break;

        case DW_AT_name:
          name = form_value.AsCString();
          break;

        case DW_AT_description:
        default:
        case DW_AT_decl_file:
          decl.SetFile(
              attributes.CompileUnitAtIndex(i)->GetFile(form_value.Unsigned()));
          break;
        case DW_AT_decl_line:
          decl.SetLine(form_value.Unsigned());
          break;
        case DW_AT_decl_column:
          decl.SetColumn(form_value.Unsigned());
          break;
        case DW_AT_sibling:
          break;
        }
      }
    }

    if (name && name[0] && got_value) {
      m_ast.AddEnumerationValueToEnumerationType(
          clang_type, decl, name, enum_value, enumerator_byte_size * 8);
      ++enumerators_added;
    }
  }
  return enumerators_added;
}

ConstString
DWARFASTParserClang::ConstructDemangledNameFromDWARF(const DWARFDIE &die) {
  bool is_static = false;
  bool is_variadic = false;
  bool has_template_params = false;
  unsigned type_quals = 0;
  std::vector<CompilerType> param_types;
  std::vector<clang::ParmVarDecl *> param_decls;
  StreamString sstr;

  DWARFDeclContext decl_ctx = SymbolFileDWARF::GetDWARFDeclContext(die);
  sstr << decl_ctx.GetQualifiedName();

  clang::DeclContext *containing_decl_ctx =
      GetClangDeclContextContainingDIE(die, nullptr);
  ParseChildParameters(containing_decl_ctx, die, true, is_static, is_variadic,
                       has_template_params, param_types, param_decls,
                       type_quals);
  sstr << "(";
  for (size_t i = 0; i < param_types.size(); i++) {
    if (i > 0)
      sstr << ", ";
    sstr << param_types[i].GetTypeName();
  }
  if (is_variadic)
    sstr << ", ...";
  sstr << ")";
  if (type_quals & clang::Qualifiers::Const)
    sstr << " const";

  return ConstString(sstr.GetString());
}

Function *
DWARFASTParserClang::ParseFunctionFromDWARF(CompileUnit &comp_unit,
                                            const DWARFDIE &die,
                                            const AddressRange &func_range) {
  assert(func_range.GetBaseAddress().IsValid());
  DWARFRangeList func_ranges;
  const char *name = nullptr;
  const char *mangled = nullptr;
  std::optional<int> decl_file;
  std::optional<int> decl_line;
  std::optional<int> decl_column;
  std::optional<int> call_file;
  std::optional<int> call_line;
  std::optional<int> call_column;
  DWARFExpressionList frame_base;

  const dw_tag_t tag = die.Tag();

  if (tag != DW_TAG_subprogram)
    return nullptr;

  if (die.GetDIENamesAndRanges(name, mangled, func_ranges, decl_file, decl_line,
                               decl_column, call_file, call_line, call_column,
                               &frame_base)) {
    Mangled func_name;
    if (mangled)
      func_name.SetValue(ConstString(mangled));
    else if ((die.GetParent().Tag() == DW_TAG_compile_unit ||
              die.GetParent().Tag() == DW_TAG_partial_unit) &&
             Language::LanguageIsCPlusPlus(
                 SymbolFileDWARF::GetLanguage(*die.GetCU())) &&
             !Language::LanguageIsObjC(
                 SymbolFileDWARF::GetLanguage(*die.GetCU())) &&
             name && strcmp(name, "main") != 0) {
      // If the mangled name is not present in the DWARF, generate the
      // demangled name using the decl context. We skip if the function is
      // "main" as its name is never mangled.
      func_name.SetValue(ConstructDemangledNameFromDWARF(die));
    } else
      func_name.SetValue(ConstString(name));

    FunctionSP func_sp;
    std::unique_ptr<Declaration> decl_up;
    if (decl_file || decl_line || decl_column)
      decl_up = std::make_unique<Declaration>(
          die.GetCU()->GetFile(decl_file ? *decl_file : 0),
          decl_line ? *decl_line : 0, decl_column ? *decl_column : 0);

    SymbolFileDWARF *dwarf = die.GetDWARF();
    // Supply the type _only_ if it has already been parsed
    Type *func_type = dwarf->GetDIEToType().lookup(die.GetDIE());

    assert(func_type == nullptr || func_type != DIE_IS_BEING_PARSED);

    const user_id_t func_user_id = die.GetID();
    func_sp =
        std::make_shared<Function>(&comp_unit,
                                   func_user_id, // UserID is the DIE offset
                                   func_user_id, func_name, func_type,
                                   func_range); // first address range

    if (func_sp.get() != nullptr) {
      if (frame_base.IsValid())
        func_sp->GetFrameBaseExpression() = frame_base;
      comp_unit.AddFunction(func_sp);
      return func_sp.get();
    }
  }
  return nullptr;
}

namespace {
/// Parsed form of all attributes that are relevant for parsing Objective-C
/// properties.
struct PropertyAttributes {
  explicit PropertyAttributes(const DWARFDIE &die);
  const char *prop_name = nullptr;
  const char *prop_getter_name = nullptr;
  const char *prop_setter_name = nullptr;
  /// \see clang::ObjCPropertyAttribute
  uint32_t prop_attributes = 0;
};

struct DiscriminantValue {
  explicit DiscriminantValue(const DWARFDIE &die, ModuleSP module_sp);

  uint32_t byte_offset;
  uint32_t byte_size;
  DWARFFormValue type_ref;
};

struct VariantMember {
  explicit VariantMember(DWARFDIE &die, ModuleSP module_sp);
  bool IsDefault() const;

  std::optional<uint32_t> discr_value;
  DWARFFormValue type_ref;
  ConstString variant_name;
  uint32_t byte_offset;
  ConstString GetName() const;
};

struct VariantPart {
  explicit VariantPart(const DWARFDIE &die, const DWARFDIE &parent_die,
                       ModuleSP module_sp);

  std::vector<VariantMember> &members();

  DiscriminantValue &discriminant();

private:
  std::vector<VariantMember> _members;
  DiscriminantValue _discriminant;
};

} // namespace

ConstString VariantMember::GetName() const { return this->variant_name; }

bool VariantMember::IsDefault() const { return !discr_value; }

VariantMember::VariantMember(DWARFDIE &die, lldb::ModuleSP module_sp) {
  assert(die.Tag() == llvm::dwarf::DW_TAG_variant);
  this->discr_value =
      die.GetAttributeValueAsOptionalUnsigned(DW_AT_discr_value);

  for (auto child_die : die.children()) {
    switch (child_die.Tag()) {
    case llvm::dwarf::DW_TAG_member: {
      DWARFAttributes attributes = child_die.GetAttributes();
      for (std::size_t i = 0; i < attributes.Size(); ++i) {
        DWARFFormValue form_value;
        const dw_attr_t attr = attributes.AttributeAtIndex(i);
        if (attributes.ExtractFormValueAtIndex(i, form_value)) {
          switch (attr) {
          case DW_AT_name:
            variant_name = ConstString(form_value.AsCString());
            break;
          case DW_AT_type:
            type_ref = form_value;
            break;

          case DW_AT_data_member_location:
            if (auto maybe_offset =
                    ExtractDataMemberLocation(die, form_value, module_sp))
              byte_offset = *maybe_offset;
            break;

          default:
            break;
          }
        }
      }
      break;
    }
    default:
      break;
    }
    break;
  }
}

DiscriminantValue::DiscriminantValue(const DWARFDIE &die, ModuleSP module_sp) {
  auto referenced_die = die.GetReferencedDIE(DW_AT_discr);
  DWARFAttributes attributes = referenced_die.GetAttributes();
  for (std::size_t i = 0; i < attributes.Size(); ++i) {
    const dw_attr_t attr = attributes.AttributeAtIndex(i);
    DWARFFormValue form_value;
    if (attributes.ExtractFormValueAtIndex(i, form_value)) {
      switch (attr) {
      case DW_AT_type:
        type_ref = form_value;
        break;
      case DW_AT_data_member_location:
        if (auto maybe_offset =
                ExtractDataMemberLocation(die, form_value, module_sp))
          byte_offset = *maybe_offset;
        break;
      default:
        break;
      }
    }
  }
}

VariantPart::VariantPart(const DWARFDIE &die, const DWARFDIE &parent_die,
                         lldb::ModuleSP module_sp)
    : _members(), _discriminant(die, module_sp) {

  for (auto child : die.children()) {
    if (child.Tag() == llvm::dwarf::DW_TAG_variant) {
      _members.push_back(VariantMember(child, module_sp));
    }
  }
}

std::vector<VariantMember> &VariantPart::members() { return this->_members; }

DiscriminantValue &VariantPart::discriminant() { return this->_discriminant; }

DWARFASTParserClang::MemberAttributes::MemberAttributes(
    const DWARFDIE &die, const DWARFDIE &parent_die, ModuleSP module_sp) {
  DWARFAttributes attributes = die.GetAttributes();
  for (size_t i = 0; i < attributes.Size(); ++i) {
    const dw_attr_t attr = attributes.AttributeAtIndex(i);
    DWARFFormValue form_value;
    if (attributes.ExtractFormValueAtIndex(i, form_value)) {
      switch (attr) {
      case DW_AT_name:
        name = form_value.AsCString();
        break;
      case DW_AT_type:
        encoding_form = form_value;
        break;
      case DW_AT_bit_offset:
        bit_offset = form_value.Signed();
        break;
      case DW_AT_bit_size:
        bit_size = form_value.Unsigned();
        break;
      case DW_AT_byte_size:
        byte_size = form_value.Unsigned();
        break;
      case DW_AT_const_value:
        const_value_form = form_value;
        break;
      case DW_AT_data_bit_offset:
        data_bit_offset = form_value.Unsigned();
        break;
      case DW_AT_data_member_location:
        if (auto maybe_offset =
                ExtractDataMemberLocation(die, form_value, module_sp))
          member_byte_offset = *maybe_offset;
        break;

      case DW_AT_accessibility:
        accessibility =
            DWARFASTParser::GetAccessTypeFromDWARF(form_value.Unsigned());
        break;
      case DW_AT_artificial:
        is_artificial = form_value.Boolean();
        break;
      case DW_AT_declaration:
        is_declaration = form_value.Boolean();
        break;
      default:
        break;
      }
    }
  }

  // Clang has a DWARF generation bug where sometimes it represents
  // fields that are references with bad byte size and bit size/offset
  // information such as:
  //
  //  DW_AT_byte_size( 0x00 )
  //  DW_AT_bit_size( 0x40 )
  //  DW_AT_bit_offset( 0xffffffffffffffc0 )
  //
  // So check the bit offset to make sure it is sane, and if the values
  // are not sane, remove them. If we don't do this then we will end up
  // with a crash if we try to use this type in an expression when clang
  // becomes unhappy with its recycled debug info.
  if (byte_size.value_or(0) == 0 && bit_offset < 0) {
    bit_size = 0;
    bit_offset = 0;
  }
}

PropertyAttributes::PropertyAttributes(const DWARFDIE &die) {

  DWARFAttributes attributes = die.GetAttributes();
  for (size_t i = 0; i < attributes.Size(); ++i) {
    const dw_attr_t attr = attributes.AttributeAtIndex(i);
    DWARFFormValue form_value;
    if (attributes.ExtractFormValueAtIndex(i, form_value)) {
      switch (attr) {
      case DW_AT_APPLE_property_name:
        prop_name = form_value.AsCString();
        break;
      case DW_AT_APPLE_property_getter:
        prop_getter_name = form_value.AsCString();
        break;
      case DW_AT_APPLE_property_setter:
        prop_setter_name = form_value.AsCString();
        break;
      case DW_AT_APPLE_property_attribute:
        prop_attributes = form_value.Unsigned();
        break;
      default:
        break;
      }
    }
  }

  if (!prop_name)
    return;
  ConstString fixed_setter;

  // Check if the property getter/setter were provided as full names.
  // We want basenames, so we extract them.
  if (prop_getter_name && prop_getter_name[0] == '-') {
    std::optional<const ObjCLanguage::MethodName> prop_getter_method =
        ObjCLanguage::MethodName::Create(prop_getter_name, true);
    if (prop_getter_method)
      prop_getter_name =
          ConstString(prop_getter_method->GetSelector()).GetCString();
  }

  if (prop_setter_name && prop_setter_name[0] == '-') {
    std::optional<const ObjCLanguage::MethodName> prop_setter_method =
        ObjCLanguage::MethodName::Create(prop_setter_name, true);
    if (prop_setter_method)
      prop_setter_name =
          ConstString(prop_setter_method->GetSelector()).GetCString();
  }

  // If the names haven't been provided, they need to be filled in.
  if (!prop_getter_name)
    prop_getter_name = prop_name;
  if (!prop_setter_name && prop_name[0] &&
      !(prop_attributes & DW_APPLE_PROPERTY_readonly)) {
    StreamString ss;

    ss.Printf("set%c%s:", toupper(prop_name[0]), &prop_name[1]);

    fixed_setter.SetString(ss.GetString());
    prop_setter_name = fixed_setter.GetCString();
  }
}

void DWARFASTParserClang::ParseObjCProperty(
    const DWARFDIE &die, const DWARFDIE &parent_die,
    const lldb_private::CompilerType &class_clang_type,
    DelayedPropertyList &delayed_properties) {
  // This function can only parse DW_TAG_APPLE_property.
  assert(die.Tag() == DW_TAG_APPLE_property);

  ModuleSP module_sp = parent_die.GetDWARF()->GetObjectFile()->GetModule();

  const MemberAttributes attrs(die, parent_die, module_sp);
  const PropertyAttributes propAttrs(die);

  if (!propAttrs.prop_name) {
    module_sp->ReportError("{0:x8}: DW_TAG_APPLE_property has no name.",
                           die.GetID());
    return;
  }

  Type *member_type = die.ResolveTypeUID(attrs.encoding_form.Reference());
  if (!member_type) {
    module_sp->ReportError(
        "{0:x8}: DW_TAG_APPLE_property '{1}' refers to type {2:x16}"
        " which was unable to be parsed",
        die.GetID(), propAttrs.prop_name,
        attrs.encoding_form.Reference().GetOffset());
    return;
  }

  ClangASTMetadata metadata;
  metadata.SetUserID(die.GetID());
  delayed_properties.push_back(DelayedAddObjCClassProperty(
      class_clang_type, propAttrs.prop_name,
      member_type->GetLayoutCompilerType(), propAttrs.prop_setter_name,
      propAttrs.prop_getter_name, propAttrs.prop_attributes, &metadata));
}

llvm::Expected<llvm::APInt> DWARFASTParserClang::ExtractIntFromFormValue(
    const CompilerType &int_type, const DWARFFormValue &form_value) const {
  clang::QualType qt = ClangUtil::GetQualType(int_type);
  assert(qt->isIntegralOrEnumerationType());
  auto ts_ptr = int_type.GetTypeSystem().dyn_cast_or_null<TypeSystemClang>();
  if (!ts_ptr)
    return llvm::createStringError(llvm::inconvertibleErrorCode(),
                                   "TypeSystem not clang");
  TypeSystemClang &ts = *ts_ptr;
  clang::ASTContext &ast = ts.getASTContext();

  const unsigned type_bits = ast.getIntWidth(qt);
  const bool is_unsigned = qt->isUnsignedIntegerType();

  // The maximum int size supported at the moment by this function. Limited
  // by the uint64_t return type of DWARFFormValue::Signed/Unsigned.
  constexpr std::size_t max_bit_size = 64;

  // For values bigger than 64 bit (e.g. __int128_t values),
  // DWARFFormValue's Signed/Unsigned functions will return wrong results so
  // emit an error for now.
  if (type_bits > max_bit_size) {
    auto msg = llvm::formatv("Can only parse integers with up to {0} bits, but "
                             "given integer has {1} bits.",
                             max_bit_size, type_bits);
    return llvm::createStringError(llvm::inconvertibleErrorCode(), msg.str());
  }

  // Construct an APInt with the maximum bit size and the given integer.
  llvm::APInt result(max_bit_size, form_value.Unsigned(), !is_unsigned);

  // Calculate how many bits are required to represent the input value.
  // For unsigned types, take the number of active bits in the APInt.
  // For signed types, ask APInt how many bits are required to represent the
  // signed integer.
  const unsigned required_bits =
      is_unsigned ? result.getActiveBits() : result.getSignificantBits();

  // If the input value doesn't fit into the integer type, return an error.
  if (required_bits > type_bits) {
    std::string value_as_str = is_unsigned
                                   ? std::to_string(form_value.Unsigned())
                                   : std::to_string(form_value.Signed());
    auto msg = llvm::formatv("Can't store {0} value {1} in integer with {2} "
                             "bits.",
                             (is_unsigned ? "unsigned" : "signed"),
                             value_as_str, type_bits);
    return llvm::createStringError(llvm::inconvertibleErrorCode(), msg.str());
  }

  // Trim the result to the bit width our the int type.
  if (result.getBitWidth() > type_bits)
    result = result.trunc(type_bits);
  return result;
}

void DWARFASTParserClang::CreateStaticMemberVariable(
    const DWARFDIE &die, const MemberAttributes &attrs,
    const lldb_private::CompilerType &class_clang_type) {
  Log *log = GetLog(DWARFLog::TypeCompletion | DWARFLog::Lookups);
  assert(die.Tag() == DW_TAG_member || die.Tag() == DW_TAG_variable);

  Type *var_type = die.ResolveTypeUID(attrs.encoding_form.Reference());

  if (!var_type)
    return;

  auto accessibility =
      attrs.accessibility == eAccessNone ? eAccessPublic : attrs.accessibility;

  CompilerType ct = var_type->GetForwardCompilerType();
  clang::VarDecl *v = TypeSystemClang::AddVariableToRecordType(
      class_clang_type, attrs.name, ct, accessibility);
  if (!v) {
    LLDB_LOG(log, "Failed to add variable to the record type");
    return;
  }

  bool unused;
  // TODO: Support float/double static members as well.
  if (!ct.IsIntegerOrEnumerationType(unused) || !attrs.const_value_form)
    return;

  llvm::Expected<llvm::APInt> const_value_or_err =
      ExtractIntFromFormValue(ct, *attrs.const_value_form);
  if (!const_value_or_err) {
    LLDB_LOG_ERROR(log, const_value_or_err.takeError(),
                   "Failed to add const value to variable {1}: {0}",
                   v->getQualifiedNameAsString());
    return;
  }

  TypeSystemClang::SetIntegerInitializerForVariable(v, *const_value_or_err);
}

void DWARFASTParserClang::ParseSingleMember(
    const DWARFDIE &die, const DWARFDIE &parent_die,
    const lldb_private::CompilerType &class_clang_type,
    lldb::AccessType default_accessibility,
    lldb_private::ClangASTImporter::LayoutInfo &layout_info,
    FieldInfo &last_field_info) {
  // This function can only parse DW_TAG_member.
  assert(die.Tag() == DW_TAG_member);

  ModuleSP module_sp = parent_die.GetDWARF()->GetObjectFile()->GetModule();
  const dw_tag_t tag = die.Tag();
  // Get the parent byte size so we can verify any members will fit
  const uint64_t parent_byte_size =
      parent_die.GetAttributeValueAsUnsigned(DW_AT_byte_size, UINT64_MAX);
  const uint64_t parent_bit_size =
      parent_byte_size == UINT64_MAX ? UINT64_MAX : parent_byte_size * 8;

  const MemberAttributes attrs(die, parent_die, module_sp);

  // Handle static members, which are typically members without
  // locations. However, GCC doesn't emit DW_AT_data_member_location
  // for any union members (regardless of linkage).
  // Non-normative text pre-DWARFv5 recommends marking static
  // data members with an DW_AT_external flag. Clang emits this consistently
  // whereas GCC emits it only for static data members if not part of an
  // anonymous namespace. The flag that is consistently emitted for static
  // data members is DW_AT_declaration, so we check it instead.
  // The following block is only necessary to support DWARFv4 and earlier.
  // Starting with DWARFv5, static data members are marked DW_AT_variable so we
  // can consistently detect them on both GCC and Clang without below heuristic.
  if (attrs.member_byte_offset == UINT32_MAX &&
      attrs.data_bit_offset == UINT64_MAX && attrs.is_declaration) {
    CreateStaticMemberVariable(die, attrs, class_clang_type);
    return;
  }

  Type *member_type = die.ResolveTypeUID(attrs.encoding_form.Reference());
  if (!member_type) {
    if (attrs.name)
      module_sp->ReportError(
          "{0:x8}: DW_TAG_member '{1}' refers to type {2:x16}"
          " which was unable to be parsed",
          die.GetID(), attrs.name, attrs.encoding_form.Reference().GetOffset());
    else
      module_sp->ReportError("{0:x8}: DW_TAG_member refers to type {1:x16}"
                             " which was unable to be parsed",
                             die.GetID(),
                             attrs.encoding_form.Reference().GetOffset());
    return;
  }

  const uint64_t character_width = 8;
  const uint64_t word_width = 32;
  CompilerType member_clang_type = member_type->GetLayoutCompilerType();

  const auto accessibility = attrs.accessibility == eAccessNone
                                 ? default_accessibility
                                 : attrs.accessibility;

  uint64_t field_bit_offset = (attrs.member_byte_offset == UINT32_MAX
                                   ? 0
                                   : (attrs.member_byte_offset * 8ULL));

  if (attrs.bit_size > 0) {
    FieldInfo this_field_info;
    this_field_info.bit_offset = field_bit_offset;
    this_field_info.bit_size = attrs.bit_size;

    if (attrs.data_bit_offset != UINT64_MAX) {
      this_field_info.bit_offset = attrs.data_bit_offset;
    } else {
      auto byte_size = attrs.byte_size;
      if (!byte_size)
        byte_size = member_type->GetByteSize(nullptr);

      ObjectFile *objfile = die.GetDWARF()->GetObjectFile();
      if (objfile->GetByteOrder() == eByteOrderLittle) {
        this_field_info.bit_offset += byte_size.value_or(0) * 8;
        this_field_info.bit_offset -= (attrs.bit_offset + attrs.bit_size);
      } else {
        this_field_info.bit_offset += attrs.bit_offset;
      }
    }

    // The ObjC runtime knows the byte offset but we still need to provide
    // the bit-offset in the layout. It just means something different then
    // what it does in C and C++. So we skip this check for ObjC types.
    //
    // We also skip this for fields of a union since they will all have a
    // zero offset.
    if (!TypeSystemClang::IsObjCObjectOrInterfaceType(class_clang_type) &&
        !(parent_die.Tag() == DW_TAG_union_type &&
          this_field_info.bit_offset == 0) &&
        ((this_field_info.bit_offset >= parent_bit_size) ||
         (last_field_info.IsBitfield() &&
          !last_field_info.NextBitfieldOffsetIsValid(
              this_field_info.bit_offset)))) {
      ObjectFile *objfile = die.GetDWARF()->GetObjectFile();
      objfile->GetModule()->ReportWarning(
          "{0:x16}: {1} ({2}) bitfield named \"{3}\" has invalid "
          "bit offset ({4:x8}) member will be ignored. Please file a bug "
          "against the "
          "compiler and include the preprocessed output for {5}\n",
          die.GetID(), DW_TAG_value_to_name(tag), tag, attrs.name,
          this_field_info.bit_offset, GetUnitName(parent_die).c_str());
      return;
    }

    // Update the field bit offset we will report for layout
    field_bit_offset = this_field_info.bit_offset;

    // Objective-C has invalid DW_AT_bit_offset values in older
    // versions of clang, so we have to be careful and only insert
    // unnamed bitfields if we have a new enough clang.
    bool detect_unnamed_bitfields = true;

    if (TypeSystemClang::IsObjCObjectOrInterfaceType(class_clang_type))
      detect_unnamed_bitfields =
          die.GetCU()->Supports_unnamed_objc_bitfields();

    if (detect_unnamed_bitfields) {
      std::optional<FieldInfo> unnamed_field_info;
      uint64_t last_field_end =
          last_field_info.bit_offset + last_field_info.bit_size;

      if (!last_field_info.IsBitfield()) {
        // The last field was not a bit-field...
        // but if it did take up the entire word then we need to extend
        // last_field_end so the bit-field does not step into the last
        // fields padding.
        if (last_field_end != 0 && ((last_field_end % word_width) != 0))
          last_field_end += word_width - (last_field_end % word_width);
      }

      if (ShouldCreateUnnamedBitfield(last_field_info, last_field_end,
                                      this_field_info, layout_info)) {
        unnamed_field_info = FieldInfo{};
        unnamed_field_info->bit_size =
            this_field_info.bit_offset - last_field_end;
        unnamed_field_info->bit_offset = last_field_end;
      }

      if (unnamed_field_info) {
        clang::FieldDecl *unnamed_bitfield_decl =
            TypeSystemClang::AddFieldToRecordType(
                class_clang_type, llvm::StringRef(),
                m_ast.GetBuiltinTypeForEncodingAndBitSize(eEncodingSint,
                                                          word_width),
                accessibility, unnamed_field_info->bit_size);

        layout_info.field_offsets.insert(std::make_pair(
            unnamed_bitfield_decl, unnamed_field_info->bit_offset));
      }
    }

    last_field_info = this_field_info;
    last_field_info.SetIsBitfield(true);
  } else {
    last_field_info.bit_offset = field_bit_offset;

    if (std::optional<uint64_t> clang_type_size =
            member_type->GetByteSize(nullptr)) {
      last_field_info.bit_size = *clang_type_size * character_width;
    }

    last_field_info.SetIsBitfield(false);
  }

  // Don't turn artificial members such as vtable pointers into real FieldDecls
  // in our AST. Clang will re-create those articial members and they would
  // otherwise just overlap in the layout with the FieldDecls we add here.
  // This needs to be done after updating FieldInfo which keeps track of where
  // field start/end so we don't later try to fill the space of this
  // artificial member with (unnamed bitfield) padding.
  if (attrs.is_artificial && ShouldIgnoreArtificialField(attrs.name)) {
    last_field_info.SetIsArtificial(true);
    return;
  }

  if (!member_clang_type.IsCompleteType())
    member_clang_type.GetCompleteType();

  {
    // Older versions of clang emit the same DWARF for array[0] and array[1]. If
    // the current field is at the end of the structure, then there is
    // definitely no room for extra elements and we override the type to
    // array[0]. This was fixed by f454dfb6b5af.
    CompilerType member_array_element_type;
    uint64_t member_array_size;
    bool member_array_is_incomplete;

    if (member_clang_type.IsArrayType(&member_array_element_type,
                                      &member_array_size,
                                      &member_array_is_incomplete) &&
        !member_array_is_incomplete) {
      uint64_t parent_byte_size =
          parent_die.GetAttributeValueAsUnsigned(DW_AT_byte_size, UINT64_MAX);

      if (attrs.member_byte_offset >= parent_byte_size) {
        if (member_array_size != 1 &&
            (member_array_size != 0 ||
             attrs.member_byte_offset > parent_byte_size)) {
          module_sp->ReportError(
              "{0:x8}: DW_TAG_member '{1}' refers to type {2:x16}"
              " which extends beyond the bounds of {3:x8}",
              die.GetID(), attrs.name,
              attrs.encoding_form.Reference().GetOffset(), parent_die.GetID());
        }

        member_clang_type =
            m_ast.CreateArrayType(member_array_element_type, 0, false);
      }
    }
  }

  TypeSystemClang::RequireCompleteType(member_clang_type);

  clang::FieldDecl *field_decl = TypeSystemClang::AddFieldToRecordType(
      class_clang_type, attrs.name, member_clang_type, accessibility,
      attrs.bit_size);

  m_ast.SetMetadataAsUserID(field_decl, die.GetID());

  layout_info.field_offsets.insert(
      std::make_pair(field_decl, field_bit_offset));
}

bool DWARFASTParserClang::ParseChildMembers(
    const DWARFDIE &parent_die, CompilerType &class_clang_type,
    std::vector<std::unique_ptr<clang::CXXBaseSpecifier>> &base_classes,
    std::vector<DWARFDIE> &member_function_dies,
    std::vector<DWARFDIE> &contained_type_dies,
    DelayedPropertyList &delayed_properties,
    const AccessType default_accessibility,
    ClangASTImporter::LayoutInfo &layout_info) {
  if (!parent_die)
    return false;

  FieldInfo last_field_info;

  ModuleSP module_sp = parent_die.GetDWARF()->GetObjectFile()->GetModule();
  auto ts = class_clang_type.GetTypeSystem();
  auto ast = ts.dyn_cast_or_null<TypeSystemClang>();
  if (ast == nullptr)
    return false;

  for (DWARFDIE die : parent_die.children()) {
    dw_tag_t tag = die.Tag();

    switch (tag) {
    case DW_TAG_APPLE_property:
      ParseObjCProperty(die, parent_die, class_clang_type, delayed_properties);
      break;

    case DW_TAG_variant_part:
      if (die.GetCU()->GetDWARFLanguageType() == eLanguageTypeRust) {
        ParseRustVariantPart(die, parent_die, class_clang_type,
                             default_accessibility, layout_info);
      }
      break;

    case DW_TAG_variable: {
      const MemberAttributes attrs(die, parent_die, module_sp);
      CreateStaticMemberVariable(die, attrs, class_clang_type);
    } break;
    case DW_TAG_member:
      ParseSingleMember(die, parent_die, class_clang_type,
                        default_accessibility, layout_info, last_field_info);
      break;

    case DW_TAG_subprogram:
      // Let the type parsing code handle this one for us.
      member_function_dies.push_back(die);
      break;

    case DW_TAG_inheritance:
      ParseInheritance(die, parent_die, class_clang_type, default_accessibility,
                       module_sp, base_classes, layout_info);
      break;

    default:
      if (llvm::dwarf::isType(tag))
        contained_type_dies.push_back(die);
      break;
    }
  }

  return true;
}

size_t DWARFASTParserClang::ParseChildParameters(
    clang::DeclContext *containing_decl_ctx, const DWARFDIE &parent_die,
    bool skip_artificial, bool &is_static, bool &is_variadic,
    bool &has_template_params, std::vector<CompilerType> &function_param_types,
    std::vector<clang::ParmVarDecl *> &function_param_decls,
    unsigned &type_quals) {
  if (!parent_die)
    return 0;

  size_t arg_idx = 0;
  for (DWARFDIE die : parent_die.children()) {
    const dw_tag_t tag = die.Tag();
    switch (tag) {
    case DW_TAG_formal_parameter: {
      DWARFAttributes attributes = die.GetAttributes();
      if (attributes.Size() == 0) {
        arg_idx++;
        break;
      }

      const char *name = nullptr;
      DWARFFormValue param_type_die_form;
      bool is_artificial = false;
      // one of None, Auto, Register, Extern, Static, PrivateExtern

      clang::StorageClass storage = clang::SC_None;
      uint32_t i;
      for (i = 0; i < attributes.Size(); ++i) {
        const dw_attr_t attr = attributes.AttributeAtIndex(i);
        DWARFFormValue form_value;
        if (attributes.ExtractFormValueAtIndex(i, form_value)) {
          switch (attr) {
          case DW_AT_name:
            name = form_value.AsCString();
            break;
          case DW_AT_type:
            param_type_die_form = form_value;
            break;
          case DW_AT_artificial:
            is_artificial = form_value.Boolean();
            break;
          case DW_AT_location:
          case DW_AT_const_value:
          case DW_AT_default_value:
          case DW_AT_description:
          case DW_AT_endianity:
          case DW_AT_is_optional:
          case DW_AT_segment:
          case DW_AT_variable_parameter:
          default:
          case DW_AT_abstract_origin:
          case DW_AT_sibling:
            break;
          }
        }
      }

      bool skip = false;
      if (skip_artificial && is_artificial) {
        // In order to determine if a C++ member function is "const" we
        // have to look at the const-ness of "this"...
        if (arg_idx == 0 &&
            DeclKindIsCXXClass(containing_decl_ctx->getDeclKind()) &&
            // Often times compilers omit the "this" name for the
            // specification DIEs, so we can't rely upon the name being in
            // the formal parameter DIE...
            (name == nullptr || ::strcmp(name, "this") == 0)) {
          Type *this_type = die.ResolveTypeUID(param_type_die_form.Reference());
          if (this_type) {
            uint32_t encoding_mask = this_type->GetEncodingMask();
            if (encoding_mask & Type::eEncodingIsPointerUID) {
              is_static = false;

              if (encoding_mask & (1u << Type::eEncodingIsConstUID))
                type_quals |= clang::Qualifiers::Const;
              if (encoding_mask & (1u << Type::eEncodingIsVolatileUID))
                type_quals |= clang::Qualifiers::Volatile;
            }
          }
        }
        skip = true;
      }

      if (!skip) {
        Type *type = die.ResolveTypeUID(param_type_die_form.Reference());
        if (type) {
          function_param_types.push_back(type->GetForwardCompilerType());

          clang::ParmVarDecl *param_var_decl = m_ast.CreateParameterDeclaration(
              containing_decl_ctx, GetOwningClangModule(die), name,
              type->GetForwardCompilerType(), storage);
          assert(param_var_decl);
          function_param_decls.push_back(param_var_decl);

          m_ast.SetMetadataAsUserID(param_var_decl, die.GetID());
        }
      }
      arg_idx++;
    } break;

    case DW_TAG_unspecified_parameters:
      is_variadic = true;
      break;

    case DW_TAG_template_type_parameter:
    case DW_TAG_template_value_parameter:
    case DW_TAG_GNU_template_parameter_pack:
      // The one caller of this was never using the template_param_infos, and
      // the local variable was taking up a large amount of stack space in
      // SymbolFileDWARF::ParseType() so this was removed. If we ever need the
      // template params back, we can add them back.
      // ParseTemplateDIE (dwarf_cu, die, template_param_infos);
      has_template_params = true;
      break;

    default:
      break;
    }
  }
  return arg_idx;
}

clang::Decl *DWARFASTParserClang::GetClangDeclForDIE(const DWARFDIE &die) {
  if (!die)
    return nullptr;

  switch (die.Tag()) {
  case DW_TAG_constant:
  case DW_TAG_formal_parameter:
  case DW_TAG_imported_declaration:
  case DW_TAG_imported_module:
    break;
  case DW_TAG_variable:
    // This means 'die' is a C++ static data member.
    // We don't want to create decls for such members
    // here.
    if (auto parent = die.GetParent();
        parent.IsValid() && TagIsRecordType(parent.Tag()))
      return nullptr;
    break;
  default:
    return nullptr;
  }

  DIEToDeclMap::iterator cache_pos = m_die_to_decl.find(die.GetDIE());
  if (cache_pos != m_die_to_decl.end())
    return cache_pos->second;

  if (DWARFDIE spec_die = die.GetReferencedDIE(DW_AT_specification)) {
    clang::Decl *decl = GetClangDeclForDIE(spec_die);
    m_die_to_decl[die.GetDIE()] = decl;
    return decl;
  }

  if (DWARFDIE abstract_origin_die =
          die.GetReferencedDIE(DW_AT_abstract_origin)) {
    clang::Decl *decl = GetClangDeclForDIE(abstract_origin_die);
    m_die_to_decl[die.GetDIE()] = decl;
    return decl;
  }

  clang::Decl *decl = nullptr;
  switch (die.Tag()) {
  case DW_TAG_variable:
  case DW_TAG_constant:
  case DW_TAG_formal_parameter: {
    SymbolFileDWARF *dwarf = die.GetDWARF();
    Type *type = GetTypeForDIE(die);
    if (dwarf && type) {
      const char *name = die.GetName();
      clang::DeclContext *decl_context =
          TypeSystemClang::DeclContextGetAsDeclContext(
              dwarf->GetDeclContextContainingUID(die.GetID()));
      decl = m_ast.CreateVariableDeclaration(
          decl_context, GetOwningClangModule(die), name,
          ClangUtil::GetQualType(type->GetForwardCompilerType()));
    }
    break;
  }
  case DW_TAG_imported_declaration: {
    SymbolFileDWARF *dwarf = die.GetDWARF();
    DWARFDIE imported_uid = die.GetAttributeValueAsReferenceDIE(DW_AT_import);
    if (imported_uid) {
      CompilerDecl imported_decl = SymbolFileDWARF::GetDecl(imported_uid);
      if (imported_decl) {
        clang::DeclContext *decl_context =
            TypeSystemClang::DeclContextGetAsDeclContext(
                dwarf->GetDeclContextContainingUID(die.GetID()));
        if (clang::NamedDecl *clang_imported_decl =
                llvm::dyn_cast<clang::NamedDecl>(
                    (clang::Decl *)imported_decl.GetOpaqueDecl()))
          decl = m_ast.CreateUsingDeclaration(
              decl_context, OptionalClangModuleID(), clang_imported_decl);
      }
    }
    break;
  }
  case DW_TAG_imported_module: {
    SymbolFileDWARF *dwarf = die.GetDWARF();
    DWARFDIE imported_uid = die.GetAttributeValueAsReferenceDIE(DW_AT_import);

    if (imported_uid) {
      CompilerDeclContext imported_decl_ctx =
          SymbolFileDWARF::GetDeclContext(imported_uid);
      if (imported_decl_ctx) {
        clang::DeclContext *decl_context =
            TypeSystemClang::DeclContextGetAsDeclContext(
                dwarf->GetDeclContextContainingUID(die.GetID()));
        if (clang::NamespaceDecl *ns_decl =
                TypeSystemClang::DeclContextGetAsNamespaceDecl(
                    imported_decl_ctx))
          decl = m_ast.CreateUsingDirectiveDeclaration(
              decl_context, OptionalClangModuleID(), ns_decl);
      }
    }
    break;
  }
  default:
    break;
  }

  m_die_to_decl[die.GetDIE()] = decl;

  return decl;
}

clang::DeclContext *
DWARFASTParserClang::GetClangDeclContextForDIE(const DWARFDIE &die) {
  if (die) {
    clang::DeclContext *decl_ctx = GetCachedClangDeclContextForDIE(die);
    if (decl_ctx)
      return decl_ctx;

    bool try_parsing_type = true;
    switch (die.Tag()) {
    case DW_TAG_compile_unit:
    case DW_TAG_partial_unit:
      decl_ctx = m_ast.GetTranslationUnitDecl();
      try_parsing_type = false;
      break;

    case DW_TAG_namespace:
      decl_ctx = ResolveNamespaceDIE(die);
      try_parsing_type = false;
      break;

    case DW_TAG_imported_declaration:
      decl_ctx = ResolveImportedDeclarationDIE(die);
      try_parsing_type = false;
      break;

    case DW_TAG_lexical_block:
      decl_ctx = GetDeclContextForBlock(die);
      try_parsing_type = false;
      break;

    default:
      break;
    }

    if (decl_ctx == nullptr && try_parsing_type) {
      Type *type = die.GetDWARF()->ResolveType(die);
      if (type)
        decl_ctx = GetCachedClangDeclContextForDIE(die);
    }

    if (decl_ctx) {
      LinkDeclContextToDIE(decl_ctx, die);
      return decl_ctx;
    }
  }
  return nullptr;
}

OptionalClangModuleID
DWARFASTParserClang::GetOwningClangModule(const DWARFDIE &die) {
  if (!die.IsValid())
    return {};

  for (DWARFDIE parent = die.GetParent(); parent.IsValid();
       parent = parent.GetParent()) {
    const dw_tag_t tag = parent.Tag();
    if (tag == DW_TAG_module) {
      DWARFDIE module_die = parent;
      auto it = m_die_to_module.find(module_die.GetDIE());
      if (it != m_die_to_module.end())
        return it->second;
      const char *name =
          module_die.GetAttributeValueAsString(DW_AT_name, nullptr);
      if (!name)
        return {};

      OptionalClangModuleID id =
          m_ast.GetOrCreateClangModule(name, GetOwningClangModule(module_die));
      m_die_to_module.insert({module_die.GetDIE(), id});
      return id;
    }
  }
  return {};
}

static bool IsSubroutine(const DWARFDIE &die) {
  switch (die.Tag()) {
  case DW_TAG_subprogram:
  case DW_TAG_inlined_subroutine:
    return true;
  default:
    return false;
  }
}

static DWARFDIE GetContainingFunctionWithAbstractOrigin(const DWARFDIE &die) {
  for (DWARFDIE candidate = die; candidate; candidate = candidate.GetParent()) {
    if (IsSubroutine(candidate)) {
      if (candidate.GetReferencedDIE(DW_AT_abstract_origin)) {
        return candidate;
      } else {
        return DWARFDIE();
      }
    }
  }
  assert(0 && "Shouldn't call GetContainingFunctionWithAbstractOrigin on "
              "something not in a function");
  return DWARFDIE();
}

static DWARFDIE FindAnyChildWithAbstractOrigin(const DWARFDIE &context) {
  for (DWARFDIE candidate : context.children()) {
    if (candidate.GetReferencedDIE(DW_AT_abstract_origin)) {
      return candidate;
    }
  }
  return DWARFDIE();
}

static DWARFDIE FindFirstChildWithAbstractOrigin(const DWARFDIE &block,
                                                 const DWARFDIE &function) {
  assert(IsSubroutine(function));
  for (DWARFDIE context = block; context != function.GetParent();
       context = context.GetParent()) {
    assert(!IsSubroutine(context) || context == function);
    if (DWARFDIE child = FindAnyChildWithAbstractOrigin(context)) {
      return child;
    }
  }
  return DWARFDIE();
}

clang::DeclContext *
DWARFASTParserClang::GetDeclContextForBlock(const DWARFDIE &die) {
  assert(die.Tag() == DW_TAG_lexical_block);
  DWARFDIE containing_function_with_abstract_origin =
      GetContainingFunctionWithAbstractOrigin(die);
  if (!containing_function_with_abstract_origin) {
    return (clang::DeclContext *)ResolveBlockDIE(die);
  }
  DWARFDIE child = FindFirstChildWithAbstractOrigin(
      die, containing_function_with_abstract_origin);
  CompilerDeclContext decl_context =
      GetDeclContextContainingUIDFromDWARF(child);
  return (clang::DeclContext *)decl_context.GetOpaqueDeclContext();
}

clang::BlockDecl *DWARFASTParserClang::ResolveBlockDIE(const DWARFDIE &die) {
  if (die && die.Tag() == DW_TAG_lexical_block) {
    clang::BlockDecl *decl =
        llvm::cast_or_null<clang::BlockDecl>(m_die_to_decl_ctx[die.GetDIE()]);

    if (!decl) {
      DWARFDIE decl_context_die;
      clang::DeclContext *decl_context =
          GetClangDeclContextContainingDIE(die, &decl_context_die);
      decl =
          m_ast.CreateBlockDeclaration(decl_context, GetOwningClangModule(die));

      if (decl)
        LinkDeclContextToDIE((clang::DeclContext *)decl, die);
    }

    return decl;
  }
  return nullptr;
}

clang::NamespaceDecl *
DWARFASTParserClang::ResolveNamespaceDIE(const DWARFDIE &die) {
  if (die && die.Tag() == DW_TAG_namespace) {
    // See if we already parsed this namespace DIE and associated it with a
    // uniqued namespace declaration
    clang::NamespaceDecl *namespace_decl =
        static_cast<clang::NamespaceDecl *>(m_die_to_decl_ctx[die.GetDIE()]);
    if (namespace_decl)
      return namespace_decl;
    else {
      const char *namespace_name = die.GetName();
      clang::DeclContext *containing_decl_ctx =
          GetClangDeclContextContainingDIE(die, nullptr);
      bool is_inline =
          die.GetAttributeValueAsUnsigned(DW_AT_export_symbols, 0) != 0;

      namespace_decl = m_ast.GetUniqueNamespaceDeclaration(
          namespace_name, containing_decl_ctx, GetOwningClangModule(die),
          is_inline);

      if (namespace_decl)
        LinkDeclContextToDIE((clang::DeclContext *)namespace_decl, die);
      return namespace_decl;
    }
  }
  return nullptr;
}

clang::NamespaceDecl *
DWARFASTParserClang::ResolveImportedDeclarationDIE(const DWARFDIE &die) {
  assert(die && die.Tag() == DW_TAG_imported_declaration);

  // See if we cached a NamespaceDecl for this imported declaration
  // already
  auto it = m_die_to_decl_ctx.find(die.GetDIE());
  if (it != m_die_to_decl_ctx.end())
    return static_cast<clang::NamespaceDecl *>(it->getSecond());

  clang::NamespaceDecl *namespace_decl = nullptr;

  const DWARFDIE imported_uid =
      die.GetAttributeValueAsReferenceDIE(DW_AT_import);
  if (!imported_uid)
    return nullptr;

  switch (imported_uid.Tag()) {
  case DW_TAG_imported_declaration:
    namespace_decl = ResolveImportedDeclarationDIE(imported_uid);
    break;
  case DW_TAG_namespace:
    namespace_decl = ResolveNamespaceDIE(imported_uid);
    break;
  default:
    return nullptr;
  }

  if (!namespace_decl)
    return nullptr;

  LinkDeclContextToDIE(namespace_decl, die);

  return namespace_decl;
}

clang::DeclContext *DWARFASTParserClang::GetClangDeclContextContainingDIE(
    const DWARFDIE &die, DWARFDIE *decl_ctx_die_copy) {
  SymbolFileDWARF *dwarf = die.GetDWARF();

  DWARFDIE decl_ctx_die = dwarf->GetDeclContextDIEContainingDIE(die);

  if (decl_ctx_die_copy)
    *decl_ctx_die_copy = decl_ctx_die;

  if (decl_ctx_die) {
    clang::DeclContext *clang_decl_ctx =
        GetClangDeclContextForDIE(decl_ctx_die);
    if (clang_decl_ctx)
      return clang_decl_ctx;
  }
  return m_ast.GetTranslationUnitDecl();
}

clang::DeclContext *
DWARFASTParserClang::GetCachedClangDeclContextForDIE(const DWARFDIE &die) {
  if (die) {
    DIEToDeclContextMap::iterator pos = m_die_to_decl_ctx.find(die.GetDIE());
    if (pos != m_die_to_decl_ctx.end())
      return pos->second;
  }
  return nullptr;
}

void DWARFASTParserClang::LinkDeclContextToDIE(clang::DeclContext *decl_ctx,
                                               const DWARFDIE &die) {
  m_die_to_decl_ctx[die.GetDIE()] = decl_ctx;
  // There can be many DIEs for a single decl context
  // m_decl_ctx_to_die[decl_ctx].insert(die.GetDIE());
  m_decl_ctx_to_die.insert(std::make_pair(decl_ctx, die));
}

bool DWARFASTParserClang::CopyUniqueClassMethodTypes(
    const DWARFDIE &src_class_die, const DWARFDIE &dst_class_die,
    lldb_private::Type *class_type, std::vector<DWARFDIE> &failures) {
  if (!class_type || !src_class_die || !dst_class_die)
    return false;
  if (src_class_die.Tag() != dst_class_die.Tag())
    return false;

  // We need to complete the class type so we can get all of the method types
  // parsed so we can then unique those types to their equivalent counterparts
  // in "dst_cu" and "dst_class_die"
  class_type->GetFullCompilerType();

  auto gather = [](DWARFDIE die, UniqueCStringMap<DWARFDIE> &map,
                   UniqueCStringMap<DWARFDIE> &map_artificial) {
    if (die.Tag() != DW_TAG_subprogram)
      return;
    // Make sure this is a declaration and not a concrete instance by looking
    // for DW_AT_declaration set to 1. Sometimes concrete function instances are
    // placed inside the class definitions and shouldn't be included in the list
    // of things that are tracking here.
    if (die.GetAttributeValueAsUnsigned(DW_AT_declaration, 0) != 1)
      return;

    if (const char *name = die.GetMangledName()) {
      ConstString const_name(name);
      if (die.GetAttributeValueAsUnsigned(DW_AT_artificial, 0))
        map_artificial.Append(const_name, die);
      else
        map.Append(const_name, die);
    }
  };

  UniqueCStringMap<DWARFDIE> src_name_to_die;
  UniqueCStringMap<DWARFDIE> dst_name_to_die;
  UniqueCStringMap<DWARFDIE> src_name_to_die_artificial;
  UniqueCStringMap<DWARFDIE> dst_name_to_die_artificial;
  for (DWARFDIE src_die = src_class_die.GetFirstChild(); src_die.IsValid();
       src_die = src_die.GetSibling()) {
    gather(src_die, src_name_to_die, src_name_to_die_artificial);
  }
  for (DWARFDIE dst_die = dst_class_die.GetFirstChild(); dst_die.IsValid();
       dst_die = dst_die.GetSibling()) {
    gather(dst_die, dst_name_to_die, dst_name_to_die_artificial);
  }
  const uint32_t src_size = src_name_to_die.GetSize();
  const uint32_t dst_size = dst_name_to_die.GetSize();

  // Is everything kosher so we can go through the members at top speed?
  bool fast_path = true;

  if (src_size != dst_size)
    fast_path = false;

  uint32_t idx;

  if (fast_path) {
    for (idx = 0; idx < src_size; ++idx) {
      DWARFDIE src_die = src_name_to_die.GetValueAtIndexUnchecked(idx);
      DWARFDIE dst_die = dst_name_to_die.GetValueAtIndexUnchecked(idx);

      if (src_die.Tag() != dst_die.Tag())
        fast_path = false;

      const char *src_name = src_die.GetMangledName();
      const char *dst_name = dst_die.GetMangledName();

      // Make sure the names match
      if (src_name == dst_name || (strcmp(src_name, dst_name) == 0))
        continue;

      fast_path = false;
    }
  }

  DWARFASTParserClang *src_dwarf_ast_parser =
      static_cast<DWARFASTParserClang *>(
          SymbolFileDWARF::GetDWARFParser(*src_class_die.GetCU()));
  DWARFASTParserClang *dst_dwarf_ast_parser =
      static_cast<DWARFASTParserClang *>(
          SymbolFileDWARF::GetDWARFParser(*dst_class_die.GetCU()));
  auto link = [&](DWARFDIE src, DWARFDIE dst) {
    SymbolFileDWARF::DIEToTypePtr &die_to_type =
        dst_class_die.GetDWARF()->GetDIEToType();
    clang::DeclContext *dst_decl_ctx =
        dst_dwarf_ast_parser->m_die_to_decl_ctx[dst.GetDIE()];
    if (dst_decl_ctx)
      src_dwarf_ast_parser->LinkDeclContextToDIE(dst_decl_ctx, src);

    if (Type *src_child_type = die_to_type.lookup(src.GetDIE()))
      die_to_type[dst.GetDIE()] = src_child_type;
  };

  // Now do the work of linking the DeclContexts and Types.
  if (fast_path) {
    // We can do this quickly.  Just run across the tables index-for-index
    // since we know each node has matching names and tags.
    for (idx = 0; idx < src_size; ++idx) {
      link(src_name_to_die.GetValueAtIndexUnchecked(idx),
           dst_name_to_die.GetValueAtIndexUnchecked(idx));
    }
  } else {
    // We must do this slowly.  For each member of the destination, look up a
    // member in the source with the same name, check its tag, and unique them
    // if everything matches up.  Report failures.

    if (!src_name_to_die.IsEmpty() && !dst_name_to_die.IsEmpty()) {
      src_name_to_die.Sort();

      for (idx = 0; idx < dst_size; ++idx) {
        ConstString dst_name = dst_name_to_die.GetCStringAtIndex(idx);
        DWARFDIE dst_die = dst_name_to_die.GetValueAtIndexUnchecked(idx);
        DWARFDIE src_die = src_name_to_die.Find(dst_name, DWARFDIE());

        if (src_die && (src_die.Tag() == dst_die.Tag()))
          link(src_die, dst_die);
        else
          failures.push_back(dst_die);
      }
    }
  }

  const uint32_t src_size_artificial = src_name_to_die_artificial.GetSize();
  const uint32_t dst_size_artificial = dst_name_to_die_artificial.GetSize();

  if (src_size_artificial && dst_size_artificial) {
    dst_name_to_die_artificial.Sort();

    for (idx = 0; idx < src_size_artificial; ++idx) {
      ConstString src_name_artificial =
          src_name_to_die_artificial.GetCStringAtIndex(idx);
      DWARFDIE src_die =
          src_name_to_die_artificial.GetValueAtIndexUnchecked(idx);
      DWARFDIE dst_die =
          dst_name_to_die_artificial.Find(src_name_artificial, DWARFDIE());

      // Both classes have the artificial types, link them
      if (dst_die)
        link(src_die, dst_die);
    }
  }

  if (dst_size_artificial) {
    for (idx = 0; idx < dst_size_artificial; ++idx) {
      failures.push_back(
          dst_name_to_die_artificial.GetValueAtIndexUnchecked(idx));
    }
  }

  return !failures.empty();
}

bool DWARFASTParserClang::ShouldCreateUnnamedBitfield(
    FieldInfo const &last_field_info, uint64_t last_field_end,
    FieldInfo const &this_field_info,
    lldb_private::ClangASTImporter::LayoutInfo const &layout_info) const {
  // If we have a gap between the last_field_end and the current
  // field we have an unnamed bit-field.
  if (this_field_info.bit_offset <= last_field_end)
    return false;

  // If we have a base class, we assume there is no unnamed
  // bit-field if either of the following is true:
  // (a) this is the first field since the gap can be
  // attributed to the members from the base class.
  // FIXME: This assumption is not correct if the first field of
  // the derived class is indeed an unnamed bit-field. We currently
  // do not have the machinary to track the offset of the last field
  // of classes we have seen before, so we are not handling this case.
  // (b) Or, the first member of the derived class was a vtable pointer.
  // In this case we don't want to create an unnamed bitfield either
  // since those will be inserted by clang later.
  const bool have_base = layout_info.base_offsets.size() != 0;
  const bool this_is_first_field =
      last_field_info.bit_offset == 0 && last_field_info.bit_size == 0;
  const bool first_field_is_vptr =
      last_field_info.bit_offset == 0 && last_field_info.IsArtificial();

  if (have_base && (this_is_first_field || first_field_is_vptr))
    return false;

  return true;
}

void DWARFASTParserClang::ParseRustVariantPart(
    DWARFDIE &die, const DWARFDIE &parent_die, CompilerType &class_clang_type,
    const lldb::AccessType default_accesibility,
    ClangASTImporter::LayoutInfo &layout_info) {
  assert(die.Tag() == llvm::dwarf::DW_TAG_variant_part);
  assert(SymbolFileDWARF::GetLanguage(*die.GetCU()) ==
         LanguageType::eLanguageTypeRust);

  ModuleSP module_sp = parent_die.GetDWARF()->GetObjectFile()->GetModule();

  VariantPart variants(die, parent_die, module_sp);

  auto discriminant_type =
      die.ResolveTypeUID(variants.discriminant().type_ref.Reference());

  auto decl_context = m_ast.GetDeclContextForType(class_clang_type);

  auto inner_holder = m_ast.CreateRecordType(
      decl_context, OptionalClangModuleID(), lldb::eAccessPublic,
      std::string(
          llvm::formatv("{0}$Inner", class_clang_type.GetTypeName(false))),
      llvm::to_underlying(clang::TagTypeKind::Union), lldb::eLanguageTypeRust);
  m_ast.StartTagDeclarationDefinition(inner_holder);
  m_ast.SetIsPacked(inner_holder);

  for (auto member : variants.members()) {

    auto has_discriminant = !member.IsDefault();

    auto member_type = die.ResolveTypeUID(member.type_ref.Reference());

    auto field_type = m_ast.CreateRecordType(
        m_ast.GetDeclContextForType(inner_holder), OptionalClangModuleID(),
        lldb::eAccessPublic,
        std::string(llvm::formatv("{0}$Variant", member.GetName())),
        llvm::to_underlying(clang::TagTypeKind::Struct),
        lldb::eLanguageTypeRust);

    m_ast.StartTagDeclarationDefinition(field_type);
    auto offset = member.byte_offset;

    if (has_discriminant) {
      m_ast.AddFieldToRecordType(
          field_type, "$discr$", discriminant_type->GetFullCompilerType(),
          lldb::eAccessPublic, variants.discriminant().byte_offset);
      offset += discriminant_type->GetByteSize(nullptr).value_or(0);
    }

    m_ast.AddFieldToRecordType(field_type, "value",
                               member_type->GetFullCompilerType(),
                               lldb::eAccessPublic, offset * 8);

    m_ast.CompleteTagDeclarationDefinition(field_type);

    auto name = has_discriminant
                    ? llvm::formatv("$variant${0}", member.discr_value.value())
                    : std::string("$variant$");

    auto variant_decl =
        m_ast.AddFieldToRecordType(inner_holder, llvm::StringRef(name),
                                   field_type, default_accesibility, 0);

    layout_info.field_offsets.insert({variant_decl, 0});
  }

  auto inner_field = m_ast.AddFieldToRecordType(class_clang_type,
                                                llvm::StringRef("$variants$"),
                                                inner_holder, eAccessPublic, 0);

  m_ast.CompleteTagDeclarationDefinition(inner_holder);

  layout_info.field_offsets.insert({inner_field, 0});
}<|MERGE_RESOLUTION|>--- conflicted
+++ resolved
@@ -23,6 +23,7 @@
 #include "Plugins/ExpressionParser/Clang/ClangUtil.h"
 #include "Plugins/Language/ObjC/ObjCLanguage.h"
 #include "lldb/Core/Module.h"
+#include "lldb/Core/Progress.h"
 #include "lldb/Core/Value.h"
 #include "lldb/Host/Host.h"
 #include "lldb/Symbol/CompileUnit.h"
@@ -811,16 +812,16 @@
                          &attrs.decl, clang_type, resolve_state, payload);
 }
 
-ConstString
+std::string
 DWARFASTParserClang::GetDIEClassTemplateParams(const DWARFDIE &die) {
   if (llvm::StringRef(die.GetName()).contains("<"))
-    return ConstString();
+    return {};
 
   TypeSystemClang::TemplateParameterInfos template_param_infos;
-  if (ParseTemplateParameterInfos(die, template_param_infos)) {
-    return ConstString(m_ast.PrintTemplateParams(template_param_infos));
-  }
-  return ConstString();
+  if (ParseTemplateParameterInfos(die, template_param_infos))
+    return m_ast.PrintTemplateParams(template_param_infos);
+
+  return {};
 }
 
 TypeSP DWARFASTParserClang::ParseEnum(const SymbolContext &sc,
@@ -956,8 +957,6 @@
   return clang::CC_C;
 }
 
-<<<<<<< HEAD
-=======
 bool DWARFASTParserClang::ParseObjCMethod(
     const ObjCLanguage::MethodName &objc_method, const DWARFDIE &die,
     CompilerType clang_type, const ParsedDWARFTypeAttributes &attrs,
@@ -1136,7 +1135,6 @@
   return {type_handled, nullptr};
 }
 
->>>>>>> 4ae23bcc
 TypeSP
 DWARFASTParserClang::ParseSubroutine(const DWARFDIE &die,
                                      const ParsedDWARFTypeAttributes &attrs) {
@@ -1150,13 +1148,6 @@
   bool has_template_params = false;
 
   unsigned type_quals = 0;
-
-  std::string object_pointer_name;
-  if (attrs.object_pointer) {
-    const char *object_pointer_name_cstr = attrs.object_pointer.GetName();
-    if (object_pointer_name_cstr)
-      object_pointer_name = object_pointer_name_cstr;
-  }
 
   DEBUG_PRINTF("0x%8.8" PRIx64 ": %s (\"%s\")\n", die.GetID(),
                DW_TAG_value_to_name(tag), type_name_cstr);
@@ -1228,208 +1219,19 @@
   if (attrs.name) {
     bool type_handled = false;
     if (tag == DW_TAG_subprogram || tag == DW_TAG_inlined_subroutine) {
-      std::optional<const ObjCLanguage::MethodName> objc_method =
-          ObjCLanguage::MethodName::Create(attrs.name.GetStringRef(), true);
-      if (objc_method) {
-        CompilerType class_opaque_type;
-        ConstString class_name(objc_method->GetClassName());
-        if (class_name) {
-          TypeSP complete_objc_class_type_sp(
-              dwarf->FindCompleteObjCDefinitionTypeForDIE(DWARFDIE(),
-                                                          class_name, false));
-
-          if (complete_objc_class_type_sp) {
-            CompilerType type_clang_forward_type =
-                complete_objc_class_type_sp->GetForwardCompilerType();
-            if (TypeSystemClang::IsObjCObjectOrInterfaceType(
-                    type_clang_forward_type))
-              class_opaque_type = type_clang_forward_type;
-          }
-        }
-
-        if (class_opaque_type) {
-          clang::ObjCMethodDecl *objc_method_decl =
-              m_ast.AddMethodToObjCObjectType(
-                  class_opaque_type, attrs.name.GetCString(), clang_type,
-                  attrs.is_artificial, is_variadic, attrs.is_objc_direct_call);
-          type_handled = objc_method_decl != nullptr;
-          if (type_handled) {
-            LinkDeclContextToDIE(objc_method_decl, die);
-            m_ast.SetMetadataAsUserID(objc_method_decl, die.GetID());
-          } else {
-            dwarf->GetObjectFile()->GetModule()->ReportError(
-                "[{0:x16}]: invalid Objective-C method {1:x4} ({2}), "
-                "please file a bug and attach the file at the start of "
-                "this error message",
-                die.GetOffset(), tag, DW_TAG_value_to_name(tag));
-          }
-        }
+      if (std::optional<const ObjCLanguage::MethodName> objc_method =
+              ObjCLanguage::MethodName::Create(attrs.name.GetStringRef(),
+                                               true)) {
+        type_handled =
+            ParseObjCMethod(*objc_method, die, clang_type, attrs, is_variadic);
       } else if (is_cxx_method) {
-        // Look at the parent of this DIE and see if it is a class or
-        // struct and see if this is actually a C++ method
-        Type *class_type = dwarf->ResolveType(decl_ctx_die);
-        if (class_type) {
-          if (class_type->GetID() != decl_ctx_die.GetID() ||
-              IsClangModuleFwdDecl(decl_ctx_die)) {
-
-            // We uniqued the parent class of this function to another
-            // class so we now need to associate all dies under
-            // "decl_ctx_die" to DIEs in the DIE for "class_type"...
-            DWARFDIE class_type_die = dwarf->GetDIE(class_type->GetID());
-
-            if (class_type_die) {
-              std::vector<DWARFDIE> failures;
-
-              CopyUniqueClassMethodTypes(decl_ctx_die, class_type_die,
-                                         class_type, failures);
-
-              // FIXME do something with these failures that's
-              // smarter than just dropping them on the ground.
-              // Unfortunately classes don't like having stuff added
-              // to them after their definitions are complete...
-
-              Type *type_ptr = dwarf->GetDIEToType()[die.GetDIE()];
-              if (type_ptr && type_ptr != DIE_IS_BEING_PARSED) {
-                return type_ptr->shared_from_this();
-              }
-            }
-          }
-
-          if (attrs.specification.IsValid()) {
-            // We have a specification which we are going to base our
-            // function prototype off of, so we need this type to be
-            // completed so that the m_die_to_decl_ctx for the method in
-            // the specification has a valid clang decl context.
-            class_type->GetForwardCompilerType();
-            // If we have a specification, then the function type should
-            // have been made with the specification and not with this
-            // die.
-            DWARFDIE spec_die = attrs.specification.Reference();
-            clang::DeclContext *spec_clang_decl_ctx =
-                GetClangDeclContextForDIE(spec_die);
-            if (spec_clang_decl_ctx) {
-              LinkDeclContextToDIE(spec_clang_decl_ctx, die);
-            } else {
-              dwarf->GetObjectFile()->GetModule()->ReportWarning(
-                  "{0:x8}: DW_AT_specification({1:x16}"
-                  ") has no decl\n",
-                  die.GetID(), spec_die.GetOffset());
-            }
-            type_handled = true;
-          } else if (attrs.abstract_origin.IsValid()) {
-            // We have a specification which we are going to base our
-            // function prototype off of, so we need this type to be
-            // completed so that the m_die_to_decl_ctx for the method in
-            // the abstract origin has a valid clang decl context.
-            class_type->GetForwardCompilerType();
-
-            DWARFDIE abs_die = attrs.abstract_origin.Reference();
-            clang::DeclContext *abs_clang_decl_ctx =
-                GetClangDeclContextForDIE(abs_die);
-            if (abs_clang_decl_ctx) {
-              LinkDeclContextToDIE(abs_clang_decl_ctx, die);
-            } else {
-              dwarf->GetObjectFile()->GetModule()->ReportWarning(
-                  "{0:x8}: DW_AT_abstract_origin({1:x16}"
-                  ") has no decl\n",
-                  die.GetID(), abs_die.GetOffset());
-            }
-            type_handled = true;
-          } else {
-            CompilerType class_opaque_type =
-                class_type->GetForwardCompilerType();
-            if (TypeSystemClang::IsCXXClassType(class_opaque_type)) {
-              if (class_opaque_type.IsBeingDefined()) {
-                if (!is_static && !die.HasChildren()) {
-                  // We have a C++ member function with no children (this
-                  // pointer!) and clang will get mad if we try and make
-                  // a function that isn't well formed in the DWARF, so
-                  // we will just skip it...
-                  type_handled = true;
-                } else {
-                  llvm::PrettyStackTraceFormat stack_trace(
-                      "SymbolFileDWARF::ParseType() is adding a method "
-                      "%s to class %s in DIE 0x%8.8" PRIx64 " from %s",
-                      attrs.name.GetCString(),
-                      class_type->GetName().GetCString(), die.GetID(),
-                      dwarf->GetObjectFile()->GetFileSpec().GetPath().c_str());
-
-                  const bool is_attr_used = false;
-                  // Neither GCC 4.2 nor clang++ currently set a valid
-                  // accessibility in the DWARF for C++ methods...
-                  // Default to public for now...
-                  const auto accessibility = attrs.accessibility == eAccessNone
-                                                 ? eAccessPublic
-                                                 : attrs.accessibility;
-
-                  clang::CXXMethodDecl *cxx_method_decl =
-                      m_ast.AddMethodToCXXRecordType(
-                          class_opaque_type.GetOpaqueQualType(),
-                          attrs.name.GetCString(), attrs.mangled_name,
-                          clang_type, accessibility, attrs.is_virtual,
-                          is_static, attrs.is_inline, attrs.is_explicit,
-                          is_attr_used, attrs.is_artificial);
-
-                  type_handled = cxx_method_decl != nullptr;
-                  // Artificial methods are always handled even when we
-                  // don't create a new declaration for them.
-                  type_handled |= attrs.is_artificial;
-
-                  if (cxx_method_decl) {
-                    LinkDeclContextToDIE(cxx_method_decl, die);
-
-                    ClangASTMetadata metadata;
-                    metadata.SetUserID(die.GetID());
-
-                    if (!object_pointer_name.empty()) {
-                      metadata.SetObjectPtrName(object_pointer_name.c_str());
-                      LLDB_LOGF(log,
-                                "Setting object pointer name: %s on method "
-                                "object %p.\n",
-                                object_pointer_name.c_str(),
-                                static_cast<void *>(cxx_method_decl));
-                    }
-                    m_ast.SetMetadata(cxx_method_decl, metadata);
-                  } else {
-                    ignore_containing_context = true;
-                  }
-                }
-              } else {
-                // We were asked to parse the type for a method in a
-                // class, yet the class hasn't been asked to complete
-                // itself through the clang::ExternalASTSource protocol,
-                // so we need to just have the class complete itself and
-                // do things the right way, then our
-                // DIE should then have an entry in the
-                // dwarf->GetDIEToType() map. First
-                // we need to modify the dwarf->GetDIEToType() so it
-                // doesn't think we are trying to parse this DIE
-                // anymore...
-                dwarf->GetDIEToType()[die.GetDIE()] = NULL;
-
-                // Now we get the full type to force our class type to
-                // complete itself using the clang::ExternalASTSource
-                // protocol which will parse all base classes and all
-                // methods (including the method for this DIE).
-                class_type->GetFullCompilerType();
-
-                // The type for this DIE should have been filled in the
-                // function call above.
-                Type *type_ptr = dwarf->GetDIEToType()[die.GetDIE()];
-                if (type_ptr && type_ptr != DIE_IS_BEING_PARSED) {
-                  return type_ptr->shared_from_this();
-                }
-
-                // The previous comment isn't actually true if the class wasn't
-                // resolved using the current method's parent DIE as source
-                // data. We need to ensure that we look up the method correctly
-                // in the class and then link the method's DIE to the unique
-                // CXXMethodDecl appropriately.
-                type_handled = true;
-              }
-            }
-          }
-        }
+        auto [handled, type_sp] =
+            ParseCXXMethod(die, clang_type, attrs, decl_ctx_die, is_static,
+                           ignore_containing_context);
+        if (type_sp)
+          return type_sp;
+
+        type_handled = handled;
       }
     }
 
@@ -1518,13 +1320,14 @@
           ClangASTMetadata metadata;
           metadata.SetUserID(die.GetID());
 
-          if (!object_pointer_name.empty()) {
-            metadata.SetObjectPtrName(object_pointer_name.c_str());
+          char const *object_pointer_name =
+              attrs.object_pointer ? attrs.object_pointer.GetName() : nullptr;
+          if (object_pointer_name) {
+            metadata.SetObjectPtrName(object_pointer_name);
             LLDB_LOGF(log,
                       "Setting object pointer name: %s on function "
                       "object %p.",
-                      object_pointer_name.c_str(),
-                      static_cast<void *>(function_decl));
+                      object_pointer_name, static_cast<void *>(function_decl));
           }
           m_ast.SetMetadata(function_decl, metadata);
         }
@@ -1775,7 +1578,7 @@
     case DW_TAG_union_type: {
       if (const char *class_union_struct_name = parent_decl_ctx_die.GetName()) {
         qualified_name.insert(
-            0, GetDIEClassTemplateParams(parent_decl_ctx_die).AsCString(""));
+            0, GetDIEClassTemplateParams(parent_decl_ctx_die));
         qualified_name.insert(0, "::");
         qualified_name.insert(0, class_union_struct_name);
       }
@@ -1793,7 +1596,7 @@
     qualified_name.append("::");
 
   qualified_name.append(name);
-  qualified_name.append(GetDIEClassTemplateParams(die).AsCString(""));
+  qualified_name.append(GetDIEClassTemplateParams(die));
 
   return qualified_name;
 }
@@ -1911,6 +1714,11 @@
 
   DWARFDIE def_die;
   if (attrs.is_forward_declaration) {
+    Progress progress(llvm::formatv(
+        "Parsing type in {0}: '{1}'",
+        dwarf->GetObjectFile()->GetFileSpec().GetFilename().GetString(),
+        attrs.name.GetString()));
+
     // We have a forward declaration to a type and we need to try and
     // find a full declaration. We look in the current type index just in
     // case we have a forward declaration followed by an actual
@@ -2558,7 +2366,7 @@
   std::vector<clang::ParmVarDecl *> param_decls;
   StreamString sstr;
 
-  DWARFDeclContext decl_ctx = SymbolFileDWARF::GetDWARFDeclContext(die);
+  DWARFDeclContext decl_ctx = die.GetDWARFDeclContext();
   sstr << decl_ctx.GetQualifiedName();
 
   clang::DeclContext *containing_decl_ctx =
