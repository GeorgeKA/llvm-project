--- conflicted
+++ resolved
@@ -7,9 +7,7 @@
 //===----------------------------------------------------------------------===//
 
 #include "CommandObjectExpression.h"
-#include "DiagnosticRendering.h"
 #include "lldb/Core/Debugger.h"
-#include "lldb/Expression/DiagnosticManager.h"
 #include "lldb/Expression/ExpressionVariable.h"
 #include "lldb/Expression/REPL.h"
 #include "lldb/Expression/UserExpression.h"
@@ -491,11 +489,7 @@
         std::vector<DiagnosticDetail> details;
         llvm::consumeError(llvm::handleErrors(
             result_valobj_sp->GetError().ToError(),
-<<<<<<< HEAD
-            [&](ExpressionError &error) { details = error.GetDetails(); }));
-=======
             [&](DiagnosticError &error) { details = error.GetDetails(); }));
->>>>>>> dd326b12
         // Find the position of the expression in the command.
         std::optional<uint16_t> expr_pos;
         size_t nchar = m_original_command.find(expr);
