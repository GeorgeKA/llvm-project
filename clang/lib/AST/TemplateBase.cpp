//===- TemplateBase.cpp - Common template AST class implementation --------===//
//
// Part of the LLVM Project, under the Apache License v2.0 with LLVM Exceptions.
// See https://llvm.org/LICENSE.txt for license information.
// SPDX-License-Identifier: Apache-2.0 WITH LLVM-exception
//
//===----------------------------------------------------------------------===//
//
// This file implements common classes used throughout C++ template
// representations.
//
//===----------------------------------------------------------------------===//

#include "clang/AST/TemplateBase.h"
#include "clang/AST/ASTContext.h"
#include "clang/AST/Decl.h"
#include "clang/AST/DeclBase.h"
#include "clang/AST/DeclTemplate.h"
#include "clang/AST/DependenceFlags.h"
#include "clang/AST/Expr.h"
#include "clang/AST/ExprCXX.h"
#include "clang/AST/PrettyPrinter.h"
#include "clang/AST/TemplateName.h"
#include "clang/AST/Type.h"
#include "clang/AST/TypeLoc.h"
#include "clang/Basic/Diagnostic.h"
#include "clang/Basic/LLVM.h"
#include "clang/Basic/LangOptions.h"
#include "clang/Basic/SourceLocation.h"
#include "llvm/ADT/APSInt.h"
#include "llvm/ADT/FoldingSet.h"
#include "llvm/ADT/SmallString.h"
#include "llvm/ADT/StringExtras.h"
#include "llvm/ADT/StringRef.h"
#include "llvm/Support/Casting.h"
#include "llvm/Support/Compiler.h"
#include "llvm/Support/ErrorHandling.h"
#include "llvm/Support/raw_ostream.h"
#include <cassert>
#include <cstddef>
#include <cstdint>
#include <cstring>
#include <optional>

using namespace clang;

/// Print a template integral argument value.
///
/// \param TemplArg the TemplateArgument instance to print.
///
/// \param Out the raw_ostream instance to use for printing.
///
/// \param Policy the printing policy for EnumConstantDecl printing.
///
/// \param IncludeType If set, ensure that the type of the expression printed
/// matches the type of the template argument.
static void printIntegral(const TemplateArgument &TemplArg, raw_ostream &Out,
                          const PrintingPolicy &Policy, bool IncludeType) {
  const Type *T = TemplArg.getIntegralType().getTypePtr();
  const llvm::APSInt &Val = TemplArg.getAsIntegral();

  if (Policy.UseEnumerators) {
    if (const EnumType *ET = T->getAs<EnumType>()) {
      for (const EnumConstantDecl *ECD : ET->getDecl()->enumerators()) {
        // In Sema::CheckTemplateArugment, enum template arguments value are
        // extended to the size of the integer underlying the enum type.  This
        // may create a size difference between the enum value and template
        // argument value, requiring isSameValue here instead of operator==.
        if (llvm::APSInt::isSameValue(ECD->getInitVal(), Val)) {
          ECD->printQualifiedName(Out, Policy);
          return;
        }
      }
    }
  }

  if (Policy.MSVCFormatting)
    IncludeType = false;

  if (T->isBooleanType()) {
    if (!Policy.MSVCFormatting)
      Out << (Val.getBoolValue() ? "true" : "false");
    else
      Out << Val;
  } else if (T->isCharType()) {
    if (IncludeType) {
      if (T->isSpecificBuiltinType(BuiltinType::SChar))
        Out << "(signed char)";
      else if (T->isSpecificBuiltinType(BuiltinType::UChar))
        Out << "(unsigned char)";
    }
    CharacterLiteral::print(Val.getZExtValue(), CharacterLiteralKind::Ascii,
                            Out);
  } else if (T->isAnyCharacterType() && !Policy.MSVCFormatting) {
    CharacterLiteralKind Kind;
    if (T->isWideCharType())
      Kind = CharacterLiteralKind::Wide;
    else if (T->isChar8Type())
      Kind = CharacterLiteralKind::UTF8;
    else if (T->isChar16Type())
      Kind = CharacterLiteralKind::UTF16;
    else if (T->isChar32Type())
      Kind = CharacterLiteralKind::UTF32;
    else
      Kind = CharacterLiteralKind::Ascii;
    CharacterLiteral::print(Val.getExtValue(), Kind, Out);
  } else if (IncludeType) {
    if (const auto *BT = T->getAs<BuiltinType>()) {
      switch (BT->getKind()) {
      case BuiltinType::ULongLong:
        Out << Val << "ULL";
        break;
      case BuiltinType::LongLong:
        Out << Val << "LL";
        break;
      case BuiltinType::ULong:
        Out << Val << "UL";
        break;
      case BuiltinType::Long:
        Out << Val << "L";
        break;
      case BuiltinType::UInt:
        Out << Val << "U";
        break;
      case BuiltinType::Int:
        Out << Val;
        break;
      default:
        Out << "(" << T->getCanonicalTypeInternal().getAsString(Policy) << ")"
            << Val;
        break;
      }
    } else
      Out << "(" << T->getCanonicalTypeInternal().getAsString(Policy) << ")"
          << Val;
  } else
    Out << Val;
}

static unsigned getArrayDepth(QualType type) {
  unsigned count = 0;
  while (const auto *arrayType = type->getAsArrayTypeUnsafe()) {
    count++;
    type = arrayType->getElementType();
  }
  return count;
}

static bool needsAmpersandOnTemplateArg(QualType paramType, QualType argType) {
  // Generally, if the parameter type is a pointer, we must be taking the
  // address of something and need a &.  However, if the argument is an array,
  // this could be implicit via array-to-pointer decay.
  if (!paramType->isPointerType())
    return paramType->isMemberPointerType();
  if (argType->isArrayType())
    return getArrayDepth(argType) == getArrayDepth(paramType->getPointeeType());
  return true;
}

//===----------------------------------------------------------------------===//
// TemplateArgument Implementation
//===----------------------------------------------------------------------===//

void TemplateArgument::initFromType(QualType T, bool IsNullPtr,
                                    bool IsDefaulted) {
  TypeOrValue.Kind = IsNullPtr ? NullPtr : Type;
  TypeOrValue.IsDefaulted = IsDefaulted;
  TypeOrValue.V = reinterpret_cast<uintptr_t>(T.getAsOpaquePtr());
}

void TemplateArgument::initFromDeclaration(ValueDecl *D, QualType QT,
                                           bool IsDefaulted) {
  assert(D && "Expected decl");
  DeclArg.Kind = Declaration;
  DeclArg.IsDefaulted = IsDefaulted;
  DeclArg.QT = QT.getAsOpaquePtr();
  DeclArg.D = D;
}

void TemplateArgument::initFromIntegral(const ASTContext &Ctx,
                                        const llvm::APSInt &Value,
                                        QualType Type, bool IsDefaulted) {
  Integer.Kind = Integral;
  Integer.IsDefaulted = IsDefaulted;
  // Copy the APSInt value into our decomposed form.
  Integer.BitWidth = Value.getBitWidth();
  Integer.IsUnsigned = Value.isUnsigned();
  // If the value is large, we have to get additional memory from the ASTContext
  unsigned NumWords = Value.getNumWords();
  if (NumWords > 1) {
    void *Mem = Ctx.Allocate(NumWords * sizeof(uint64_t));
    std::memcpy(Mem, Value.getRawData(), NumWords * sizeof(uint64_t));
    Integer.pVal = static_cast<uint64_t *>(Mem);
  } else {
    Integer.VAL = Value.getZExtValue();
  }

  Integer.Type = Type.getAsOpaquePtr();
}

void TemplateArgument::initFromStructural(const ASTContext &Ctx, QualType Type,
                                          const APValue &V, bool IsDefaulted) {
  Value.Kind = StructuralValue;
  Value.IsDefaulted = IsDefaulted;
  Value.Value = new (Ctx) APValue(V);
  Ctx.addDestruction(Value.Value);
  Value.Type = Type.getAsOpaquePtr();
}

TemplateArgument::TemplateArgument(const ASTContext &Ctx,
                                   const llvm::APSInt &Value, QualType Type,
                                   bool IsDefaulted) {
  initFromIntegral(Ctx, Value, Type, IsDefaulted);
}

static const ValueDecl *getAsSimpleValueDeclRef(const ASTContext &Ctx,
                                                QualType T, const APValue &V) {
  // Pointers to members are relatively easy.
  if (V.isMemberPointer() && V.getMemberPointerPath().empty())
    return V.getMemberPointerDecl();

  // We model class non-type template parameters as their template parameter
  // object declaration.
  if (V.isStruct() || V.isUnion()) {
    // Dependent types are not supposed to be described as
    // TemplateParamObjectDecls.
    if (T->isDependentType() || T->isInstantiationDependentType())
      return nullptr;
    return Ctx.getTemplateParamObjectDecl(T, V);
  }

  // Pointers and references with an empty path use the special 'Declaration'
  // representation.
  if (V.isLValue() && V.hasLValuePath() && V.getLValuePath().empty() &&
      !V.isLValueOnePastTheEnd())
    return V.getLValueBase().dyn_cast<const ValueDecl *>();

  // Everything else uses the 'structural' representation.
  return nullptr;
}

TemplateArgument::TemplateArgument(const ASTContext &Ctx, QualType Type,
                                   const APValue &V, bool IsDefaulted) {
  if (Type->isIntegralOrEnumerationType() && V.isInt())
    initFromIntegral(Ctx, V.getInt(), Type, IsDefaulted);
  else if ((V.isLValue() && V.isNullPointer()) ||
           (V.isMemberPointer() && !V.getMemberPointerDecl()))
    initFromType(Type, /*isNullPtr=*/true, IsDefaulted);
  else if (const ValueDecl *VD = getAsSimpleValueDeclRef(Ctx, Type, V))
    // FIXME: The Declaration form should expose a const ValueDecl*.
    initFromDeclaration(const_cast<ValueDecl *>(VD), Type, IsDefaulted);
  else
    initFromStructural(Ctx, Type, V, IsDefaulted);
}

TemplateArgument
TemplateArgument::CreatePackCopy(ASTContext &Context,
                                 ArrayRef<TemplateArgument> Args) {
  if (Args.empty())
    return getEmptyPack();

  return TemplateArgument(Args.copy(Context));
}

TemplateArgumentDependence TemplateArgument::getDependence() const {
  auto Deps = TemplateArgumentDependence::None;
  switch (getKind()) {
  case Null:
    llvm_unreachable("Should not have a NULL template argument");

  case Type:
    Deps = toTemplateArgumentDependence(getAsType()->getDependence());
    if (isa<PackExpansionType>(getAsType()))
      Deps |= TemplateArgumentDependence::Dependent;
    return Deps;

  case Template:
    return toTemplateArgumentDependence(getAsTemplate().getDependence());

  case TemplateExpansion:
    return TemplateArgumentDependence::Dependent |
           TemplateArgumentDependence::Instantiation;

  case Declaration: {
    auto *DC = dyn_cast<DeclContext>(getAsDecl());
    if (!DC)
      DC = getAsDecl()->getDeclContext();
    if (DC->isDependentContext())
      Deps = TemplateArgumentDependence::Dependent |
             TemplateArgumentDependence::Instantiation;
    return Deps;
  }

  case NullPtr:
  case Integral:
  case StructuralValue:
    return TemplateArgumentDependence::None;

  case Expression:
    Deps = toTemplateArgumentDependence(getAsExpr()->getDependence());
    if (isa<PackExpansionExpr>(getAsExpr()))
      Deps |= TemplateArgumentDependence::Dependent |
              TemplateArgumentDependence::Instantiation;
    return Deps;

  case Pack:
    for (const auto &P : pack_elements())
      Deps |= P.getDependence();
    return Deps;
  }
  llvm_unreachable("unhandled ArgKind");
}

bool TemplateArgument::isDependent() const {
  return getDependence() & TemplateArgumentDependence::Dependent;
}

bool TemplateArgument::isInstantiationDependent() const {
  return getDependence() & TemplateArgumentDependence::Instantiation;
}

bool TemplateArgument::isPackExpansion() const {
  switch (getKind()) {
  case Null:
  case Declaration:
  case Integral:
  case StructuralValue:
  case Pack:
  case Template:
  case NullPtr:
    return false;

  case TemplateExpansion:
    return true;

  case Type:
    return isa<PackExpansionType>(getAsType());

  case Expression:
    return isa<PackExpansionExpr>(getAsExpr());
  }

  llvm_unreachable("Invalid TemplateArgument Kind!");
}

bool TemplateArgument::containsUnexpandedParameterPack() const {
  return getDependence() & TemplateArgumentDependence::UnexpandedPack;
}

std::optional<unsigned> TemplateArgument::getNumTemplateExpansions() const {
  assert(getKind() == TemplateExpansion);
  if (TemplateArg.NumExpansions)
    return TemplateArg.NumExpansions - 1;

  return std::nullopt;
}

QualType TemplateArgument::getNonTypeTemplateArgumentType() const {
  switch (getKind()) {
  case TemplateArgument::Null:
  case TemplateArgument::Type:
  case TemplateArgument::Template:
  case TemplateArgument::TemplateExpansion:
  case TemplateArgument::Pack:
    return QualType();

  case TemplateArgument::Integral:
    return getIntegralType();

  case TemplateArgument::Expression:
    return getAsExpr()->getType();

  case TemplateArgument::Declaration:
    return getParamTypeForDecl();

  case TemplateArgument::NullPtr:
    return getNullPtrType();

  case TemplateArgument::StructuralValue:
    return getStructuralValueType();
  }

  llvm_unreachable("Invalid TemplateArgument Kind!");
}

void TemplateArgument::Profile(llvm::FoldingSetNodeID &ID,
                               const ASTContext &Context) const {
  ID.AddInteger(getKind());
  switch (getKind()) {
  case Null:
    break;

  case Type:
    getAsType().Profile(ID);
    break;

  case NullPtr:
    getNullPtrType().Profile(ID);
    break;

  case Declaration:
    getParamTypeForDecl().Profile(ID);
    ID.AddPointer(getAsDecl());
    break;

  case TemplateExpansion:
    ID.AddInteger(TemplateArg.NumExpansions);
    [[fallthrough]];
  case Template:
    ID.AddPointer(TemplateArg.Name);
    break;

  case Integral:
    getIntegralType().Profile(ID);
    getAsIntegral().Profile(ID);
    break;

  case StructuralValue:
    getStructuralValueType().Profile(ID);
    getAsStructuralValue().Profile(ID);
    break;

  case Expression:
    getAsExpr()->Profile(ID, Context, true);
    break;

  case Pack:
    ID.AddInteger(Args.NumArgs);
    for (unsigned I = 0; I != Args.NumArgs; ++I)
      Args.Args[I].Profile(ID, Context);
  }
}

bool TemplateArgument::structurallyEquals(const TemplateArgument &Other) const {
  if (getKind() != Other.getKind()) return false;

  switch (getKind()) {
  case Null:
  case Type:
  case Expression:
  case NullPtr:
    return TypeOrValue.V == Other.TypeOrValue.V;

  case Template:
  case TemplateExpansion:
    return TemplateArg.Name == Other.TemplateArg.Name &&
           TemplateArg.NumExpansions == Other.TemplateArg.NumExpansions;

  case Declaration:
    return getAsDecl() == Other.getAsDecl() &&
           getParamTypeForDecl() == Other.getParamTypeForDecl();

  case Integral:
    return getIntegralType() == Other.getIntegralType() &&
           getAsIntegral() == Other.getAsIntegral();

  case StructuralValue: {
    if (getStructuralValueType().getCanonicalType() !=
        Other.getStructuralValueType().getCanonicalType())
      return false;

    llvm::FoldingSetNodeID A, B;
    getAsStructuralValue().Profile(A);
    Other.getAsStructuralValue().Profile(B);
    return A == B;
  }

  case Pack:
    if (Args.NumArgs != Other.Args.NumArgs) return false;
    for (unsigned I = 0, E = Args.NumArgs; I != E; ++I)
      if (!Args.Args[I].structurallyEquals(Other.Args.Args[I]))
        return false;
    return true;
  }

  llvm_unreachable("Invalid TemplateArgument Kind!");
}

TemplateArgument TemplateArgument::getPackExpansionPattern() const {
  assert(isPackExpansion());

  switch (getKind()) {
  case Type:
    return getAsType()->castAs<PackExpansionType>()->getPattern();

  case Expression:
    return cast<PackExpansionExpr>(getAsExpr())->getPattern();

  case TemplateExpansion:
    return TemplateArgument(getAsTemplateOrTemplatePattern());

  case Declaration:
  case Integral:
  case StructuralValue:
  case Pack:
  case Null:
  case Template:
  case NullPtr:
    return TemplateArgument();
  }

  llvm_unreachable("Invalid TemplateArgument Kind!");
}

void TemplateArgument::print(const PrintingPolicy &Policy, raw_ostream &Out,
                             bool IncludeType) const {

  switch (getKind()) {
  case Null:
    Out << "(no value)";
    break;

  case Type: {
    PrintingPolicy SubPolicy(Policy);
    SubPolicy.SuppressStrongLifetime = true;
    getAsType().print(Out, SubPolicy);
    break;
  }

  case Declaration: {
    NamedDecl *ND = getAsDecl();
    if (getParamTypeForDecl()->isRecordType()) {
      if (auto *TPO = dyn_cast<TemplateParamObjectDecl>(ND)) {
        TPO->getType().getUnqualifiedType().print(Out, Policy);
        TPO->printAsInit(Out, Policy);
        break;
      }
    }
    if (auto *VD = dyn_cast<ValueDecl>(ND)) {
      if (needsAmpersandOnTemplateArg(getParamTypeForDecl(), VD->getType()))
        Out << "&";
    }
    ND->printQualifiedName(Out);
    break;
  }

  case StructuralValue:
    getAsStructuralValue().printPretty(Out, Policy, getStructuralValueType());
    break;

  case NullPtr:
    // FIXME: Include the type if it's not obvious from the context.
    Out << "nullptr";
    break;

  case Template: {
<<<<<<< HEAD
    TemplateName TN = getAsTemplate();
    if (const auto *TD = TN.getAsTemplateDecl();
        TD && TD->getDeclName().isEmpty()) {
      assert(isa<TemplateTemplateParmDecl>(TD) &&
             "Unexpected anonymous template");
      const auto *TTP = cast<TemplateTemplateParmDecl>(TD);
      Out << "template-parameter-" << TTP->getDepth() << "-" << TTP->getIndex();
    } else {
      TN.print(Out, Policy);
    }
=======
    getAsTemplate().print(Out, Policy);
>>>>>>> e9954ec0
    break;
  }

  case TemplateExpansion:
    getAsTemplateOrTemplatePattern().print(Out, Policy);
    Out << "...";
    break;

  case Integral:
    printIntegral(*this, Out, Policy, IncludeType);
    break;

  case Expression:
    getAsExpr()->printPretty(Out, nullptr, Policy);
    break;

  case Pack:
    Out << "<";
    bool First = true;
    for (const auto &P : pack_elements()) {
      if (First)
        First = false;
      else
        Out << ", ";

      P.print(Policy, Out, IncludeType);
    }
    Out << ">";
    break;
  }
}

void TemplateArgument::dump(raw_ostream &Out) const {
  LangOptions LO; // FIXME! see also TemplateName::dump().
  LO.CPlusPlus = true;
  LO.Bool = true;
  print(PrintingPolicy(LO), Out, /*IncludeType*/ true);
}

LLVM_DUMP_METHOD void TemplateArgument::dump() const { dump(llvm::errs()); }

//===----------------------------------------------------------------------===//
// TemplateArgumentLoc Implementation
//===----------------------------------------------------------------------===//

SourceRange TemplateArgumentLoc::getSourceRange() const {
  switch (Argument.getKind()) {
  case TemplateArgument::Expression:
    return getSourceExpression()->getSourceRange();

  case TemplateArgument::Declaration:
    return getSourceDeclExpression()->getSourceRange();

  case TemplateArgument::NullPtr:
    return getSourceNullPtrExpression()->getSourceRange();

  case TemplateArgument::Type:
    if (TypeSourceInfo *TSI = getTypeSourceInfo())
      return TSI->getTypeLoc().getSourceRange();
    else
      return SourceRange();

  case TemplateArgument::Template:
    if (getTemplateQualifierLoc())
      return SourceRange(getTemplateQualifierLoc().getBeginLoc(),
                         getTemplateNameLoc());
    return SourceRange(getTemplateNameLoc());

  case TemplateArgument::TemplateExpansion:
    if (getTemplateQualifierLoc())
      return SourceRange(getTemplateQualifierLoc().getBeginLoc(),
                         getTemplateEllipsisLoc());
    return SourceRange(getTemplateNameLoc(), getTemplateEllipsisLoc());

  case TemplateArgument::Integral:
    return getSourceIntegralExpression()->getSourceRange();

  case TemplateArgument::StructuralValue:
    return getSourceStructuralValueExpression()->getSourceRange();

  case TemplateArgument::Pack:
  case TemplateArgument::Null:
    return SourceRange();
  }

  llvm_unreachable("Invalid TemplateArgument Kind!");
}

template <typename T>
static const T &DiagTemplateArg(const T &DB, const TemplateArgument &Arg) {
  switch (Arg.getKind()) {
  case TemplateArgument::Null:
    // This is bad, but not as bad as crashing because of argument
    // count mismatches.
    return DB << "(null template argument)";

  case TemplateArgument::Type:
    return DB << Arg.getAsType();

  case TemplateArgument::Declaration:
    return DB << Arg.getAsDecl();

  case TemplateArgument::NullPtr:
    return DB << "nullptr";

  case TemplateArgument::Integral:
    return DB << toString(Arg.getAsIntegral(), 10);

  case TemplateArgument::StructuralValue: {
    // FIXME: We're guessing at LangOptions!
    SmallString<32> Str;
    llvm::raw_svector_ostream OS(Str);
    LangOptions LangOpts;
    LangOpts.CPlusPlus = true;
    PrintingPolicy Policy(LangOpts);
    Arg.getAsStructuralValue().printPretty(OS, Policy,
                                           Arg.getStructuralValueType());
    return DB << OS.str();
  }

  case TemplateArgument::Template:
    return DB << Arg.getAsTemplate();

  case TemplateArgument::TemplateExpansion:
    return DB << Arg.getAsTemplateOrTemplatePattern() << "...";

  case TemplateArgument::Expression: {
    // This shouldn't actually ever happen, so it's okay that we're
    // regurgitating an expression here.
    // FIXME: We're guessing at LangOptions!
    SmallString<32> Str;
    llvm::raw_svector_ostream OS(Str);
    LangOptions LangOpts;
    LangOpts.CPlusPlus = true;
    PrintingPolicy Policy(LangOpts);
    Arg.getAsExpr()->printPretty(OS, nullptr, Policy);
    return DB << OS.str();
  }

  case TemplateArgument::Pack: {
    // FIXME: We're guessing at LangOptions!
    SmallString<32> Str;
    llvm::raw_svector_ostream OS(Str);
    LangOptions LangOpts;
    LangOpts.CPlusPlus = true;
    PrintingPolicy Policy(LangOpts);
    Arg.print(Policy, OS, /*IncludeType*/ true);
    return DB << OS.str();
  }
  }

  llvm_unreachable("Invalid TemplateArgument Kind!");
}

const StreamingDiagnostic &clang::operator<<(const StreamingDiagnostic &DB,
                                             const TemplateArgument &Arg) {
  return DiagTemplateArg(DB, Arg);
}

clang::TemplateArgumentLocInfo::TemplateArgumentLocInfo(
    ASTContext &Ctx, NestedNameSpecifierLoc QualifierLoc,
    SourceLocation TemplateNameLoc, SourceLocation EllipsisLoc) {
  TemplateTemplateArgLocInfo *Template = new (Ctx) TemplateTemplateArgLocInfo;
  Template->Qualifier = QualifierLoc.getNestedNameSpecifier();
  Template->QualifierLocData = QualifierLoc.getOpaqueData();
  Template->TemplateNameLoc = TemplateNameLoc;
  Template->EllipsisLoc = EllipsisLoc;
  Pointer = Template;
}

const ASTTemplateArgumentListInfo *
ASTTemplateArgumentListInfo::Create(const ASTContext &C,
                                    const TemplateArgumentListInfo &List) {
  std::size_t size = totalSizeToAlloc<TemplateArgumentLoc>(List.size());
  void *Mem = C.Allocate(size, alignof(ASTTemplateArgumentListInfo));
  return new (Mem) ASTTemplateArgumentListInfo(List);
}

const ASTTemplateArgumentListInfo *
ASTTemplateArgumentListInfo::Create(const ASTContext &C,
                                    const ASTTemplateArgumentListInfo *List) {
  if (!List)
    return nullptr;
  std::size_t size =
      totalSizeToAlloc<TemplateArgumentLoc>(List->getNumTemplateArgs());
  void *Mem = C.Allocate(size, alignof(ASTTemplateArgumentListInfo));
  return new (Mem) ASTTemplateArgumentListInfo(List);
}

ASTTemplateArgumentListInfo::ASTTemplateArgumentListInfo(
    const TemplateArgumentListInfo &Info) {
  LAngleLoc = Info.getLAngleLoc();
  RAngleLoc = Info.getRAngleLoc();
  NumTemplateArgs = Info.size();

  TemplateArgumentLoc *ArgBuffer = getTrailingObjects<TemplateArgumentLoc>();
  for (unsigned i = 0; i != NumTemplateArgs; ++i)
    new (&ArgBuffer[i]) TemplateArgumentLoc(Info[i]);
}

ASTTemplateArgumentListInfo::ASTTemplateArgumentListInfo(
    const ASTTemplateArgumentListInfo *Info) {
  LAngleLoc = Info->getLAngleLoc();
  RAngleLoc = Info->getRAngleLoc();
  NumTemplateArgs = Info->getNumTemplateArgs();

  TemplateArgumentLoc *ArgBuffer = getTrailingObjects<TemplateArgumentLoc>();
  for (unsigned i = 0; i != NumTemplateArgs; ++i)
    new (&ArgBuffer[i]) TemplateArgumentLoc((*Info)[i]);
}

void ASTTemplateKWAndArgsInfo::initializeFrom(
    SourceLocation TemplateKWLoc, const TemplateArgumentListInfo &Info,
    TemplateArgumentLoc *OutArgArray) {
  this->TemplateKWLoc = TemplateKWLoc;
  LAngleLoc = Info.getLAngleLoc();
  RAngleLoc = Info.getRAngleLoc();
  NumTemplateArgs = Info.size();

  for (unsigned i = 0; i != NumTemplateArgs; ++i)
    new (&OutArgArray[i]) TemplateArgumentLoc(Info[i]);
}

void ASTTemplateKWAndArgsInfo::initializeFrom(SourceLocation TemplateKWLoc) {
  assert(TemplateKWLoc.isValid());
  LAngleLoc = SourceLocation();
  RAngleLoc = SourceLocation();
  this->TemplateKWLoc = TemplateKWLoc;
  NumTemplateArgs = 0;
}

void ASTTemplateKWAndArgsInfo::initializeFrom(
    SourceLocation TemplateKWLoc, const TemplateArgumentListInfo &Info,
    TemplateArgumentLoc *OutArgArray, TemplateArgumentDependence &Deps) {
  this->TemplateKWLoc = TemplateKWLoc;
  LAngleLoc = Info.getLAngleLoc();
  RAngleLoc = Info.getRAngleLoc();
  NumTemplateArgs = Info.size();

  for (unsigned i = 0; i != NumTemplateArgs; ++i) {
    Deps |= Info[i].getArgument().getDependence();

    new (&OutArgArray[i]) TemplateArgumentLoc(Info[i]);
  }
}

void ASTTemplateKWAndArgsInfo::copyInto(const TemplateArgumentLoc *ArgArray,
                                        TemplateArgumentListInfo &Info) const {
  Info.setLAngleLoc(LAngleLoc);
  Info.setRAngleLoc(RAngleLoc);
  for (unsigned I = 0; I != NumTemplateArgs; ++I)
    Info.addArgument(ArgArray[I]);
}<|MERGE_RESOLUTION|>--- conflicted
+++ resolved
@@ -544,20 +544,7 @@
     break;
 
   case Template: {
-<<<<<<< HEAD
-    TemplateName TN = getAsTemplate();
-    if (const auto *TD = TN.getAsTemplateDecl();
-        TD && TD->getDeclName().isEmpty()) {
-      assert(isa<TemplateTemplateParmDecl>(TD) &&
-             "Unexpected anonymous template");
-      const auto *TTP = cast<TemplateTemplateParmDecl>(TD);
-      Out << "template-parameter-" << TTP->getDepth() << "-" << TTP->getIndex();
-    } else {
-      TN.print(Out, Policy);
-    }
-=======
     getAsTemplate().print(Out, Policy);
->>>>>>> e9954ec0
     break;
   }
 
