//===--- TextNodeDumper.cpp - Printing of AST nodes -----------------------===//
//
// Part of the LLVM Project, under the Apache License v2.0 with LLVM Exceptions.
// See https://llvm.org/LICENSE.txt for license information.
// SPDX-License-Identifier: Apache-2.0 WITH LLVM-exception
//
//===----------------------------------------------------------------------===//
//
// This file implements AST dumping of components of individual AST nodes.
//
//===----------------------------------------------------------------------===//

#include "clang/AST/TextNodeDumper.h"
#include "clang/AST/APValue.h"
#include "clang/AST/DeclFriend.h"
#include "clang/AST/DeclOpenMP.h"
#include "clang/AST/DeclTemplate.h"
#include "clang/AST/LocInfoType.h"
#include "clang/AST/NestedNameSpecifier.h"
#include "clang/AST/Type.h"
#include "clang/AST/TypeLocVisitor.h"
#include "clang/Basic/Module.h"
#include "clang/Basic/SourceManager.h"
#include "clang/Basic/Specifiers.h"
#include "clang/Basic/TypeTraits.h"
#include "llvm/ADT/StringExtras.h"

#include <algorithm>
#include <utility>

using namespace clang;

static void dumpPreviousDeclImpl(raw_ostream &OS, ...) {}

template <typename T>
static void dumpPreviousDeclImpl(raw_ostream &OS, const Mergeable<T> *D) {
  const T *First = D->getFirstDecl();
  if (First != D)
    OS << " first " << First;
}

template <typename T>
static void dumpPreviousDeclImpl(raw_ostream &OS, const Redeclarable<T> *D) {
  const T *Prev = D->getPreviousDecl();
  if (Prev)
    OS << " prev " << Prev;
}

/// Dump the previous declaration in the redeclaration chain for a declaration,
/// if any.
static void dumpPreviousDecl(raw_ostream &OS, const Decl *D) {
  switch (D->getKind()) {
#define DECL(DERIVED, BASE)                                                    \
  case Decl::DERIVED:                                                          \
    return dumpPreviousDeclImpl(OS, cast<DERIVED##Decl>(D));
#define ABSTRACT_DECL(DECL)
#include "clang/AST/DeclNodes.inc"
  }
  llvm_unreachable("Decl that isn't part of DeclNodes.inc!");
}

TextNodeDumper::TextNodeDumper(raw_ostream &OS, const ASTContext &Context,
                               bool ShowColors)
    : TextTreeStructure(OS, ShowColors), OS(OS), ShowColors(ShowColors),
      Context(&Context), SM(&Context.getSourceManager()),
      PrintPolicy(Context.getPrintingPolicy()),
      Traits(&Context.getCommentCommandTraits()) {}

TextNodeDumper::TextNodeDumper(raw_ostream &OS, bool ShowColors)
    : TextTreeStructure(OS, ShowColors), OS(OS), ShowColors(ShowColors) {}

void TextNodeDumper::Visit(const comments::Comment *C,
                           const comments::FullComment *FC) {
  if (!C) {
    ColorScope Color(OS, ShowColors, NullColor);
    OS << "<<<NULL>>>";
    return;
  }

  {
    ColorScope Color(OS, ShowColors, CommentColor);
    OS << C->getCommentKindName();
  }
  dumpPointer(C);
  dumpSourceRange(C->getSourceRange());

  ConstCommentVisitor<TextNodeDumper, void,
                      const comments::FullComment *>::visit(C, FC);
}

void TextNodeDumper::Visit(const Attr *A) {
  {
    ColorScope Color(OS, ShowColors, AttrColor);

    switch (A->getKind()) {
#define ATTR(X)                                                                \
  case attr::X:                                                                \
    OS << #X;                                                                  \
    break;
#include "clang/Basic/AttrList.inc"
    }
    OS << "Attr";
  }
  dumpPointer(A);
  dumpSourceRange(A->getRange());
  if (A->isInherited())
    OS << " Inherited";
  if (A->isImplicit())
    OS << " Implicit";

  ConstAttrVisitor<TextNodeDumper>::Visit(A);
}

void TextNodeDumper::Visit(const TemplateArgument &TA, SourceRange R,
                           const Decl *From, StringRef Label) {
  OS << "TemplateArgument";
  if (R.isValid())
    dumpSourceRange(R);

  if (From)
    dumpDeclRef(From, Label);

  ConstTemplateArgumentVisitor<TextNodeDumper>::Visit(TA);
}

void TextNodeDumper::Visit(const Stmt *Node) {
  if (!Node) {
    ColorScope Color(OS, ShowColors, NullColor);
    OS << "<<<NULL>>>";
    return;
  }
  {
    ColorScope Color(OS, ShowColors, StmtColor);
    OS << Node->getStmtClassName();
  }
  dumpPointer(Node);
  dumpSourceRange(Node->getSourceRange());

  if (const auto *E = dyn_cast<Expr>(Node)) {
    dumpType(E->getType());

    if (E->containsErrors()) {
      ColorScope Color(OS, ShowColors, ErrorsColor);
      OS << " contains-errors";
    }

    {
      ColorScope Color(OS, ShowColors, ValueKindColor);
      switch (E->getValueKind()) {
      case VK_PRValue:
        break;
      case VK_LValue:
        OS << " lvalue";
        break;
      case VK_XValue:
        OS << " xvalue";
        break;
      }
    }

    {
      ColorScope Color(OS, ShowColors, ObjectKindColor);
      switch (E->getObjectKind()) {
      case OK_Ordinary:
        break;
      case OK_BitField:
        OS << " bitfield";
        break;
      case OK_ObjCProperty:
        OS << " objcproperty";
        break;
      case OK_ObjCSubscript:
        OS << " objcsubscript";
        break;
      case OK_VectorComponent:
        OS << " vectorcomponent";
        break;
      case OK_MatrixComponent:
        OS << " matrixcomponent";
        break;
      }
    }
  }

  ConstStmtVisitor<TextNodeDumper>::Visit(Node);
}

void TextNodeDumper::Visit(const Type *T) {
  if (!T) {
    ColorScope Color(OS, ShowColors, NullColor);
    OS << "<<<NULL>>>";
    return;
  }
  if (isa<LocInfoType>(T)) {
    {
      ColorScope Color(OS, ShowColors, TypeColor);
      OS << "LocInfo Type";
    }
    dumpPointer(T);
    return;
  }

  {
    ColorScope Color(OS, ShowColors, TypeColor);
    OS << T->getTypeClassName() << "Type";
  }
  dumpPointer(T);
  OS << " ";
  dumpBareType(QualType(T, 0), false);

  QualType SingleStepDesugar =
      T->getLocallyUnqualifiedSingleStepDesugaredType();
  if (SingleStepDesugar != QualType(T, 0))
    OS << " sugar";

  if (T->containsErrors()) {
    ColorScope Color(OS, ShowColors, ErrorsColor);
    OS << " contains-errors";
  }

  if (T->isDependentType())
    OS << " dependent";
  else if (T->isInstantiationDependentType())
    OS << " instantiation_dependent";

  if (T->isVariablyModifiedType())
    OS << " variably_modified";
  if (T->containsUnexpandedParameterPack())
    OS << " contains_unexpanded_pack";
  if (T->isFromAST())
    OS << " imported";

  TypeVisitor<TextNodeDumper>::Visit(T);
}

void TextNodeDumper::Visit(QualType T) {
  OS << "QualType";
  dumpPointer(T.getAsOpaquePtr());
  OS << " ";
  dumpBareType(T, false);
  OS << " " << T.split().Quals.getAsString();
}

void TextNodeDumper::Visit(TypeLoc TL) {
  if (!TL) {
    ColorScope Color(OS, ShowColors, NullColor);
    OS << "<<<NULL>>>";
    return;
  }

  {
    ColorScope Color(OS, ShowColors, TypeColor);
    OS << (TL.getTypeLocClass() == TypeLoc::Qualified
               ? "Qualified"
               : TL.getType()->getTypeClassName())
       << "TypeLoc";
  }
  dumpSourceRange(TL.getSourceRange());
  OS << ' ';
  dumpBareType(TL.getType(), /*Desugar=*/false);

  TypeLocVisitor<TextNodeDumper>::Visit(TL);
}

void TextNodeDumper::Visit(const Decl *D) {
  if (!D) {
    ColorScope Color(OS, ShowColors, NullColor);
    OS << "<<<NULL>>>";
    return;
  }

  {
    ColorScope Color(OS, ShowColors, DeclKindNameColor);
    OS << D->getDeclKindName() << "Decl";
  }
  dumpPointer(D);
  if (D->getLexicalDeclContext() != D->getDeclContext())
    OS << " parent " << cast<Decl>(D->getDeclContext());
  dumpPreviousDecl(OS, D);
  dumpSourceRange(D->getSourceRange());
  OS << ' ';
  dumpLocation(D->getLocation());
  if (D->isFromASTFile())
    OS << " imported";
  if (Module *M = D->getOwningModule())
    OS << " in " << M->getFullModuleName();
  if (auto *ND = dyn_cast<NamedDecl>(D))
    for (Module *M : D->getASTContext().getModulesWithMergedDefinition(
             const_cast<NamedDecl *>(ND)))
      AddChild([=] { OS << "also in " << M->getFullModuleName(); });
  if (const NamedDecl *ND = dyn_cast<NamedDecl>(D))
    if (!ND->isUnconditionallyVisible())
      OS << " hidden";
  if (D->isImplicit())
    OS << " implicit";

  if (D->isUsed())
    OS << " used";
  else if (D->isThisDeclarationReferenced())
    OS << " referenced";

  if (D->isInvalidDecl())
    OS << " invalid";
  if (const FunctionDecl *FD = dyn_cast<FunctionDecl>(D)) {
    if (FD->isConstexprSpecified())
      OS << " constexpr";
    if (FD->isConsteval())
      OS << " consteval";
    else if (FD->isImmediateFunction())
      OS << " immediate";
    if (FD->isMultiVersion())
      OS << " multiversion";
  }

  if (!isa<FunctionDecl>(*D)) {
    const auto *MD = dyn_cast<ObjCMethodDecl>(D);
    if (!MD || !MD->isThisDeclarationADefinition()) {
      const auto *DC = dyn_cast<DeclContext>(D);
      if (DC && DC->hasExternalLexicalStorage()) {
        ColorScope Color(OS, ShowColors, UndeserializedColor);
        OS << " <undeserialized declarations>";
      }
    }
  }

  switch (D->getFriendObjectKind()) {
  case Decl::FOK_None:
    break;
  case Decl::FOK_Declared:
    OS << " friend";
    break;
  case Decl::FOK_Undeclared:
    OS << " friend_undeclared";
    break;
  }

  ConstDeclVisitor<TextNodeDumper>::Visit(D);
}

void TextNodeDumper::Visit(const CXXCtorInitializer *Init) {
  OS << "CXXCtorInitializer";
  if (Init->isAnyMemberInitializer()) {
    OS << ' ';
    dumpBareDeclRef(Init->getAnyMember());
  } else if (Init->isBaseInitializer()) {
    dumpType(QualType(Init->getBaseClass(), 0));
  } else if (Init->isDelegatingInitializer()) {
    dumpType(Init->getTypeSourceInfo()->getType());
  } else {
    llvm_unreachable("Unknown initializer type");
  }
}

void TextNodeDumper::Visit(const BlockDecl::Capture &C) {
  OS << "capture";
  if (C.isByRef())
    OS << " byref";
  if (C.isNested())
    OS << " nested";
  if (C.getVariable()) {
    OS << ' ';
    dumpBareDeclRef(C.getVariable());
  }
}

void TextNodeDumper::Visit(const OMPClause *C) {
  if (!C) {
    ColorScope Color(OS, ShowColors, NullColor);
    OS << "<<<NULL>>> OMPClause";
    return;
  }
  {
    ColorScope Color(OS, ShowColors, AttrColor);
    StringRef ClauseName(llvm::omp::getOpenMPClauseName(C->getClauseKind()));
    OS << "OMP" << ClauseName.substr(/*Start=*/0, /*N=*/1).upper()
       << ClauseName.drop_front() << "Clause";
  }
  dumpPointer(C);
  dumpSourceRange(SourceRange(C->getBeginLoc(), C->getEndLoc()));
  if (C->isImplicit())
    OS << " <implicit>";
}

void TextNodeDumper::Visit(const OpenACCClause *C) {
  if (!C) {
    ColorScope Color(OS, ShowColors, NullColor);
    OS << "<<<NULL>>> OpenACCClause";
    return;
  }
  {
    ColorScope Color(OS, ShowColors, AttrColor);
    OS << C->getClauseKind();

    // Handle clauses with parens for types that have no children, likely
    // because there is no sub expression.
    switch (C->getClauseKind()) {
    case OpenACCClauseKind::Default:
      OS << '(' << cast<OpenACCDefaultClause>(C)->getDefaultClauseKind() << ')';
      break;
    case OpenACCClauseKind::Async:
    case OpenACCClauseKind::Attach:
    case OpenACCClauseKind::Copy:
    case OpenACCClauseKind::PCopy:
    case OpenACCClauseKind::PresentOrCopy:
    case OpenACCClauseKind::If:
    case OpenACCClauseKind::DevicePtr:
    case OpenACCClauseKind::FirstPrivate:
    case OpenACCClauseKind::NoCreate:
    case OpenACCClauseKind::NumGangs:
    case OpenACCClauseKind::NumWorkers:
    case OpenACCClauseKind::Present:
    case OpenACCClauseKind::Private:
    case OpenACCClauseKind::Self:
    case OpenACCClauseKind::VectorLength:
      // The condition expression will be printed as a part of the 'children',
      // but print 'clause' here so it is clear what is happening from the dump.
      OS << " clause";
      break;
    case OpenACCClauseKind::CopyIn:
    case OpenACCClauseKind::PCopyIn:
    case OpenACCClauseKind::PresentOrCopyIn:
      OS << " clause";
      if (cast<OpenACCCopyInClause>(C)->isReadOnly())
        OS << " : readonly";
      break;
    case OpenACCClauseKind::CopyOut:
    case OpenACCClauseKind::PCopyOut:
    case OpenACCClauseKind::PresentOrCopyOut:
      OS << " clause";
      if (cast<OpenACCCopyOutClause>(C)->isZero())
        OS << " : zero";
      break;
    case OpenACCClauseKind::Create:
    case OpenACCClauseKind::PCreate:
    case OpenACCClauseKind::PresentOrCreate:
      OS << " clause";
      if (cast<OpenACCCreateClause>(C)->isZero())
        OS << " : zero";
      break;
    case OpenACCClauseKind::Wait:
      OS << " clause";
      if (cast<OpenACCWaitClause>(C)->hasDevNumExpr())
        OS << " has devnum";
      if (cast<OpenACCWaitClause>(C)->hasQueuesTag())
        OS << " has queues tag";
      break;
    case OpenACCClauseKind::DeviceType:
    case OpenACCClauseKind::DType:
      OS << "(";
      llvm::interleaveComma(
          cast<OpenACCDeviceTypeClause>(C)->getArchitectures(), OS,
          [&](const DeviceTypeArgument &Arch) {
            if (Arch.first == nullptr)
              OS << "*";
            else
              OS << Arch.first->getName();
          });
      OS << ")";
      break;
    case OpenACCClauseKind::Reduction:
      OS << " clause Operator: "
         << cast<OpenACCReductionClause>(C)->getReductionOp();
      break;
    default:
      // Nothing to do here.
      break;
    }
  }
  dumpPointer(C);
  dumpSourceRange(SourceRange(C->getBeginLoc(), C->getEndLoc()));
}

void TextNodeDumper::Visit(const GenericSelectionExpr::ConstAssociation &A) {
  const TypeSourceInfo *TSI = A.getTypeSourceInfo();
  if (TSI) {
    OS << "case ";
    dumpType(TSI->getType());
  } else {
    OS << "default";
  }

  if (A.isSelected())
    OS << " selected";
}

void TextNodeDumper::Visit(const ConceptReference *R) {
  if (!R) {
    ColorScope Color(OS, ShowColors, NullColor);
    OS << "<<<NULL>>> ConceptReference";
    return;
  }

  OS << "ConceptReference";
  dumpPointer(R);
  dumpSourceRange(R->getSourceRange());
  OS << ' ';
  dumpBareDeclRef(R->getNamedConcept());
}

void TextNodeDumper::Visit(const concepts::Requirement *R) {
  if (!R) {
    ColorScope Color(OS, ShowColors, NullColor);
    OS << "<<<NULL>>> Requirement";
    return;
  }

  {
    ColorScope Color(OS, ShowColors, StmtColor);
    switch (R->getKind()) {
    case concepts::Requirement::RK_Type:
      OS << "TypeRequirement";
      break;
    case concepts::Requirement::RK_Simple:
      OS << "SimpleRequirement";
      break;
    case concepts::Requirement::RK_Compound:
      OS << "CompoundRequirement";
      break;
    case concepts::Requirement::RK_Nested:
      OS << "NestedRequirement";
      break;
    }
  }

  dumpPointer(R);

  if (auto *ER = dyn_cast<concepts::ExprRequirement>(R)) {
    if (ER->hasNoexceptRequirement())
      OS << " noexcept";
  }

  if (R->isDependent())
    OS << " dependent";
  else
    OS << (R->isSatisfied() ? " satisfied" : " unsatisfied");
  if (R->containsUnexpandedParameterPack())
    OS << " contains_unexpanded_pack";
}

static double GetApproxValue(const llvm::APFloat &F) {
  llvm::APFloat V = F;
  bool ignored;
  V.convert(llvm::APFloat::IEEEdouble(), llvm::APFloat::rmNearestTiesToEven,
            &ignored);
  return V.convertToDouble();
}

/// True if the \p APValue \p Value can be folded onto the current line.
static bool isSimpleAPValue(const APValue &Value) {
  switch (Value.getKind()) {
  case APValue::None:
  case APValue::Indeterminate:
  case APValue::Int:
  case APValue::Float:
  case APValue::FixedPoint:
  case APValue::ComplexInt:
  case APValue::ComplexFloat:
  case APValue::LValue:
  case APValue::MemberPointer:
  case APValue::AddrLabelDiff:
    return true;
  case APValue::Vector:
  case APValue::Array:
  case APValue::Struct:
    return false;
  case APValue::Union:
    return isSimpleAPValue(Value.getUnionValue());
  }
  llvm_unreachable("unexpected APValue kind!");
}

/// Dump the children of the \p APValue \p Value.
///
/// \param[in] Value          The \p APValue to visit
/// \param[in] Ty             The \p QualType passed to \p Visit
///
/// \param[in] IdxToChildFun  A function mapping an \p APValue and an index
///                           to one of the child of the \p APValue
///
/// \param[in] NumChildren    \p IdxToChildFun will be called on \p Value with
///                           the indices in the range \p [0,NumChildren(
///
/// \param[in] LabelSingular  The label to use on a line with a single child
/// \param[in] LabelPlurial   The label to use on a line with multiple children
void TextNodeDumper::dumpAPValueChildren(
    const APValue &Value, QualType Ty,
    const APValue &(*IdxToChildFun)(const APValue &, unsigned),
    unsigned NumChildren, StringRef LabelSingular, StringRef LabelPlurial) {
  // To save some vertical space we print up to MaxChildrenPerLine APValues
  // considered to be simple (by isSimpleAPValue) on a single line.
  constexpr unsigned MaxChildrenPerLine = 4;
  unsigned I = 0;
  while (I < NumChildren) {
    unsigned J = I;
    while (J < NumChildren) {
      if (isSimpleAPValue(IdxToChildFun(Value, J)) &&
          (J - I < MaxChildrenPerLine)) {
        ++J;
        continue;
      }
      break;
    }

    J = std::max(I + 1, J);

    // Print [I,J) on a single line.
    AddChild(J - I > 1 ? LabelPlurial : LabelSingular, [=]() {
      for (unsigned X = I; X < J; ++X) {
        Visit(IdxToChildFun(Value, X), Ty);
        if (X + 1 != J)
          OS << ", ";
      }
    });
    I = J;
  }
}

void TextNodeDumper::Visit(const APValue &Value, QualType Ty) {
  ColorScope Color(OS, ShowColors, ValueKindColor);
  switch (Value.getKind()) {
  case APValue::None:
    OS << "None";
    return;
  case APValue::Indeterminate:
    OS << "Indeterminate";
    return;
  case APValue::Int:
    OS << "Int ";
    {
      ColorScope Color(OS, ShowColors, ValueColor);
      OS << Value.getInt();
    }
    return;
  case APValue::Float:
    OS << "Float ";
    {
      ColorScope Color(OS, ShowColors, ValueColor);
      OS << GetApproxValue(Value.getFloat());
    }
    return;
  case APValue::FixedPoint:
    OS << "FixedPoint ";
    {
      ColorScope Color(OS, ShowColors, ValueColor);
      OS << Value.getFixedPoint();
    }
    return;
  case APValue::Vector: {
    unsigned VectorLength = Value.getVectorLength();
    OS << "Vector length=" << VectorLength;

    dumpAPValueChildren(
        Value, Ty,
        [](const APValue &Value, unsigned Index) -> const APValue & {
          return Value.getVectorElt(Index);
        },
        VectorLength, "element", "elements");
    return;
  }
  case APValue::ComplexInt:
    OS << "ComplexInt ";
    {
      ColorScope Color(OS, ShowColors, ValueColor);
      OS << Value.getComplexIntReal() << " + " << Value.getComplexIntImag()
         << 'i';
    }
    return;
  case APValue::ComplexFloat:
    OS << "ComplexFloat ";
    {
      ColorScope Color(OS, ShowColors, ValueColor);
      OS << GetApproxValue(Value.getComplexFloatReal()) << " + "
         << GetApproxValue(Value.getComplexFloatImag()) << 'i';
    }
    return;
  case APValue::LValue:
    (void)Context;
    OS << "LValue <todo>";
    return;
  case APValue::Array: {
    unsigned ArraySize = Value.getArraySize();
    unsigned NumInitializedElements = Value.getArrayInitializedElts();
    OS << "Array size=" << ArraySize;

    dumpAPValueChildren(
        Value, Ty,
        [](const APValue &Value, unsigned Index) -> const APValue & {
          return Value.getArrayInitializedElt(Index);
        },
        NumInitializedElements, "element", "elements");

    if (Value.hasArrayFiller()) {
      AddChild("filler", [=] {
        {
          ColorScope Color(OS, ShowColors, ValueColor);
          OS << ArraySize - NumInitializedElements << " x ";
        }
        Visit(Value.getArrayFiller(), Ty);
      });
    }

    return;
  }
  case APValue::Struct: {
    OS << "Struct";

    dumpAPValueChildren(
        Value, Ty,
        [](const APValue &Value, unsigned Index) -> const APValue & {
          return Value.getStructBase(Index);
        },
        Value.getStructNumBases(), "base", "bases");

    dumpAPValueChildren(
        Value, Ty,
        [](const APValue &Value, unsigned Index) -> const APValue & {
          return Value.getStructField(Index);
        },
        Value.getStructNumFields(), "field", "fields");

    return;
  }
  case APValue::Union: {
    OS << "Union";
    {
      ColorScope Color(OS, ShowColors, ValueColor);
      if (const FieldDecl *FD = Value.getUnionField())
        OS << " ." << *cast<NamedDecl>(FD);
    }
    // If the union value is considered to be simple, fold it into the
    // current line to save some vertical space.
    const APValue &UnionValue = Value.getUnionValue();
    if (isSimpleAPValue(UnionValue)) {
      OS << ' ';
      Visit(UnionValue, Ty);
    } else {
      AddChild([=] { Visit(UnionValue, Ty); });
    }

    return;
  }
  case APValue::MemberPointer:
    OS << "MemberPointer <todo>";
    return;
  case APValue::AddrLabelDiff:
    OS << "AddrLabelDiff <todo>";
    return;
  }
  llvm_unreachable("Unknown APValue kind!");
}

void TextNodeDumper::dumpPointer(const void *Ptr) {
  ColorScope Color(OS, ShowColors, AddressColor);
  OS << ' ' << Ptr;
}

void TextNodeDumper::dumpLocation(SourceLocation Loc) {
  if (!SM)
    return;

  ColorScope Color(OS, ShowColors, LocationColor);
  SourceLocation SpellingLoc = SM->getSpellingLoc(Loc);

  // The general format we print out is filename:line:col, but we drop pieces
  // that haven't changed since the last loc printed.
  PresumedLoc PLoc = SM->getPresumedLoc(SpellingLoc);

  if (PLoc.isInvalid()) {
    OS << "<invalid sloc>";
    return;
  }

  if (strcmp(PLoc.getFilename(), LastLocFilename) != 0) {
    OS << PLoc.getFilename() << ':' << PLoc.getLine() << ':'
       << PLoc.getColumn();
    LastLocFilename = PLoc.getFilename();
    LastLocLine = PLoc.getLine();
  } else if (PLoc.getLine() != LastLocLine) {
    OS << "line" << ':' << PLoc.getLine() << ':' << PLoc.getColumn();
    LastLocLine = PLoc.getLine();
  } else {
    OS << "col" << ':' << PLoc.getColumn();
  }
}

void TextNodeDumper::dumpSourceRange(SourceRange R) {
  // Can't translate locations if a SourceManager isn't available.
  if (!SM)
    return;

  OS << " <";
  dumpLocation(R.getBegin());
  if (R.getBegin() != R.getEnd()) {
    OS << ", ";
    dumpLocation(R.getEnd());
  }
  OS << ">";

  // <t2.c:123:421[blah], t2.c:412:321>
}

void TextNodeDumper::dumpBareType(QualType T, bool Desugar) {
  ColorScope Color(OS, ShowColors, TypeColor);

  SplitQualType T_split = T.split();
  std::string T_str = QualType::getAsString(T_split, PrintPolicy);
  OS << "'" << T_str << "'";

  if (Desugar && !T.isNull()) {
    // If the type is sugared, also dump a (shallow) desugared type when
    // it is visibly different.
    SplitQualType D_split = T.getSplitDesugaredType();
    if (T_split != D_split) {
      std::string D_str = QualType::getAsString(D_split, PrintPolicy);
      if (T_str != D_str)
        OS << ":'" << QualType::getAsString(D_split, PrintPolicy) << "'";
    }
  }
}

void TextNodeDumper::dumpType(QualType T) {
  OS << ' ';
  dumpBareType(T);
}

void TextNodeDumper::dumpBareDeclRef(const Decl *D) {
  if (!D) {
    ColorScope Color(OS, ShowColors, NullColor);
    OS << "<<<NULL>>>";
    return;
  }

  {
    ColorScope Color(OS, ShowColors, DeclKindNameColor);
    OS << D->getDeclKindName();
  }
  dumpPointer(D);

  if (const NamedDecl *ND = dyn_cast<NamedDecl>(D)) {
    ColorScope Color(OS, ShowColors, DeclNameColor);
    OS << " '" << ND->getDeclName() << '\'';
  }

  if (const ValueDecl *VD = dyn_cast<ValueDecl>(D))
    dumpType(VD->getType());
}

void TextNodeDumper::dumpName(const NamedDecl *ND) {
  if (ND->getDeclName()) {
    ColorScope Color(OS, ShowColors, DeclNameColor);
    OS << ' ' << ND->getDeclName();
  }
}

void TextNodeDumper::dumpAccessSpecifier(AccessSpecifier AS) {
  const auto AccessSpelling = getAccessSpelling(AS);
  if (AccessSpelling.empty())
    return;
  OS << AccessSpelling;
}

void TextNodeDumper::dumpCleanupObject(
    const ExprWithCleanups::CleanupObject &C) {
  if (auto *BD = C.dyn_cast<BlockDecl *>())
    dumpDeclRef(BD, "cleanup");
  else if (auto *CLE = C.dyn_cast<CompoundLiteralExpr *>())
    AddChild([=] {
      OS << "cleanup ";
      {
        ColorScope Color(OS, ShowColors, StmtColor);
        OS << CLE->getStmtClassName();
      }
      dumpPointer(CLE);
    });
  else
    llvm_unreachable("unexpected cleanup type");
}

void clang::TextNodeDumper::dumpTemplateSpecializationKind(
    TemplateSpecializationKind TSK) {
  switch (TSK) {
  case TSK_Undeclared:
    break;
  case TSK_ImplicitInstantiation:
    OS << " implicit_instantiation";
    break;
  case TSK_ExplicitSpecialization:
    OS << " explicit_specialization";
    break;
  case TSK_ExplicitInstantiationDeclaration:
    OS << " explicit_instantiation_declaration";
    break;
  case TSK_ExplicitInstantiationDefinition:
    OS << " explicit_instantiation_definition";
    break;
  }
}

void clang::TextNodeDumper::dumpNestedNameSpecifier(const NestedNameSpecifier *NNS) {
  if (!NNS)
    return;

  AddChild([=] {
    OS << "NestedNameSpecifier";

    switch (NNS->getKind()) {
    case NestedNameSpecifier::Identifier:
      OS << " Identifier";
      OS << " '" << NNS->getAsIdentifier()->getName() << "'";
      break;
    case NestedNameSpecifier::Namespace:
      OS << " "; // "Namespace" is printed as the decl kind.
      dumpBareDeclRef(NNS->getAsNamespace());
      break;
    case NestedNameSpecifier::NamespaceAlias:
      OS << " "; // "NamespaceAlias" is printed as the decl kind.
      dumpBareDeclRef(NNS->getAsNamespaceAlias());
      break;
    case NestedNameSpecifier::TypeSpec:
      OS << " TypeSpec";
      dumpType(QualType(NNS->getAsType(), 0));
      break;
    case NestedNameSpecifier::TypeSpecWithTemplate:
      OS << " TypeSpecWithTemplate";
      dumpType(QualType(NNS->getAsType(), 0));
      break;
    case NestedNameSpecifier::Global:
      OS << " Global";
      break;
    case NestedNameSpecifier::Super:
      OS << " Super";
      break;
    }

    dumpNestedNameSpecifier(NNS->getPrefix());
  });
}

void TextNodeDumper::dumpDeclRef(const Decl *D, StringRef Label) {
  if (!D)
    return;

  AddChild([=] {
    if (!Label.empty())
      OS << Label << ' ';
    dumpBareDeclRef(D);
  });
}

void TextNodeDumper::dumpTemplateArgument(const TemplateArgument &TA) {
  llvm::SmallString<128> Str;
  {
    llvm::raw_svector_ostream SS(Str);
    TA.print(PrintPolicy, SS, /*IncludeType=*/true);
  }
  OS << " '" << Str << "'";

  if (TemplateArgument CanonTA = Context->getCanonicalTemplateArgument(TA);
      !CanonTA.structurallyEquals(TA)) {
    llvm::SmallString<128> CanonStr;
    {
      llvm::raw_svector_ostream SS(CanonStr);
      CanonTA.print(PrintPolicy, SS, /*IncludeType=*/true);
    }
    if (CanonStr != Str)
      OS << ":'" << CanonStr << "'";
  }
}

const char *TextNodeDumper::getCommandName(unsigned CommandID) {
  if (Traits)
    return Traits->getCommandInfo(CommandID)->Name;
  const comments::CommandInfo *Info =
      comments::CommandTraits::getBuiltinCommandInfo(CommandID);
  if (Info)
    return Info->Name;
  return "<not a builtin command>";
}

void TextNodeDumper::printFPOptions(FPOptionsOverride FPO) {
#define OPTION(NAME, TYPE, WIDTH, PREVIOUS)                                    \
  if (FPO.has##NAME##Override())                                               \
    OS << " " #NAME "=" << FPO.get##NAME##Override();
#include "clang/Basic/FPOptions.def"
}

void TextNodeDumper::visitTextComment(const comments::TextComment *C,
                                      const comments::FullComment *) {
  OS << " Text=\"" << C->getText() << "\"";
}

void TextNodeDumper::visitInlineCommandComment(
    const comments::InlineCommandComment *C, const comments::FullComment *) {
  OS << " Name=\"" << getCommandName(C->getCommandID()) << "\"";
  switch (C->getRenderKind()) {
  case comments::InlineCommandRenderKind::Normal:
    OS << " RenderNormal";
    break;
  case comments::InlineCommandRenderKind::Bold:
    OS << " RenderBold";
    break;
  case comments::InlineCommandRenderKind::Monospaced:
    OS << " RenderMonospaced";
    break;
  case comments::InlineCommandRenderKind::Emphasized:
    OS << " RenderEmphasized";
    break;
  case comments::InlineCommandRenderKind::Anchor:
    OS << " RenderAnchor";
    break;
  }

  for (unsigned i = 0, e = C->getNumArgs(); i != e; ++i)
    OS << " Arg[" << i << "]=\"" << C->getArgText(i) << "\"";
}

void TextNodeDumper::visitHTMLStartTagComment(
    const comments::HTMLStartTagComment *C, const comments::FullComment *) {
  OS << " Name=\"" << C->getTagName() << "\"";
  if (C->getNumAttrs() != 0) {
    OS << " Attrs: ";
    for (unsigned i = 0, e = C->getNumAttrs(); i != e; ++i) {
      const comments::HTMLStartTagComment::Attribute &Attr = C->getAttr(i);
      OS << " \"" << Attr.Name << "=\"" << Attr.Value << "\"";
    }
  }
  if (C->isSelfClosing())
    OS << " SelfClosing";
}

void TextNodeDumper::visitHTMLEndTagComment(
    const comments::HTMLEndTagComment *C, const comments::FullComment *) {
  OS << " Name=\"" << C->getTagName() << "\"";
}

void TextNodeDumper::visitBlockCommandComment(
    const comments::BlockCommandComment *C, const comments::FullComment *) {
  OS << " Name=\"" << getCommandName(C->getCommandID()) << "\"";
  for (unsigned i = 0, e = C->getNumArgs(); i != e; ++i)
    OS << " Arg[" << i << "]=\"" << C->getArgText(i) << "\"";
}

void TextNodeDumper::visitParamCommandComment(
    const comments::ParamCommandComment *C, const comments::FullComment *FC) {
  OS << " "
     << comments::ParamCommandComment::getDirectionAsString(C->getDirection());

  if (C->isDirectionExplicit())
    OS << " explicitly";
  else
    OS << " implicitly";

  if (C->hasParamName()) {
    if (C->isParamIndexValid())
      OS << " Param=\"" << C->getParamName(FC) << "\"";
    else
      OS << " Param=\"" << C->getParamNameAsWritten() << "\"";
  }

  if (C->isParamIndexValid() && !C->isVarArgParam())
    OS << " ParamIndex=" << C->getParamIndex();
}

void TextNodeDumper::visitTParamCommandComment(
    const comments::TParamCommandComment *C, const comments::FullComment *FC) {
  if (C->hasParamName()) {
    if (C->isPositionValid())
      OS << " Param=\"" << C->getParamName(FC) << "\"";
    else
      OS << " Param=\"" << C->getParamNameAsWritten() << "\"";
  }

  if (C->isPositionValid()) {
    OS << " Position=<";
    for (unsigned i = 0, e = C->getDepth(); i != e; ++i) {
      OS << C->getIndex(i);
      if (i != e - 1)
        OS << ", ";
    }
    OS << ">";
  }
}

void TextNodeDumper::visitVerbatimBlockComment(
    const comments::VerbatimBlockComment *C, const comments::FullComment *) {
  OS << " Name=\"" << getCommandName(C->getCommandID())
     << "\""
        " CloseName=\""
     << C->getCloseName() << "\"";
}

void TextNodeDumper::visitVerbatimBlockLineComment(
    const comments::VerbatimBlockLineComment *C,
    const comments::FullComment *) {
  OS << " Text=\"" << C->getText() << "\"";
}

void TextNodeDumper::visitVerbatimLineComment(
    const comments::VerbatimLineComment *C, const comments::FullComment *) {
  OS << " Text=\"" << C->getText() << "\"";
}

void TextNodeDumper::VisitNullTemplateArgument(const TemplateArgument &) {
  OS << " null";
}

void TextNodeDumper::VisitTypeTemplateArgument(const TemplateArgument &TA) {
  OS << " type";
  dumpTemplateArgument(TA);
}

void TextNodeDumper::VisitDeclarationTemplateArgument(
    const TemplateArgument &TA) {
  OS << " decl";
  dumpTemplateArgument(TA);
  dumpDeclRef(TA.getAsDecl());
}

void TextNodeDumper::VisitNullPtrTemplateArgument(const TemplateArgument &TA) {
  OS << " nullptr";
  dumpTemplateArgument(TA);
}

void TextNodeDumper::VisitIntegralTemplateArgument(const TemplateArgument &TA) {
  OS << " integral";
  dumpTemplateArgument(TA);
}

<<<<<<< HEAD
void TextNodeDumper::dumpTemplateName(TemplateName TN) {
=======
void TextNodeDumper::dumpTemplateName(TemplateName TN, StringRef Label) {
  AddChild(Label, [=] {
    {
      llvm::SmallString<128> Str;
      {
        llvm::raw_svector_ostream SS(Str);
        TN.print(SS, PrintPolicy);
      }
      OS << " '" << Str << "'";

      if (TemplateName CanonTN = Context->getCanonicalTemplateName(TN);
          CanonTN != TN) {
        llvm::SmallString<128> CanonStr;
        {
          llvm::raw_svector_ostream SS(CanonStr);
          CanonTN.print(SS, PrintPolicy);
        }
        if (CanonStr != Str)
          OS << ":'" << CanonStr << "'";
      }
    }
    dumpBareTemplateName(TN);
  });
}

void TextNodeDumper::dumpBareTemplateName(TemplateName TN) {
>>>>>>> e9954ec0
  switch (TN.getKind()) {
  case TemplateName::Template:
    AddChild([=] { Visit(TN.getAsTemplateDecl()); });
    return;
  case TemplateName::UsingTemplate: {
    const UsingShadowDecl *USD = TN.getAsUsingShadowDecl();
    AddChild([=] { Visit(USD); });
    AddChild("target", [=] { Visit(USD->getTargetDecl()); });
    return;
  }
  case TemplateName::QualifiedTemplate: {
    OS << " qualified";
    const QualifiedTemplateName *QTN = TN.getAsQualifiedTemplateName();
    if (QTN->hasTemplateKeyword())
      OS << " keyword";
    dumpNestedNameSpecifier(QTN->getQualifier());
<<<<<<< HEAD
    dumpTemplateName(QTN->getUnderlyingTemplate());
=======
    dumpBareTemplateName(QTN->getUnderlyingTemplate());
>>>>>>> e9954ec0
    return;
  }
  case TemplateName::DependentTemplate: {
    OS << " dependent";
    const DependentTemplateName *DTN = TN.getAsDependentTemplateName();
    dumpNestedNameSpecifier(DTN->getQualifier());
    return;
  }
  case TemplateName::SubstTemplateTemplateParm: {
    OS << " subst";
    const SubstTemplateTemplateParmStorage *STS =
        TN.getAsSubstTemplateTemplateParm();
    OS << " index " << STS->getIndex();
    if (std::optional<unsigned int> PackIndex = STS->getPackIndex())
      OS << " pack_index " << *PackIndex;
    if (const TemplateTemplateParmDecl *P = STS->getParameter())
      AddChild("parameter", [=] { Visit(P); });
    dumpDeclRef(STS->getAssociatedDecl(), "associated");
<<<<<<< HEAD
    AddChild("replacement", [=] { dumpTemplateName(STS->getReplacement()); });
=======
    dumpTemplateName(STS->getReplacement(), "replacement");
>>>>>>> e9954ec0
    return;
  }
  // FIXME: Implement these.
  case TemplateName::OverloadedTemplate:
    OS << " overloaded";
    return;
  case TemplateName::AssumedTemplate:
    OS << " assumed";
    return;
  case TemplateName::SubstTemplateTemplateParmPack:
    OS << " subst_pack";
    return;
  }
  llvm_unreachable("Unexpected TemplateName Kind");
}

void TextNodeDumper::VisitTemplateTemplateArgument(const TemplateArgument &TA) {
  OS << " template";
  dumpTemplateArgument(TA);
<<<<<<< HEAD
  dumpTemplateName(TA.getAsTemplate());
=======
  dumpBareTemplateName(TA.getAsTemplate());
>>>>>>> e9954ec0
}

void TextNodeDumper::VisitTemplateExpansionTemplateArgument(
    const TemplateArgument &TA) {
  OS << " template expansion";
  dumpTemplateArgument(TA);
<<<<<<< HEAD
  dumpTemplateName(TA.getAsTemplateOrTemplatePattern());
=======
  dumpBareTemplateName(TA.getAsTemplateOrTemplatePattern());
>>>>>>> e9954ec0
}

void TextNodeDumper::VisitExpressionTemplateArgument(
    const TemplateArgument &TA) {
  OS << " expr";
  dumpTemplateArgument(TA);
}

void TextNodeDumper::VisitPackTemplateArgument(const TemplateArgument &TA) {
  OS << " pack";
  dumpTemplateArgument(TA);
}

static void dumpBasePath(raw_ostream &OS, const CastExpr *Node) {
  if (Node->path_empty())
    return;

  OS << " (";
  bool First = true;
  for (CastExpr::path_const_iterator I = Node->path_begin(),
                                     E = Node->path_end();
       I != E; ++I) {
    const CXXBaseSpecifier *Base = *I;
    if (!First)
      OS << " -> ";

    const auto *RD =
        cast<CXXRecordDecl>(Base->getType()->castAs<RecordType>()->getDecl());

    if (Base->isVirtual())
      OS << "virtual ";
    OS << RD->getName();
    First = false;
  }

  OS << ')';
}

void TextNodeDumper::VisitIfStmt(const IfStmt *Node) {
  if (Node->hasInitStorage())
    OS << " has_init";
  if (Node->hasVarStorage())
    OS << " has_var";
  if (Node->hasElseStorage())
    OS << " has_else";
  if (Node->isConstexpr())
    OS << " constexpr";
  if (Node->isConsteval()) {
    OS << " ";
    if (Node->isNegatedConsteval())
      OS << "!";
    OS << "consteval";
  }
}

void TextNodeDumper::VisitSwitchStmt(const SwitchStmt *Node) {
  if (Node->hasInitStorage())
    OS << " has_init";
  if (Node->hasVarStorage())
    OS << " has_var";
}

void TextNodeDumper::VisitWhileStmt(const WhileStmt *Node) {
  if (Node->hasVarStorage())
    OS << " has_var";
}

void TextNodeDumper::VisitLabelStmt(const LabelStmt *Node) {
  OS << " '" << Node->getName() << "'";
  if (Node->isSideEntry())
    OS << " side_entry";
}

void TextNodeDumper::VisitGotoStmt(const GotoStmt *Node) {
  OS << " '" << Node->getLabel()->getName() << "'";
  dumpPointer(Node->getLabel());
}

void TextNodeDumper::VisitCaseStmt(const CaseStmt *Node) {
  if (Node->caseStmtIsGNURange())
    OS << " gnu_range";
}

void clang::TextNodeDumper::VisitReturnStmt(const ReturnStmt *Node) {
  if (const VarDecl *Cand = Node->getNRVOCandidate()) {
    OS << " nrvo_candidate(";
    dumpBareDeclRef(Cand);
    OS << ")";
  }
}

void clang::TextNodeDumper::VisitCoawaitExpr(const CoawaitExpr *Node) {
  if (Node->isImplicit())
    OS << " implicit";
}

void clang::TextNodeDumper::VisitCoreturnStmt(const CoreturnStmt *Node) {
  if (Node->isImplicit())
    OS << " implicit";
}

void TextNodeDumper::VisitConstantExpr(const ConstantExpr *Node) {
  if (Node->hasAPValueResult())
    AddChild("value",
             [=] { Visit(Node->getAPValueResult(), Node->getType()); });
}

void TextNodeDumper::VisitCallExpr(const CallExpr *Node) {
  if (Node->usesADL())
    OS << " adl";
  if (Node->hasStoredFPFeatures())
    printFPOptions(Node->getFPFeatures());
}

void TextNodeDumper::VisitCXXOperatorCallExpr(const CXXOperatorCallExpr *Node) {
  const char *OperatorSpelling = clang::getOperatorSpelling(Node->getOperator());
  if (OperatorSpelling)
    OS << " '" << OperatorSpelling << "'";

  VisitCallExpr(Node);
}

void TextNodeDumper::VisitCastExpr(const CastExpr *Node) {
  OS << " <";
  {
    ColorScope Color(OS, ShowColors, CastColor);
    OS << Node->getCastKindName();
  }
  dumpBasePath(OS, Node);
  OS << ">";
  if (Node->hasStoredFPFeatures())
    printFPOptions(Node->getFPFeatures());
}

void TextNodeDumper::VisitImplicitCastExpr(const ImplicitCastExpr *Node) {
  VisitCastExpr(Node);
  if (Node->isPartOfExplicitCast())
    OS << " part_of_explicit_cast";
}

void TextNodeDumper::VisitDeclRefExpr(const DeclRefExpr *Node) {
  OS << " ";
  dumpBareDeclRef(Node->getDecl());
  dumpNestedNameSpecifier(Node->getQualifier());
  if (Node->getDecl() != Node->getFoundDecl()) {
    OS << " (";
    dumpBareDeclRef(Node->getFoundDecl());
    OS << ")";
  }
  switch (Node->isNonOdrUse()) {
  case NOUR_None: break;
  case NOUR_Unevaluated: OS << " non_odr_use_unevaluated"; break;
  case NOUR_Constant: OS << " non_odr_use_constant"; break;
  case NOUR_Discarded: OS << " non_odr_use_discarded"; break;
  }
  if (Node->isCapturedByCopyInLambdaWithExplicitObjectParameter())
    OS << " dependent_capture";
  else if (Node->refersToEnclosingVariableOrCapture())
    OS << " refers_to_enclosing_variable_or_capture";

  if (Node->isImmediateEscalating())
    OS << " immediate-escalating";
}

void clang::TextNodeDumper::VisitDependentScopeDeclRefExpr(
    const DependentScopeDeclRefExpr *Node) {

  dumpNestedNameSpecifier(Node->getQualifier());
}

void TextNodeDumper::VisitUnresolvedLookupExpr(
    const UnresolvedLookupExpr *Node) {
  OS << " (";
  if (!Node->requiresADL())
    OS << "no ";
  OS << "ADL) = '" << Node->getName() << '\'';

  UnresolvedLookupExpr::decls_iterator I = Node->decls_begin(),
                                       E = Node->decls_end();
  if (I == E)
    OS << " empty";
  for (; I != E; ++I)
    dumpPointer(*I);
}

void TextNodeDumper::VisitObjCIvarRefExpr(const ObjCIvarRefExpr *Node) {
  {
    ColorScope Color(OS, ShowColors, DeclKindNameColor);
    OS << " " << Node->getDecl()->getDeclKindName() << "Decl";
  }
  OS << "='" << *Node->getDecl() << "'";
  dumpPointer(Node->getDecl());
  if (Node->isFreeIvar())
    OS << " isFreeIvar";
}

void TextNodeDumper::VisitSYCLUniqueStableNameExpr(
    const SYCLUniqueStableNameExpr *Node) {
  dumpType(Node->getTypeSourceInfo()->getType());
}

void TextNodeDumper::VisitPredefinedExpr(const PredefinedExpr *Node) {
  OS << " " << PredefinedExpr::getIdentKindName(Node->getIdentKind());
}

void TextNodeDumper::VisitCharacterLiteral(const CharacterLiteral *Node) {
  ColorScope Color(OS, ShowColors, ValueColor);
  OS << " " << Node->getValue();
}

void TextNodeDumper::VisitIntegerLiteral(const IntegerLiteral *Node) {
  bool isSigned = Node->getType()->isSignedIntegerType();
  ColorScope Color(OS, ShowColors, ValueColor);
  OS << " " << toString(Node->getValue(), 10, isSigned);
}

void TextNodeDumper::VisitFixedPointLiteral(const FixedPointLiteral *Node) {
  ColorScope Color(OS, ShowColors, ValueColor);
  OS << " " << Node->getValueAsString(/*Radix=*/10);
}

void TextNodeDumper::VisitFloatingLiteral(const FloatingLiteral *Node) {
  ColorScope Color(OS, ShowColors, ValueColor);
  OS << " " << Node->getValueAsApproximateDouble();
}

void TextNodeDumper::VisitStringLiteral(const StringLiteral *Str) {
  ColorScope Color(OS, ShowColors, ValueColor);
  OS << " ";
  Str->outputString(OS);
}

void TextNodeDumper::VisitInitListExpr(const InitListExpr *ILE) {
  if (auto *Field = ILE->getInitializedFieldInUnion()) {
    OS << " field ";
    dumpBareDeclRef(Field);
  }
}

void TextNodeDumper::VisitGenericSelectionExpr(const GenericSelectionExpr *E) {
  if (E->isResultDependent())
    OS << " result_dependent";
}

void TextNodeDumper::VisitUnaryOperator(const UnaryOperator *Node) {
  OS << " " << (Node->isPostfix() ? "postfix" : "prefix") << " '"
     << UnaryOperator::getOpcodeStr(Node->getOpcode()) << "'";
  if (!Node->canOverflow())
    OS << " cannot overflow";
  if (Node->hasStoredFPFeatures())
    printFPOptions(Node->getStoredFPFeatures());
}

void TextNodeDumper::VisitUnaryExprOrTypeTraitExpr(
    const UnaryExprOrTypeTraitExpr *Node) {
  OS << " " << getTraitSpelling(Node->getKind());

  if (Node->isArgumentType())
    dumpType(Node->getArgumentType());
}

void TextNodeDumper::VisitMemberExpr(const MemberExpr *Node) {
  OS << " " << (Node->isArrow() ? "->" : ".") << *Node->getMemberDecl();
  dumpPointer(Node->getMemberDecl());
  dumpNestedNameSpecifier(Node->getQualifier());
  switch (Node->isNonOdrUse()) {
  case NOUR_None: break;
  case NOUR_Unevaluated: OS << " non_odr_use_unevaluated"; break;
  case NOUR_Constant: OS << " non_odr_use_constant"; break;
  case NOUR_Discarded: OS << " non_odr_use_discarded"; break;
  }
}

void TextNodeDumper::VisitExtVectorElementExpr(
    const ExtVectorElementExpr *Node) {
  OS << " " << Node->getAccessor().getNameStart();
}

void TextNodeDumper::VisitBinaryOperator(const BinaryOperator *Node) {
  OS << " '" << BinaryOperator::getOpcodeStr(Node->getOpcode()) << "'";
  if (Node->hasStoredFPFeatures())
    printFPOptions(Node->getStoredFPFeatures());
}

void TextNodeDumper::VisitCompoundAssignOperator(
    const CompoundAssignOperator *Node) {
  OS << " '" << BinaryOperator::getOpcodeStr(Node->getOpcode())
     << "' ComputeLHSTy=";
  dumpBareType(Node->getComputationLHSType());
  OS << " ComputeResultTy=";
  dumpBareType(Node->getComputationResultType());
  if (Node->hasStoredFPFeatures())
    printFPOptions(Node->getStoredFPFeatures());
}

void TextNodeDumper::VisitAddrLabelExpr(const AddrLabelExpr *Node) {
  OS << " " << Node->getLabel()->getName();
  dumpPointer(Node->getLabel());
}

void TextNodeDumper::VisitCXXNamedCastExpr(const CXXNamedCastExpr *Node) {
  OS << " " << Node->getCastName() << "<"
     << Node->getTypeAsWritten().getAsString() << ">"
     << " <" << Node->getCastKindName();
  dumpBasePath(OS, Node);
  OS << ">";
}

void TextNodeDumper::VisitCXXBoolLiteralExpr(const CXXBoolLiteralExpr *Node) {
  OS << " " << (Node->getValue() ? "true" : "false");
}

void TextNodeDumper::VisitCXXThisExpr(const CXXThisExpr *Node) {
  if (Node->isImplicit())
    OS << " implicit";
  if (Node->isCapturedByCopyInLambdaWithExplicitObjectParameter())
    OS << " dependent_capture";
  OS << " this";
}

void TextNodeDumper::VisitCXXFunctionalCastExpr(
    const CXXFunctionalCastExpr *Node) {
  OS << " functional cast to " << Node->getTypeAsWritten().getAsString() << " <"
     << Node->getCastKindName() << ">";
  if (Node->hasStoredFPFeatures())
    printFPOptions(Node->getFPFeatures());
}

void TextNodeDumper::VisitCXXStaticCastExpr(const CXXStaticCastExpr *Node) {
  VisitCXXNamedCastExpr(Node);
  if (Node->hasStoredFPFeatures())
    printFPOptions(Node->getFPFeatures());
}

void TextNodeDumper::VisitCXXUnresolvedConstructExpr(
    const CXXUnresolvedConstructExpr *Node) {
  dumpType(Node->getTypeAsWritten());
  if (Node->isListInitialization())
    OS << " list";
}

void TextNodeDumper::VisitCXXConstructExpr(const CXXConstructExpr *Node) {
  CXXConstructorDecl *Ctor = Node->getConstructor();
  dumpType(Ctor->getType());
  if (Node->isElidable())
    OS << " elidable";
  if (Node->isListInitialization())
    OS << " list";
  if (Node->isStdInitListInitialization())
    OS << " std::initializer_list";
  if (Node->requiresZeroInitialization())
    OS << " zeroing";
  if (Node->isImmediateEscalating())
    OS << " immediate-escalating";
}

void TextNodeDumper::VisitCXXBindTemporaryExpr(
    const CXXBindTemporaryExpr *Node) {
  OS << " (CXXTemporary";
  dumpPointer(Node);
  OS << ")";
}

void TextNodeDumper::VisitCXXNewExpr(const CXXNewExpr *Node) {
  if (Node->isGlobalNew())
    OS << " global";
  if (Node->isArray())
    OS << " array";
  if (Node->getOperatorNew()) {
    OS << ' ';
    dumpBareDeclRef(Node->getOperatorNew());
  }
  // We could dump the deallocation function used in case of error, but it's
  // usually not that interesting.
}

void TextNodeDumper::VisitCXXDeleteExpr(const CXXDeleteExpr *Node) {
  if (Node->isGlobalDelete())
    OS << " global";
  if (Node->isArrayForm())
    OS << " array";
  if (Node->getOperatorDelete()) {
    OS << ' ';
    dumpBareDeclRef(Node->getOperatorDelete());
  }
}

void TextNodeDumper::VisitTypeTraitExpr(const TypeTraitExpr *Node) {
  OS << " " << getTraitSpelling(Node->getTrait());
}

void TextNodeDumper::VisitArrayTypeTraitExpr(const ArrayTypeTraitExpr *Node) {
  OS << " " << getTraitSpelling(Node->getTrait());
}

void TextNodeDumper::VisitExpressionTraitExpr(const ExpressionTraitExpr *Node) {
  OS << " " << getTraitSpelling(Node->getTrait());
}

void TextNodeDumper::VisitCXXDefaultArgExpr(const CXXDefaultArgExpr *Node) {
  if (Node->hasRewrittenInit())
    OS << " has rewritten init";
}

void TextNodeDumper::VisitCXXDefaultInitExpr(const CXXDefaultInitExpr *Node) {
  if (Node->hasRewrittenInit())
    OS << " has rewritten init";
}

void TextNodeDumper::VisitMaterializeTemporaryExpr(
    const MaterializeTemporaryExpr *Node) {
  if (const ValueDecl *VD = Node->getExtendingDecl()) {
    OS << " extended by ";
    dumpBareDeclRef(VD);
  }
}

void TextNodeDumper::VisitExprWithCleanups(const ExprWithCleanups *Node) {
  for (unsigned i = 0, e = Node->getNumObjects(); i != e; ++i)
    dumpCleanupObject(Node->getObject(i));
}

void TextNodeDumper::VisitSizeOfPackExpr(const SizeOfPackExpr *Node) {
  dumpPointer(Node->getPack());
  dumpName(Node->getPack());
}

void TextNodeDumper::VisitCXXDependentScopeMemberExpr(
    const CXXDependentScopeMemberExpr *Node) {
  OS << " " << (Node->isArrow() ? "->" : ".") << Node->getMember();
}

void TextNodeDumper::VisitObjCMessageExpr(const ObjCMessageExpr *Node) {
  OS << " selector=";
  Node->getSelector().print(OS);
  switch (Node->getReceiverKind()) {
  case ObjCMessageExpr::Instance:
    break;

  case ObjCMessageExpr::Class:
    OS << " class=";
    dumpBareType(Node->getClassReceiver());
    break;

  case ObjCMessageExpr::SuperInstance:
    OS << " super (instance)";
    break;

  case ObjCMessageExpr::SuperClass:
    OS << " super (class)";
    break;
  }
}

void TextNodeDumper::VisitObjCBoxedExpr(const ObjCBoxedExpr *Node) {
  if (auto *BoxingMethod = Node->getBoxingMethod()) {
    OS << " selector=";
    BoxingMethod->getSelector().print(OS);
  }
}

void TextNodeDumper::VisitObjCAtCatchStmt(const ObjCAtCatchStmt *Node) {
  if (!Node->getCatchParamDecl())
    OS << " catch all";
}

void TextNodeDumper::VisitObjCEncodeExpr(const ObjCEncodeExpr *Node) {
  dumpType(Node->getEncodedType());
}

void TextNodeDumper::VisitObjCSelectorExpr(const ObjCSelectorExpr *Node) {
  OS << " ";
  Node->getSelector().print(OS);
}

void TextNodeDumper::VisitObjCProtocolExpr(const ObjCProtocolExpr *Node) {
  OS << ' ' << *Node->getProtocol();
}

void TextNodeDumper::VisitObjCPropertyRefExpr(const ObjCPropertyRefExpr *Node) {
  if (Node->isImplicitProperty()) {
    OS << " Kind=MethodRef Getter=\"";
    if (Node->getImplicitPropertyGetter())
      Node->getImplicitPropertyGetter()->getSelector().print(OS);
    else
      OS << "(null)";

    OS << "\" Setter=\"";
    if (ObjCMethodDecl *Setter = Node->getImplicitPropertySetter())
      Setter->getSelector().print(OS);
    else
      OS << "(null)";
    OS << "\"";
  } else {
    OS << " Kind=PropertyRef Property=\"" << *Node->getExplicitProperty()
       << '"';
  }

  if (Node->isSuperReceiver())
    OS << " super";

  OS << " Messaging=";
  if (Node->isMessagingGetter() && Node->isMessagingSetter())
    OS << "Getter&Setter";
  else if (Node->isMessagingGetter())
    OS << "Getter";
  else if (Node->isMessagingSetter())
    OS << "Setter";
}

void TextNodeDumper::VisitObjCSubscriptRefExpr(
    const ObjCSubscriptRefExpr *Node) {
  if (Node->isArraySubscriptRefExpr())
    OS << " Kind=ArraySubscript GetterForArray=\"";
  else
    OS << " Kind=DictionarySubscript GetterForDictionary=\"";
  if (Node->getAtIndexMethodDecl())
    Node->getAtIndexMethodDecl()->getSelector().print(OS);
  else
    OS << "(null)";

  if (Node->isArraySubscriptRefExpr())
    OS << "\" SetterForArray=\"";
  else
    OS << "\" SetterForDictionary=\"";
  if (Node->setAtIndexMethodDecl())
    Node->setAtIndexMethodDecl()->getSelector().print(OS);
  else
    OS << "(null)";
}

void TextNodeDumper::VisitObjCBoolLiteralExpr(const ObjCBoolLiteralExpr *Node) {
  OS << " " << (Node->getValue() ? "__objc_yes" : "__objc_no");
}

void TextNodeDumper::VisitOMPIteratorExpr(const OMPIteratorExpr *Node) {
  OS << " ";
  for (unsigned I = 0, E = Node->numOfIterators(); I < E; ++I) {
    Visit(Node->getIteratorDecl(I));
    OS << " = ";
    const OMPIteratorExpr::IteratorRange Range = Node->getIteratorRange(I);
    OS << " begin ";
    Visit(Range.Begin);
    OS << " end ";
    Visit(Range.End);
    if (Range.Step) {
      OS << " step ";
      Visit(Range.Step);
    }
  }
}

void TextNodeDumper::VisitConceptSpecializationExpr(
    const ConceptSpecializationExpr *Node) {
  OS << " ";
  dumpBareDeclRef(Node->getFoundDecl());
}

void TextNodeDumper::VisitRequiresExpr(
    const RequiresExpr *Node) {
  if (!Node->isValueDependent())
    OS << (Node->isSatisfied() ? " satisfied" : " unsatisfied");
}

void TextNodeDumper::VisitRValueReferenceType(const ReferenceType *T) {
  if (T->isSpelledAsLValue())
    OS << " written as lvalue reference";
}

void TextNodeDumper::VisitArrayType(const ArrayType *T) {
  switch (T->getSizeModifier()) {
  case ArraySizeModifier::Normal:
    break;
  case ArraySizeModifier::Static:
    OS << " static";
    break;
  case ArraySizeModifier::Star:
    OS << " *";
    break;
  }
  OS << " " << T->getIndexTypeQualifiers().getAsString();
}

void TextNodeDumper::VisitConstantArrayType(const ConstantArrayType *T) {
  OS << " " << T->getSize();
  VisitArrayType(T);
}

void TextNodeDumper::VisitVariableArrayType(const VariableArrayType *T) {
  OS << " ";
  dumpSourceRange(T->getBracketsRange());
  VisitArrayType(T);
}

void TextNodeDumper::VisitDependentSizedArrayType(
    const DependentSizedArrayType *T) {
  VisitArrayType(T);
  OS << " ";
  dumpSourceRange(T->getBracketsRange());
}

void TextNodeDumper::VisitDependentSizedExtVectorType(
    const DependentSizedExtVectorType *T) {
  OS << " ";
  dumpLocation(T->getAttributeLoc());
}

void TextNodeDumper::VisitVectorType(const VectorType *T) {
  switch (T->getVectorKind()) {
  case VectorKind::Generic:
    break;
  case VectorKind::AltiVecVector:
    OS << " altivec";
    break;
  case VectorKind::AltiVecPixel:
    OS << " altivec pixel";
    break;
  case VectorKind::AltiVecBool:
    OS << " altivec bool";
    break;
  case VectorKind::Neon:
    OS << " neon";
    break;
  case VectorKind::NeonPoly:
    OS << " neon poly";
    break;
  case VectorKind::SveFixedLengthData:
    OS << " fixed-length sve data vector";
    break;
  case VectorKind::SveFixedLengthPredicate:
    OS << " fixed-length sve predicate vector";
    break;
  case VectorKind::RVVFixedLengthData:
    OS << " fixed-length rvv data vector";
    break;
  case VectorKind::RVVFixedLengthMask:
    OS << " fixed-length rvv mask vector";
    break;
  }
  OS << " " << T->getNumElements();
}

void TextNodeDumper::VisitFunctionType(const FunctionType *T) {
  auto EI = T->getExtInfo();
  if (EI.getNoReturn())
    OS << " noreturn";
  if (EI.getProducesResult())
    OS << " produces_result";
  if (EI.getHasRegParm())
    OS << " regparm " << EI.getRegParm();
  OS << " " << FunctionType::getNameForCallConv(EI.getCC());
}

void TextNodeDumper::VisitFunctionProtoType(const FunctionProtoType *T) {
  auto EPI = T->getExtProtoInfo();
  if (EPI.HasTrailingReturn)
    OS << " trailing_return";
  if (T->isConst())
    OS << " const";
  if (T->isVolatile())
    OS << " volatile";
  if (T->isRestrict())
    OS << " restrict";
  if (T->getExtProtoInfo().Variadic)
    OS << " variadic";
  switch (EPI.RefQualifier) {
  case RQ_None:
    break;
  case RQ_LValue:
    OS << " &";
    break;
  case RQ_RValue:
    OS << " &&";
    break;
  }

  switch (EPI.ExceptionSpec.Type) {
  case EST_None:
    break;
  case EST_DynamicNone:
    OS << " exceptionspec_dynamic_none";
    break;
  case EST_Dynamic:
    OS << " exceptionspec_dynamic";
    break;
  case EST_MSAny:
    OS << " exceptionspec_ms_any";
    break;
  case EST_NoThrow:
    OS << " exceptionspec_nothrow";
    break;
  case EST_BasicNoexcept:
    OS << " exceptionspec_basic_noexcept";
    break;
  case EST_DependentNoexcept:
    OS << " exceptionspec_dependent_noexcept";
    break;
  case EST_NoexceptFalse:
    OS << " exceptionspec_noexcept_false";
    break;
  case EST_NoexceptTrue:
    OS << " exceptionspec_noexcept_true";
    break;
  case EST_Unevaluated:
    OS << " exceptionspec_unevaluated";
    break;
  case EST_Uninstantiated:
    OS << " exceptionspec_uninstantiated";
    break;
  case EST_Unparsed:
    OS << " exceptionspec_unparsed";
    break;
  }
  if (!EPI.ExceptionSpec.Exceptions.empty()) {
    AddChild([=] {
      OS << "Exceptions:";
      for (unsigned I = 0, N = EPI.ExceptionSpec.Exceptions.size(); I != N;
           ++I) {
        if (I)
          OS << ",";
        dumpType(EPI.ExceptionSpec.Exceptions[I]);
      }
    });
  }
  if (EPI.ExceptionSpec.NoexceptExpr) {
    AddChild([=] {
      OS << "NoexceptExpr: ";
      Visit(EPI.ExceptionSpec.NoexceptExpr);
    });
  }
  dumpDeclRef(EPI.ExceptionSpec.SourceDecl, "ExceptionSourceDecl");
  dumpDeclRef(EPI.ExceptionSpec.SourceTemplate, "ExceptionSourceTemplate");

  // FIXME: Consumed parameters.
  VisitFunctionType(T);
}

void TextNodeDumper::VisitUnresolvedUsingType(const UnresolvedUsingType *T) {
  dumpDeclRef(T->getDecl());
}

void TextNodeDumper::VisitUsingType(const UsingType *T) {
  dumpDeclRef(T->getFoundDecl());
  if (!T->typeMatchesDecl())
    OS << " divergent";
}

void TextNodeDumper::VisitTypedefType(const TypedefType *T) {
  dumpDeclRef(T->getDecl());
  if (!T->typeMatchesDecl())
    OS << " divergent";
}

void TextNodeDumper::VisitUnaryTransformType(const UnaryTransformType *T) {
  switch (T->getUTTKind()) {
#define TRANSFORM_TYPE_TRAIT_DEF(Enum, Trait)                                  \
  case UnaryTransformType::Enum:                                               \
    OS << " " #Trait;                                                          \
    break;
#include "clang/Basic/TransformTypeTraits.def"
  }
}

void TextNodeDumper::VisitTagType(const TagType *T) {
  dumpDeclRef(T->getDecl());
}

void TextNodeDumper::VisitTemplateTypeParmType(const TemplateTypeParmType *T) {
  OS << " depth " << T->getDepth() << " index " << T->getIndex();
  if (T->isParameterPack())
    OS << " pack";
  dumpDeclRef(T->getDecl());
}

void TextNodeDumper::VisitSubstTemplateTypeParmType(
    const SubstTemplateTypeParmType *T) {
  dumpDeclRef(T->getAssociatedDecl());
  VisitTemplateTypeParmDecl(T->getReplacedParameter());
  if (auto PackIndex = T->getPackIndex())
    OS << " pack_index " << *PackIndex;
}

void TextNodeDumper::VisitSubstTemplateTypeParmPackType(
    const SubstTemplateTypeParmPackType *T) {
  dumpDeclRef(T->getAssociatedDecl());
  VisitTemplateTypeParmDecl(T->getReplacedParameter());
}

void TextNodeDumper::VisitAutoType(const AutoType *T) {
  if (T->isDecltypeAuto())
    OS << " decltype(auto)";
  if (!T->isDeduced())
    OS << " undeduced";
  if (T->isConstrained())
    dumpDeclRef(T->getTypeConstraintConcept());
}

void TextNodeDumper::VisitDeducedTemplateSpecializationType(
    const DeducedTemplateSpecializationType *T) {
<<<<<<< HEAD
  if (T->getTemplateName().getAsUsingShadowDecl())
    OS << " using";
=======
  dumpTemplateName(T->getTemplateName(), "name");
>>>>>>> e9954ec0
}

void TextNodeDumper::VisitTemplateSpecializationType(
    const TemplateSpecializationType *T) {
  if (T->isTypeAlias())
    OS << " alias";
<<<<<<< HEAD
  if (T->getTemplateName().getAsUsingShadowDecl())
    OS << " using";
  OS << " ";
  T->getTemplateName().dump(OS);
=======
  dumpTemplateName(T->getTemplateName(), "name");
>>>>>>> e9954ec0
}

void TextNodeDumper::VisitInjectedClassNameType(
    const InjectedClassNameType *T) {
  dumpDeclRef(T->getDecl());
}

void TextNodeDumper::VisitObjCInterfaceType(const ObjCInterfaceType *T) {
  dumpDeclRef(T->getDecl());
}

void TextNodeDumper::VisitPackExpansionType(const PackExpansionType *T) {
  if (auto N = T->getNumExpansions())
    OS << " expansions " << *N;
}

void TextNodeDumper::VisitTypeLoc(TypeLoc TL) {
  // By default, add extra Type details with no extra loc info.
  TypeVisitor<TextNodeDumper>::Visit(TL.getTypePtr());
}
// FIXME: override behavior for TypeLocs that have interesting location
// information, such as the qualifier in ElaboratedTypeLoc.

void TextNodeDumper::VisitLabelDecl(const LabelDecl *D) { dumpName(D); }

void TextNodeDumper::VisitTypedefDecl(const TypedefDecl *D) {
  dumpName(D);
  dumpType(D->getUnderlyingType());
  if (D->isModulePrivate())
    OS << " __module_private__";
}

void TextNodeDumper::VisitEnumDecl(const EnumDecl *D) {
  if (D->isScoped()) {
    if (D->isScopedUsingClassTag())
      OS << " class";
    else
      OS << " struct";
  }
  dumpName(D);
  if (D->isModulePrivate())
    OS << " __module_private__";
  if (D->isFixed())
    dumpType(D->getIntegerType());
}

void TextNodeDumper::VisitRecordDecl(const RecordDecl *D) {
  OS << ' ' << D->getKindName();
  dumpName(D);
  if (D->isModulePrivate())
    OS << " __module_private__";
  if (D->isCompleteDefinition())
    OS << " definition";
}

void TextNodeDumper::VisitEnumConstantDecl(const EnumConstantDecl *D) {
  dumpName(D);
  dumpType(D->getType());
}

void TextNodeDumper::VisitIndirectFieldDecl(const IndirectFieldDecl *D) {
  dumpName(D);
  dumpType(D->getType());

  for (const auto *Child : D->chain())
    dumpDeclRef(Child);
}

void TextNodeDumper::VisitFunctionDecl(const FunctionDecl *D) {
  dumpName(D);
  dumpType(D->getType());
  dumpTemplateSpecializationKind(D->getTemplateSpecializationKind());

  StorageClass SC = D->getStorageClass();
  if (SC != SC_None)
    OS << ' ' << VarDecl::getStorageClassSpecifierString(SC);
  if (D->isInlineSpecified())
    OS << " inline";
  if (D->isVirtualAsWritten())
    OS << " virtual";
  if (D->isModulePrivate())
    OS << " __module_private__";

  if (D->isPureVirtual())
    OS << " pure";
  if (D->isDefaulted()) {
    OS << " default";
    if (D->isDeleted())
      OS << "_delete";
  }
  if (D->isDeletedAsWritten())
    OS << " delete";
  if (D->isTrivial())
    OS << " trivial";

  if (const StringLiteral *M = D->getDeletedMessage())
    AddChild("delete message", [=] { Visit(M); });

  if (D->isIneligibleOrNotSelected())
    OS << (isa<CXXDestructorDecl>(D) ? " not_selected" : " ineligible");

  if (const auto *FPT = D->getType()->getAs<FunctionProtoType>()) {
    FunctionProtoType::ExtProtoInfo EPI = FPT->getExtProtoInfo();
    switch (EPI.ExceptionSpec.Type) {
    default:
      break;
    case EST_Unevaluated:
      OS << " noexcept-unevaluated " << EPI.ExceptionSpec.SourceDecl;
      break;
    case EST_Uninstantiated:
      OS << " noexcept-uninstantiated " << EPI.ExceptionSpec.SourceTemplate;
      break;
    }
  }

  if (const auto *MD = dyn_cast<CXXMethodDecl>(D)) {
    if (MD->size_overridden_methods() != 0) {
      auto dumpOverride = [=](const CXXMethodDecl *D) {
        SplitQualType T_split = D->getType().split();
        OS << D << " " << D->getParent()->getName() << "::" << D->getDeclName()
           << " '" << QualType::getAsString(T_split, PrintPolicy) << "'";
      };

      AddChild([=] {
        auto Overrides = MD->overridden_methods();
        OS << "Overrides: [ ";
        dumpOverride(*Overrides.begin());
        for (const auto *Override : llvm::drop_begin(Overrides)) {
          OS << ", ";
          dumpOverride(Override);
        }
        OS << " ]";
      });
    }
  }

  if (!D->isInlineSpecified() && D->isInlined()) {
    OS << " implicit-inline";
  }
  // Since NumParams comes from the FunctionProtoType of the FunctionDecl and
  // the Params are set later, it is possible for a dump during debugging to
  // encounter a FunctionDecl that has been created but hasn't been assigned
  // ParmVarDecls yet.
  if (!D->param_empty() && !D->param_begin())
    OS << " <<<NULL params x " << D->getNumParams() << ">>>";

  if (const auto *Instance = D->getInstantiatedFromMemberFunction()) {
    OS << " instantiated_from";
    dumpPointer(Instance);
  }
}

void TextNodeDumper::VisitCXXDeductionGuideDecl(
    const CXXDeductionGuideDecl *D) {
  VisitFunctionDecl(D);
  switch (D->getDeductionCandidateKind()) {
  case DeductionCandidate::Normal:
  case DeductionCandidate::Copy:
    return;
  case DeductionCandidate::Aggregate:
    OS << " aggregate ";
    break;
  }
}

void TextNodeDumper::VisitLifetimeExtendedTemporaryDecl(
    const LifetimeExtendedTemporaryDecl *D) {
  OS << " extended by ";
  dumpBareDeclRef(D->getExtendingDecl());
  OS << " mangling ";
  {
    ColorScope Color(OS, ShowColors, ValueColor);
    OS << D->getManglingNumber();
  }
}

void TextNodeDumper::VisitFieldDecl(const FieldDecl *D) {
  dumpName(D);
  dumpType(D->getType());
  if (D->isMutable())
    OS << " mutable";
  if (D->isModulePrivate())
    OS << " __module_private__";
}

void TextNodeDumper::VisitVarDecl(const VarDecl *D) {
  dumpNestedNameSpecifier(D->getQualifier());
  dumpName(D);
  if (const auto *P = dyn_cast<ParmVarDecl>(D);
      P && P->isExplicitObjectParameter())
    OS << " this";

  dumpType(D->getType());
  dumpTemplateSpecializationKind(D->getTemplateSpecializationKind());
  StorageClass SC = D->getStorageClass();
  if (SC != SC_None)
    OS << ' ' << VarDecl::getStorageClassSpecifierString(SC);
  switch (D->getTLSKind()) {
  case VarDecl::TLS_None:
    break;
  case VarDecl::TLS_Static:
    OS << " tls";
    break;
  case VarDecl::TLS_Dynamic:
    OS << " tls_dynamic";
    break;
  }
  if (D->isModulePrivate())
    OS << " __module_private__";
  if (D->isNRVOVariable())
    OS << " nrvo";
  if (D->isInline())
    OS << " inline";
  if (D->isConstexpr())
    OS << " constexpr";
  if (D->hasInit()) {
    switch (D->getInitStyle()) {
    case VarDecl::CInit:
      OS << " cinit";
      break;
    case VarDecl::CallInit:
      OS << " callinit";
      break;
    case VarDecl::ListInit:
      OS << " listinit";
      break;
    case VarDecl::ParenListInit:
      OS << " parenlistinit";
    }
  }
  if (D->needsDestruction(D->getASTContext()))
    OS << " destroyed";
  if (D->isParameterPack())
    OS << " pack";

  if (D->hasInit()) {
    const Expr *E = D->getInit();
    // Only dump the value of constexpr VarDecls for now.
    if (E && !E->isValueDependent() && D->isConstexpr() &&
        !D->getType()->isDependentType()) {
      const APValue *Value = D->evaluateValue();
      if (Value)
        AddChild("value", [=] { Visit(*Value, E->getType()); });
    }
  }
}

void TextNodeDumper::VisitBindingDecl(const BindingDecl *D) {
  dumpName(D);
  dumpType(D->getType());
}

void TextNodeDumper::VisitCapturedDecl(const CapturedDecl *D) {
  if (D->isNothrow())
    OS << " nothrow";
}

void TextNodeDumper::VisitImportDecl(const ImportDecl *D) {
  OS << ' ' << D->getImportedModule()->getFullModuleName();

  for (Decl *InitD :
       D->getASTContext().getModuleInitializers(D->getImportedModule()))
    dumpDeclRef(InitD, "initializer");
}

void TextNodeDumper::VisitPragmaCommentDecl(const PragmaCommentDecl *D) {
  OS << ' ';
  switch (D->getCommentKind()) {
  case PCK_Unknown:
    llvm_unreachable("unexpected pragma comment kind");
  case PCK_Compiler:
    OS << "compiler";
    break;
  case PCK_ExeStr:
    OS << "exestr";
    break;
  case PCK_Lib:
    OS << "lib";
    break;
  case PCK_Linker:
    OS << "linker";
    break;
  case PCK_User:
    OS << "user";
    break;
  }
  StringRef Arg = D->getArg();
  if (!Arg.empty())
    OS << " \"" << Arg << "\"";
}

void TextNodeDumper::VisitPragmaDetectMismatchDecl(
    const PragmaDetectMismatchDecl *D) {
  OS << " \"" << D->getName() << "\" \"" << D->getValue() << "\"";
}

void TextNodeDumper::VisitOMPExecutableDirective(
    const OMPExecutableDirective *D) {
  if (D->isStandaloneDirective())
    OS << " openmp_standalone_directive";
}

void TextNodeDumper::VisitOMPDeclareReductionDecl(
    const OMPDeclareReductionDecl *D) {
  dumpName(D);
  dumpType(D->getType());
  OS << " combiner";
  dumpPointer(D->getCombiner());
  if (const auto *Initializer = D->getInitializer()) {
    OS << " initializer";
    dumpPointer(Initializer);
    switch (D->getInitializerKind()) {
    case OMPDeclareReductionInitKind::Direct:
      OS << " omp_priv = ";
      break;
    case OMPDeclareReductionInitKind::Copy:
      OS << " omp_priv ()";
      break;
    case OMPDeclareReductionInitKind::Call:
      break;
    }
  }
}

void TextNodeDumper::VisitOMPRequiresDecl(const OMPRequiresDecl *D) {
  for (const auto *C : D->clauselists()) {
    AddChild([=] {
      if (!C) {
        ColorScope Color(OS, ShowColors, NullColor);
        OS << "<<<NULL>>> OMPClause";
        return;
      }
      {
        ColorScope Color(OS, ShowColors, AttrColor);
        StringRef ClauseName(
            llvm::omp::getOpenMPClauseName(C->getClauseKind()));
        OS << "OMP" << ClauseName.substr(/*Start=*/0, /*N=*/1).upper()
           << ClauseName.drop_front() << "Clause";
      }
      dumpPointer(C);
      dumpSourceRange(SourceRange(C->getBeginLoc(), C->getEndLoc()));
    });
  }
}

void TextNodeDumper::VisitOMPCapturedExprDecl(const OMPCapturedExprDecl *D) {
  dumpName(D);
  dumpType(D->getType());
}

void TextNodeDumper::VisitNamespaceDecl(const NamespaceDecl *D) {
  dumpName(D);
  if (D->isInline())
    OS << " inline";
  if (D->isNested())
    OS << " nested";
  if (!D->isOriginalNamespace())
    dumpDeclRef(D->getOriginalNamespace(), "original");
}

void TextNodeDumper::VisitUsingDirectiveDecl(const UsingDirectiveDecl *D) {
  OS << ' ';
  dumpBareDeclRef(D->getNominatedNamespace());
}

void TextNodeDumper::VisitNamespaceAliasDecl(const NamespaceAliasDecl *D) {
  dumpName(D);
  dumpDeclRef(D->getAliasedNamespace());
}

void TextNodeDumper::VisitTypeAliasDecl(const TypeAliasDecl *D) {
  dumpName(D);
  dumpType(D->getUnderlyingType());
}

void TextNodeDumper::VisitTypeAliasTemplateDecl(
    const TypeAliasTemplateDecl *D) {
  dumpName(D);
}

void TextNodeDumper::VisitCXXRecordDecl(const CXXRecordDecl *D) {
  VisitRecordDecl(D);
  if (const auto *Instance = D->getInstantiatedFromMemberClass()) {
    OS << " instantiated_from";
    dumpPointer(Instance);
  }
  if (const auto *CTSD = dyn_cast<ClassTemplateSpecializationDecl>(D))
    dumpTemplateSpecializationKind(CTSD->getSpecializationKind());

  dumpNestedNameSpecifier(D->getQualifier());

  if (!D->isCompleteDefinition())
    return;

  AddChild([=] {
    {
      ColorScope Color(OS, ShowColors, DeclKindNameColor);
      OS << "DefinitionData";
    }
#define FLAG(fn, name)                                                         \
  if (D->fn())                                                                 \
    OS << " " #name;
    FLAG(isParsingBaseSpecifiers, parsing_base_specifiers);

    FLAG(isGenericLambda, generic);
    FLAG(isLambda, lambda);

    FLAG(isAnonymousStructOrUnion, is_anonymous);
    FLAG(canPassInRegisters, pass_in_registers);
    FLAG(isEmpty, empty);
    FLAG(isAggregate, aggregate);
    FLAG(isStandardLayout, standard_layout);
    FLAG(isTriviallyCopyable, trivially_copyable);
    FLAG(isPOD, pod);
    FLAG(isTrivial, trivial);
    FLAG(isPolymorphic, polymorphic);
    FLAG(isAbstract, abstract);
    FLAG(isLiteral, literal);

    FLAG(hasUserDeclaredConstructor, has_user_declared_ctor);
    FLAG(hasConstexprNonCopyMoveConstructor, has_constexpr_non_copy_move_ctor);
    FLAG(hasMutableFields, has_mutable_fields);
    FLAG(hasVariantMembers, has_variant_members);
    FLAG(allowConstDefaultInit, can_const_default_init);

    AddChild([=] {
      {
        ColorScope Color(OS, ShowColors, DeclKindNameColor);
        OS << "DefaultConstructor";
      }
      FLAG(hasDefaultConstructor, exists);
      FLAG(hasTrivialDefaultConstructor, trivial);
      FLAG(hasNonTrivialDefaultConstructor, non_trivial);
      FLAG(hasUserProvidedDefaultConstructor, user_provided);
      FLAG(hasConstexprDefaultConstructor, constexpr);
      FLAG(needsImplicitDefaultConstructor, needs_implicit);
      FLAG(defaultedDefaultConstructorIsConstexpr, defaulted_is_constexpr);
    });

    AddChild([=] {
      {
        ColorScope Color(OS, ShowColors, DeclKindNameColor);
        OS << "CopyConstructor";
      }
      FLAG(hasSimpleCopyConstructor, simple);
      FLAG(hasTrivialCopyConstructor, trivial);
      FLAG(hasNonTrivialCopyConstructor, non_trivial);
      FLAG(hasUserDeclaredCopyConstructor, user_declared);
      FLAG(hasCopyConstructorWithConstParam, has_const_param);
      FLAG(needsImplicitCopyConstructor, needs_implicit);
      FLAG(needsOverloadResolutionForCopyConstructor,
           needs_overload_resolution);
      if (!D->needsOverloadResolutionForCopyConstructor())
        FLAG(defaultedCopyConstructorIsDeleted, defaulted_is_deleted);
      FLAG(implicitCopyConstructorHasConstParam, implicit_has_const_param);
    });

    AddChild([=] {
      {
        ColorScope Color(OS, ShowColors, DeclKindNameColor);
        OS << "MoveConstructor";
      }
      FLAG(hasMoveConstructor, exists);
      FLAG(hasSimpleMoveConstructor, simple);
      FLAG(hasTrivialMoveConstructor, trivial);
      FLAG(hasNonTrivialMoveConstructor, non_trivial);
      FLAG(hasUserDeclaredMoveConstructor, user_declared);
      FLAG(needsImplicitMoveConstructor, needs_implicit);
      FLAG(needsOverloadResolutionForMoveConstructor,
           needs_overload_resolution);
      if (!D->needsOverloadResolutionForMoveConstructor())
        FLAG(defaultedMoveConstructorIsDeleted, defaulted_is_deleted);
    });

    AddChild([=] {
      {
        ColorScope Color(OS, ShowColors, DeclKindNameColor);
        OS << "CopyAssignment";
      }
      FLAG(hasSimpleCopyAssignment, simple);
      FLAG(hasTrivialCopyAssignment, trivial);
      FLAG(hasNonTrivialCopyAssignment, non_trivial);
      FLAG(hasCopyAssignmentWithConstParam, has_const_param);
      FLAG(hasUserDeclaredCopyAssignment, user_declared);
      FLAG(needsImplicitCopyAssignment, needs_implicit);
      FLAG(needsOverloadResolutionForCopyAssignment, needs_overload_resolution);
      FLAG(implicitCopyAssignmentHasConstParam, implicit_has_const_param);
    });

    AddChild([=] {
      {
        ColorScope Color(OS, ShowColors, DeclKindNameColor);
        OS << "MoveAssignment";
      }
      FLAG(hasMoveAssignment, exists);
      FLAG(hasSimpleMoveAssignment, simple);
      FLAG(hasTrivialMoveAssignment, trivial);
      FLAG(hasNonTrivialMoveAssignment, non_trivial);
      FLAG(hasUserDeclaredMoveAssignment, user_declared);
      FLAG(needsImplicitMoveAssignment, needs_implicit);
      FLAG(needsOverloadResolutionForMoveAssignment, needs_overload_resolution);
    });

    AddChild([=] {
      {
        ColorScope Color(OS, ShowColors, DeclKindNameColor);
        OS << "Destructor";
      }
      FLAG(hasSimpleDestructor, simple);
      FLAG(hasIrrelevantDestructor, irrelevant);
      FLAG(hasTrivialDestructor, trivial);
      FLAG(hasNonTrivialDestructor, non_trivial);
      FLAG(hasUserDeclaredDestructor, user_declared);
      FLAG(hasConstexprDestructor, constexpr);
      FLAG(needsImplicitDestructor, needs_implicit);
      FLAG(needsOverloadResolutionForDestructor, needs_overload_resolution);
      if (!D->needsOverloadResolutionForDestructor())
        FLAG(defaultedDestructorIsDeleted, defaulted_is_deleted);
    });
  });

  for (const auto &I : D->bases()) {
    AddChild([=] {
      if (I.isVirtual())
        OS << "virtual ";
      dumpAccessSpecifier(I.getAccessSpecifier());
      dumpType(I.getType());
      if (I.isPackExpansion())
        OS << "...";
    });
  }
}

void TextNodeDumper::VisitFunctionTemplateDecl(const FunctionTemplateDecl *D) {
  dumpName(D);
}

void TextNodeDumper::VisitClassTemplateDecl(const ClassTemplateDecl *D) {
  dumpName(D);
}

void TextNodeDumper::VisitVarTemplateDecl(const VarTemplateDecl *D) {
  dumpName(D);
}

void TextNodeDumper::VisitBuiltinTemplateDecl(const BuiltinTemplateDecl *D) {
  dumpName(D);
}

void TextNodeDumper::VisitTemplateTypeParmDecl(const TemplateTypeParmDecl *D) {
  if (const auto *TC = D->getTypeConstraint()) {
    OS << " ";
    dumpBareDeclRef(TC->getNamedConcept());
    if (TC->getNamedConcept() != TC->getFoundDecl()) {
      OS << " (";
      dumpBareDeclRef(TC->getFoundDecl());
      OS << ")";
    }
  } else if (D->wasDeclaredWithTypename())
    OS << " typename";
  else
    OS << " class";
  OS << " depth " << D->getDepth() << " index " << D->getIndex();
  if (D->isParameterPack())
    OS << " ...";
  dumpName(D);
}

void TextNodeDumper::VisitNonTypeTemplateParmDecl(
    const NonTypeTemplateParmDecl *D) {
  dumpType(D->getType());
  OS << " depth " << D->getDepth() << " index " << D->getIndex();
  if (D->isParameterPack())
    OS << " ...";
  dumpName(D);
}

void TextNodeDumper::VisitTemplateTemplateParmDecl(
    const TemplateTemplateParmDecl *D) {
  OS << " depth " << D->getDepth() << " index " << D->getIndex();
  if (D->isParameterPack())
    OS << " ...";
  dumpName(D);
}

void TextNodeDumper::VisitUsingDecl(const UsingDecl *D) {
  OS << ' ';
  if (D->getQualifier())
    D->getQualifier()->print(OS, D->getASTContext().getPrintingPolicy());
  OS << D->getDeclName();
  dumpNestedNameSpecifier(D->getQualifier());
}

void TextNodeDumper::VisitUsingEnumDecl(const UsingEnumDecl *D) {
  OS << ' ';
  dumpBareDeclRef(D->getEnumDecl());
}

void TextNodeDumper::VisitUnresolvedUsingTypenameDecl(
    const UnresolvedUsingTypenameDecl *D) {
  OS << ' ';
  if (D->getQualifier())
    D->getQualifier()->print(OS, D->getASTContext().getPrintingPolicy());
  OS << D->getDeclName();
}

void TextNodeDumper::VisitUnresolvedUsingValueDecl(
    const UnresolvedUsingValueDecl *D) {
  OS << ' ';
  if (D->getQualifier())
    D->getQualifier()->print(OS, D->getASTContext().getPrintingPolicy());
  OS << D->getDeclName();
  dumpType(D->getType());
}

void TextNodeDumper::VisitUsingShadowDecl(const UsingShadowDecl *D) {
  OS << ' ';
  dumpBareDeclRef(D->getTargetDecl());
}

void TextNodeDumper::VisitConstructorUsingShadowDecl(
    const ConstructorUsingShadowDecl *D) {
  if (D->constructsVirtualBase())
    OS << " virtual";

  AddChild([=] {
    OS << "target ";
    dumpBareDeclRef(D->getTargetDecl());
  });

  AddChild([=] {
    OS << "nominated ";
    dumpBareDeclRef(D->getNominatedBaseClass());
    OS << ' ';
    dumpBareDeclRef(D->getNominatedBaseClassShadowDecl());
  });

  AddChild([=] {
    OS << "constructed ";
    dumpBareDeclRef(D->getConstructedBaseClass());
    OS << ' ';
    dumpBareDeclRef(D->getConstructedBaseClassShadowDecl());
  });
}

void TextNodeDumper::VisitLinkageSpecDecl(const LinkageSpecDecl *D) {
  switch (D->getLanguage()) {
  case LinkageSpecLanguageIDs::C:
    OS << " C";
    break;
  case LinkageSpecLanguageIDs::CXX:
    OS << " C++";
    break;
  }
}

void TextNodeDumper::VisitAccessSpecDecl(const AccessSpecDecl *D) {
  OS << ' ';
  dumpAccessSpecifier(D->getAccess());
}

void TextNodeDumper::VisitFriendDecl(const FriendDecl *D) {
  if (TypeSourceInfo *T = D->getFriendType())
    dumpType(T->getType());
}

void TextNodeDumper::VisitObjCIvarDecl(const ObjCIvarDecl *D) {
  dumpName(D);
  dumpType(D->getType());
  if (D->getSynthesize())
    OS << " synthesize";

  switch (D->getAccessControl()) {
  case ObjCIvarDecl::None:
    OS << " none";
    break;
  case ObjCIvarDecl::Private:
    OS << " private";
    break;
  case ObjCIvarDecl::Protected:
    OS << " protected";
    break;
  case ObjCIvarDecl::Public:
    OS << " public";
    break;
  case ObjCIvarDecl::Package:
    OS << " package";
    break;
  }
}

void TextNodeDumper::VisitObjCMethodDecl(const ObjCMethodDecl *D) {
  if (D->isInstanceMethod())
    OS << " -";
  else
    OS << " +";
  dumpName(D);
  dumpType(D->getReturnType());

  if (D->isVariadic())
    OS << " variadic";
}

void TextNodeDumper::VisitObjCTypeParamDecl(const ObjCTypeParamDecl *D) {
  dumpName(D);
  switch (D->getVariance()) {
  case ObjCTypeParamVariance::Invariant:
    break;

  case ObjCTypeParamVariance::Covariant:
    OS << " covariant";
    break;

  case ObjCTypeParamVariance::Contravariant:
    OS << " contravariant";
    break;
  }

  if (D->hasExplicitBound())
    OS << " bounded";
  dumpType(D->getUnderlyingType());
}

void TextNodeDumper::VisitObjCCategoryDecl(const ObjCCategoryDecl *D) {
  dumpName(D);
  dumpDeclRef(D->getClassInterface());
  dumpDeclRef(D->getImplementation());
  for (const auto *P : D->protocols())
    dumpDeclRef(P);
}

void TextNodeDumper::VisitObjCCategoryImplDecl(const ObjCCategoryImplDecl *D) {
  dumpName(D);
  dumpDeclRef(D->getClassInterface());
  dumpDeclRef(D->getCategoryDecl());
}

void TextNodeDumper::VisitObjCProtocolDecl(const ObjCProtocolDecl *D) {
  dumpName(D);

  for (const auto *Child : D->protocols())
    dumpDeclRef(Child);
}

void TextNodeDumper::VisitObjCInterfaceDecl(const ObjCInterfaceDecl *D) {
  dumpName(D);
  dumpDeclRef(D->getSuperClass(), "super");

  dumpDeclRef(D->getImplementation());
  for (const auto *Child : D->protocols())
    dumpDeclRef(Child);
}

void TextNodeDumper::VisitObjCImplementationDecl(
    const ObjCImplementationDecl *D) {
  dumpName(D);
  dumpDeclRef(D->getSuperClass(), "super");
  dumpDeclRef(D->getClassInterface());
}

void TextNodeDumper::VisitObjCCompatibleAliasDecl(
    const ObjCCompatibleAliasDecl *D) {
  dumpName(D);
  dumpDeclRef(D->getClassInterface());
}

void TextNodeDumper::VisitObjCPropertyDecl(const ObjCPropertyDecl *D) {
  dumpName(D);
  dumpType(D->getType());

  if (D->getPropertyImplementation() == ObjCPropertyDecl::Required)
    OS << " required";
  else if (D->getPropertyImplementation() == ObjCPropertyDecl::Optional)
    OS << " optional";

  ObjCPropertyAttribute::Kind Attrs = D->getPropertyAttributes();
  if (Attrs != ObjCPropertyAttribute::kind_noattr) {
    if (Attrs & ObjCPropertyAttribute::kind_readonly)
      OS << " readonly";
    if (Attrs & ObjCPropertyAttribute::kind_assign)
      OS << " assign";
    if (Attrs & ObjCPropertyAttribute::kind_readwrite)
      OS << " readwrite";
    if (Attrs & ObjCPropertyAttribute::kind_retain)
      OS << " retain";
    if (Attrs & ObjCPropertyAttribute::kind_copy)
      OS << " copy";
    if (Attrs & ObjCPropertyAttribute::kind_nonatomic)
      OS << " nonatomic";
    if (Attrs & ObjCPropertyAttribute::kind_atomic)
      OS << " atomic";
    if (Attrs & ObjCPropertyAttribute::kind_weak)
      OS << " weak";
    if (Attrs & ObjCPropertyAttribute::kind_strong)
      OS << " strong";
    if (Attrs & ObjCPropertyAttribute::kind_unsafe_unretained)
      OS << " unsafe_unretained";
    if (Attrs & ObjCPropertyAttribute::kind_class)
      OS << " class";
    if (Attrs & ObjCPropertyAttribute::kind_direct)
      OS << " direct";
    if (Attrs & ObjCPropertyAttribute::kind_getter)
      dumpDeclRef(D->getGetterMethodDecl(), "getter");
    if (Attrs & ObjCPropertyAttribute::kind_setter)
      dumpDeclRef(D->getSetterMethodDecl(), "setter");
  }
}

void TextNodeDumper::VisitObjCPropertyImplDecl(const ObjCPropertyImplDecl *D) {
  dumpName(D->getPropertyDecl());
  if (D->getPropertyImplementation() == ObjCPropertyImplDecl::Synthesize)
    OS << " synthesize";
  else
    OS << " dynamic";
  dumpDeclRef(D->getPropertyDecl());
  dumpDeclRef(D->getPropertyIvarDecl());
}

void TextNodeDumper::VisitBlockDecl(const BlockDecl *D) {
  if (D->isVariadic())
    OS << " variadic";

  if (D->capturesCXXThis())
    OS << " captures_this";
}

void TextNodeDumper::VisitConceptDecl(const ConceptDecl *D) {
  dumpName(D);
}

void TextNodeDumper::VisitCompoundStmt(const CompoundStmt *S) {
  VisitStmt(S);
  if (S->hasStoredFPFeatures())
    printFPOptions(S->getStoredFPFeatures());
}

void TextNodeDumper::VisitHLSLBufferDecl(const HLSLBufferDecl *D) {
  if (D->isCBuffer())
    OS << " cbuffer";
  else
    OS << " tbuffer";
  dumpName(D);
}

void TextNodeDumper::VisitOpenACCConstructStmt(const OpenACCConstructStmt *S) {
  OS << " " << S->getDirectiveKind();
}<|MERGE_RESOLUTION|>--- conflicted
+++ resolved
@@ -1126,9 +1126,6 @@
   dumpTemplateArgument(TA);
 }
 
-<<<<<<< HEAD
-void TextNodeDumper::dumpTemplateName(TemplateName TN) {
-=======
 void TextNodeDumper::dumpTemplateName(TemplateName TN, StringRef Label) {
   AddChild(Label, [=] {
     {
@@ -1155,7 +1152,6 @@
 }
 
 void TextNodeDumper::dumpBareTemplateName(TemplateName TN) {
->>>>>>> e9954ec0
   switch (TN.getKind()) {
   case TemplateName::Template:
     AddChild([=] { Visit(TN.getAsTemplateDecl()); });
@@ -1172,11 +1168,7 @@
     if (QTN->hasTemplateKeyword())
       OS << " keyword";
     dumpNestedNameSpecifier(QTN->getQualifier());
-<<<<<<< HEAD
-    dumpTemplateName(QTN->getUnderlyingTemplate());
-=======
     dumpBareTemplateName(QTN->getUnderlyingTemplate());
->>>>>>> e9954ec0
     return;
   }
   case TemplateName::DependentTemplate: {
@@ -1195,11 +1187,7 @@
     if (const TemplateTemplateParmDecl *P = STS->getParameter())
       AddChild("parameter", [=] { Visit(P); });
     dumpDeclRef(STS->getAssociatedDecl(), "associated");
-<<<<<<< HEAD
-    AddChild("replacement", [=] { dumpTemplateName(STS->getReplacement()); });
-=======
     dumpTemplateName(STS->getReplacement(), "replacement");
->>>>>>> e9954ec0
     return;
   }
   // FIXME: Implement these.
@@ -1219,22 +1207,14 @@
 void TextNodeDumper::VisitTemplateTemplateArgument(const TemplateArgument &TA) {
   OS << " template";
   dumpTemplateArgument(TA);
-<<<<<<< HEAD
-  dumpTemplateName(TA.getAsTemplate());
-=======
   dumpBareTemplateName(TA.getAsTemplate());
->>>>>>> e9954ec0
 }
 
 void TextNodeDumper::VisitTemplateExpansionTemplateArgument(
     const TemplateArgument &TA) {
   OS << " template expansion";
   dumpTemplateArgument(TA);
-<<<<<<< HEAD
-  dumpTemplateName(TA.getAsTemplateOrTemplatePattern());
-=======
   dumpBareTemplateName(TA.getAsTemplateOrTemplatePattern());
->>>>>>> e9954ec0
 }
 
 void TextNodeDumper::VisitExpressionTemplateArgument(
@@ -2034,26 +2014,14 @@
 
 void TextNodeDumper::VisitDeducedTemplateSpecializationType(
     const DeducedTemplateSpecializationType *T) {
-<<<<<<< HEAD
-  if (T->getTemplateName().getAsUsingShadowDecl())
-    OS << " using";
-=======
   dumpTemplateName(T->getTemplateName(), "name");
->>>>>>> e9954ec0
 }
 
 void TextNodeDumper::VisitTemplateSpecializationType(
     const TemplateSpecializationType *T) {
   if (T->isTypeAlias())
     OS << " alias";
-<<<<<<< HEAD
-  if (T->getTemplateName().getAsUsingShadowDecl())
-    OS << " using";
-  OS << " ";
-  T->getTemplateName().dump(OS);
-=======
   dumpTemplateName(T->getTemplateName(), "name");
->>>>>>> e9954ec0
 }
 
 void TextNodeDumper::VisitInjectedClassNameType(
