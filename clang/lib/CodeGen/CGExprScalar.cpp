//===--- CGExprScalar.cpp - Emit LLVM Code for Scalar Exprs ---------------===//
//
// Part of the LLVM Project, under the Apache License v2.0 with LLVM Exceptions.
// See https://llvm.org/LICENSE.txt for license information.
// SPDX-License-Identifier: Apache-2.0 WITH LLVM-exception
//
//===----------------------------------------------------------------------===//
//
// This contains code to emit Expr nodes with scalar LLVM types as LLVM code.
//
//===----------------------------------------------------------------------===//

#include "CGCXXABI.h"
#include "CGCleanup.h"
#include "CGDebugInfo.h"
#include "CGObjCRuntime.h"
#include "CGOpenMPRuntime.h"
#include "CGRecordLayout.h"
#include "CodeGenFunction.h"
#include "CodeGenModule.h"
#include "ConstantEmitter.h"
#include "TargetInfo.h"
#include "clang/AST/ASTContext.h"
#include "clang/AST/Attr.h"
#include "clang/AST/DeclObjC.h"
#include "clang/AST/Expr.h"
#include "clang/AST/ParentMapContext.h"
#include "clang/AST/RecordLayout.h"
#include "clang/AST/StmtVisitor.h"
#include "clang/Basic/CodeGenOptions.h"
#include "clang/Basic/TargetInfo.h"
#include "llvm/ADT/APFixedPoint.h"
#include "llvm/IR/CFG.h"
#include "llvm/IR/Constants.h"
#include "llvm/IR/DataLayout.h"
#include "llvm/IR/DerivedTypes.h"
#include "llvm/IR/FixedPointBuilder.h"
#include "llvm/IR/Function.h"
#include "llvm/IR/GEPNoWrapFlags.h"
#include "llvm/IR/GetElementPtrTypeIterator.h"
#include "llvm/IR/GlobalVariable.h"
#include "llvm/IR/Intrinsics.h"
#include "llvm/IR/IntrinsicsPowerPC.h"
#include "llvm/IR/MatrixBuilder.h"
#include "llvm/IR/Module.h"
#include "llvm/Support/TypeSize.h"
#include <cstdarg>
#include <optional>

using namespace clang;
using namespace CodeGen;
using llvm::Value;

//===----------------------------------------------------------------------===//
//                         Scalar Expression Emitter
//===----------------------------------------------------------------------===//

namespace {

/// Determine whether the given binary operation may overflow.
/// Sets \p Result to the value of the operation for BO_Add, BO_Sub, BO_Mul,
/// and signed BO_{Div,Rem}. For these opcodes, and for unsigned BO_{Div,Rem},
/// the returned overflow check is precise. The returned value is 'true' for
/// all other opcodes, to be conservative.
bool mayHaveIntegerOverflow(llvm::ConstantInt *LHS, llvm::ConstantInt *RHS,
                             BinaryOperator::Opcode Opcode, bool Signed,
                             llvm::APInt &Result) {
  // Assume overflow is possible, unless we can prove otherwise.
  bool Overflow = true;
  const auto &LHSAP = LHS->getValue();
  const auto &RHSAP = RHS->getValue();
  if (Opcode == BO_Add) {
    Result = Signed ? LHSAP.sadd_ov(RHSAP, Overflow)
                    : LHSAP.uadd_ov(RHSAP, Overflow);
  } else if (Opcode == BO_Sub) {
    Result = Signed ? LHSAP.ssub_ov(RHSAP, Overflow)
                    : LHSAP.usub_ov(RHSAP, Overflow);
  } else if (Opcode == BO_Mul) {
    Result = Signed ? LHSAP.smul_ov(RHSAP, Overflow)
                    : LHSAP.umul_ov(RHSAP, Overflow);
  } else if (Opcode == BO_Div || Opcode == BO_Rem) {
    if (Signed && !RHS->isZero())
      Result = LHSAP.sdiv_ov(RHSAP, Overflow);
    else
      return false;
  }
  return Overflow;
}

struct BinOpInfo {
  Value *LHS;
  Value *RHS;
  QualType Ty;  // Computation Type.
  BinaryOperator::Opcode Opcode; // Opcode of BinOp to perform
  FPOptions FPFeatures;
  const Expr *E;      // Entire expr, for error unsupported.  May not be binop.

  /// Check if the binop can result in integer overflow.
  bool mayHaveIntegerOverflow() const {
    // Without constant input, we can't rule out overflow.
    auto *LHSCI = dyn_cast<llvm::ConstantInt>(LHS);
    auto *RHSCI = dyn_cast<llvm::ConstantInt>(RHS);
    if (!LHSCI || !RHSCI)
      return true;

    llvm::APInt Result;
    return ::mayHaveIntegerOverflow(
        LHSCI, RHSCI, Opcode, Ty->hasSignedIntegerRepresentation(), Result);
  }

  /// Check if the binop computes a division or a remainder.
  bool isDivremOp() const {
    return Opcode == BO_Div || Opcode == BO_Rem || Opcode == BO_DivAssign ||
           Opcode == BO_RemAssign;
  }

  /// Check if the binop can result in an integer division by zero.
  bool mayHaveIntegerDivisionByZero() const {
    if (isDivremOp())
      if (auto *CI = dyn_cast<llvm::ConstantInt>(RHS))
        return CI->isZero();
    return true;
  }

  /// Check if the binop can result in a float division by zero.
  bool mayHaveFloatDivisionByZero() const {
    if (isDivremOp())
      if (auto *CFP = dyn_cast<llvm::ConstantFP>(RHS))
        return CFP->isZero();
    return true;
  }

  /// Check if at least one operand is a fixed point type. In such cases, this
  /// operation did not follow usual arithmetic conversion and both operands
  /// might not be of the same type.
  bool isFixedPointOp() const {
    // We cannot simply check the result type since comparison operations return
    // an int.
    if (const auto *BinOp = dyn_cast<BinaryOperator>(E)) {
      QualType LHSType = BinOp->getLHS()->getType();
      QualType RHSType = BinOp->getRHS()->getType();
      return LHSType->isFixedPointType() || RHSType->isFixedPointType();
    }
    if (const auto *UnOp = dyn_cast<UnaryOperator>(E))
      return UnOp->getSubExpr()->getType()->isFixedPointType();
    return false;
  }

  /// Check if the RHS has a signed integer representation.
  bool rhsHasSignedIntegerRepresentation() const {
    if (const auto *BinOp = dyn_cast<BinaryOperator>(E)) {
      QualType RHSType = BinOp->getRHS()->getType();
      return RHSType->hasSignedIntegerRepresentation();
    }
    return false;
  }
};

static bool MustVisitNullValue(const Expr *E) {
  // If a null pointer expression's type is the C++0x nullptr_t, then
  // it's not necessarily a simple constant and it must be evaluated
  // for its potential side effects.
  return E->getType()->isNullPtrType();
}

/// If \p E is a widened promoted integer, get its base (unpromoted) type.
static std::optional<QualType> getUnwidenedIntegerType(const ASTContext &Ctx,
                                                       const Expr *E) {
  const Expr *Base = E->IgnoreImpCasts();
  if (E == Base)
    return std::nullopt;

  QualType BaseTy = Base->getType();
  if (!Ctx.isPromotableIntegerType(BaseTy) ||
      Ctx.getTypeSize(BaseTy) >= Ctx.getTypeSize(E->getType()))
    return std::nullopt;

  return BaseTy;
}

/// Check if \p E is a widened promoted integer.
static bool IsWidenedIntegerOp(const ASTContext &Ctx, const Expr *E) {
  return getUnwidenedIntegerType(Ctx, E).has_value();
}

/// Check if we can skip the overflow check for \p Op.
static bool CanElideOverflowCheck(const ASTContext &Ctx, const BinOpInfo &Op) {
  assert((isa<UnaryOperator>(Op.E) || isa<BinaryOperator>(Op.E)) &&
         "Expected a unary or binary operator");

  // If the binop has constant inputs and we can prove there is no overflow,
  // we can elide the overflow check.
  if (!Op.mayHaveIntegerOverflow())
    return true;

  const UnaryOperator *UO = dyn_cast<UnaryOperator>(Op.E);

  if (UO && UO->getOpcode() == UO_Minus &&
      Ctx.getLangOpts().isOverflowPatternExcluded(
          LangOptions::OverflowPatternExclusionKind::NegUnsignedConst) &&
      UO->isIntegerConstantExpr(Ctx))
    return true;

  // If a unary op has a widened operand, the op cannot overflow.
  if (UO)
    return !UO->canOverflow();

  // We usually don't need overflow checks for binops with widened operands.
  // Multiplication with promoted unsigned operands is a special case.
  const auto *BO = cast<BinaryOperator>(Op.E);
  if (BO->hasExcludedOverflowPattern())
    return true;

  auto OptionalLHSTy = getUnwidenedIntegerType(Ctx, BO->getLHS());
  if (!OptionalLHSTy)
    return false;

  auto OptionalRHSTy = getUnwidenedIntegerType(Ctx, BO->getRHS());
  if (!OptionalRHSTy)
    return false;

  QualType LHSTy = *OptionalLHSTy;
  QualType RHSTy = *OptionalRHSTy;

  // This is the simple case: binops without unsigned multiplication, and with
  // widened operands. No overflow check is needed here.
  if ((Op.Opcode != BO_Mul && Op.Opcode != BO_MulAssign) ||
      !LHSTy->isUnsignedIntegerType() || !RHSTy->isUnsignedIntegerType())
    return true;

  // For unsigned multiplication the overflow check can be elided if either one
  // of the unpromoted types are less than half the size of the promoted type.
  unsigned PromotedSize = Ctx.getTypeSize(Op.E->getType());
  return (2 * Ctx.getTypeSize(LHSTy)) < PromotedSize ||
         (2 * Ctx.getTypeSize(RHSTy)) < PromotedSize;
}

class ScalarExprEmitter
  : public StmtVisitor<ScalarExprEmitter, Value*> {
  CodeGenFunction &CGF;
  CGBuilderTy &Builder;
  bool IgnoreResultAssign;
  llvm::LLVMContext &VMContext;
public:

  ScalarExprEmitter(CodeGenFunction &cgf, bool ira=false)
    : CGF(cgf), Builder(CGF.Builder), IgnoreResultAssign(ira),
      VMContext(cgf.getLLVMContext()) {
  }

  //===--------------------------------------------------------------------===//
  //                               Utilities
  //===--------------------------------------------------------------------===//

  bool TestAndClearIgnoreResultAssign() {
    bool I = IgnoreResultAssign;
    IgnoreResultAssign = false;
    return I;
  }

  llvm::Type *ConvertType(QualType T) { return CGF.ConvertType(T); }
  LValue EmitLValue(const Expr *E) { return CGF.EmitLValue(E); }
  LValue EmitCheckedLValue(const Expr *E, CodeGenFunction::TypeCheckKind TCK) {
    return CGF.EmitCheckedLValue(E, TCK);
  }

  void EmitBinOpCheck(ArrayRef<std::pair<Value *, SanitizerMask>> Checks,
                      const BinOpInfo &Info);

  Value *EmitLoadOfLValue(LValue LV, SourceLocation Loc) {
    return CGF.EmitLoadOfLValue(LV, Loc).getScalarVal();
  }

  void EmitLValueAlignmentAssumption(const Expr *E, Value *V) {
    const AlignValueAttr *AVAttr = nullptr;
    if (const auto *DRE = dyn_cast<DeclRefExpr>(E)) {
      const ValueDecl *VD = DRE->getDecl();

      if (VD->getType()->isReferenceType()) {
        if (const auto *TTy =
                VD->getType().getNonReferenceType()->getAs<TypedefType>())
          AVAttr = TTy->getDecl()->getAttr<AlignValueAttr>();
      } else {
        // Assumptions for function parameters are emitted at the start of the
        // function, so there is no need to repeat that here,
        // unless the alignment-assumption sanitizer is enabled,
        // then we prefer the assumption over alignment attribute
        // on IR function param.
        if (isa<ParmVarDecl>(VD) && !CGF.SanOpts.has(SanitizerKind::Alignment))
          return;

        AVAttr = VD->getAttr<AlignValueAttr>();
      }
    }

    if (!AVAttr)
      if (const auto *TTy = E->getType()->getAs<TypedefType>())
        AVAttr = TTy->getDecl()->getAttr<AlignValueAttr>();

    if (!AVAttr)
      return;

    Value *AlignmentValue = CGF.EmitScalarExpr(AVAttr->getAlignment());
    llvm::ConstantInt *AlignmentCI = cast<llvm::ConstantInt>(AlignmentValue);
    CGF.emitAlignmentAssumption(V, E, AVAttr->getLocation(), AlignmentCI);
  }

  /// EmitLoadOfLValue - Given an expression with complex type that represents a
  /// value l-value, this method emits the address of the l-value, then loads
  /// and returns the result.
  Value *EmitLoadOfLValue(const Expr *E) {
    Value *V = EmitLoadOfLValue(EmitCheckedLValue(E, CodeGenFunction::TCK_Load),
                                E->getExprLoc());

    EmitLValueAlignmentAssumption(E, V);
    return V;
  }

  /// EmitConversionToBool - Convert the specified expression value to a
  /// boolean (i1) truth value.  This is equivalent to "Val != 0".
  Value *EmitConversionToBool(Value *Src, QualType DstTy);

  /// Emit a check that a conversion from a floating-point type does not
  /// overflow.
  void EmitFloatConversionCheck(Value *OrigSrc, QualType OrigSrcType,
                                Value *Src, QualType SrcType, QualType DstType,
                                llvm::Type *DstTy, SourceLocation Loc);

  /// Known implicit conversion check kinds.
  /// This is used for bitfield conversion checks as well.
  /// Keep in sync with the enum of the same name in ubsan_handlers.h
  enum ImplicitConversionCheckKind : unsigned char {
    ICCK_IntegerTruncation = 0, // Legacy, was only used by clang 7.
    ICCK_UnsignedIntegerTruncation = 1,
    ICCK_SignedIntegerTruncation = 2,
    ICCK_IntegerSignChange = 3,
    ICCK_SignedIntegerTruncationOrSignChange = 4,
  };

  /// Emit a check that an [implicit] truncation of an integer  does not
  /// discard any bits. It is not UB, so we use the value after truncation.
  void EmitIntegerTruncationCheck(Value *Src, QualType SrcType, Value *Dst,
                                  QualType DstType, SourceLocation Loc);

  /// Emit a check that an [implicit] conversion of an integer does not change
  /// the sign of the value. It is not UB, so we use the value after conversion.
  /// NOTE: Src and Dst may be the exact same value! (point to the same thing)
  void EmitIntegerSignChangeCheck(Value *Src, QualType SrcType, Value *Dst,
                                  QualType DstType, SourceLocation Loc);

  /// Emit a conversion from the specified type to the specified destination
  /// type, both of which are LLVM scalar types.
  struct ScalarConversionOpts {
    bool TreatBooleanAsSigned;
    bool EmitImplicitIntegerTruncationChecks;
    bool EmitImplicitIntegerSignChangeChecks;

    ScalarConversionOpts()
        : TreatBooleanAsSigned(false),
          EmitImplicitIntegerTruncationChecks(false),
          EmitImplicitIntegerSignChangeChecks(false) {}

    ScalarConversionOpts(clang::SanitizerSet SanOpts)
        : TreatBooleanAsSigned(false),
          EmitImplicitIntegerTruncationChecks(
              SanOpts.hasOneOf(SanitizerKind::ImplicitIntegerTruncation)),
          EmitImplicitIntegerSignChangeChecks(
              SanOpts.has(SanitizerKind::ImplicitIntegerSignChange)) {}
  };
  Value *EmitScalarCast(Value *Src, QualType SrcType, QualType DstType,
                        llvm::Type *SrcTy, llvm::Type *DstTy,
                        ScalarConversionOpts Opts);
  Value *
  EmitScalarConversion(Value *Src, QualType SrcTy, QualType DstTy,
                       SourceLocation Loc,
                       ScalarConversionOpts Opts = ScalarConversionOpts());

  /// Convert between either a fixed point and other fixed point or fixed point
  /// and an integer.
  Value *EmitFixedPointConversion(Value *Src, QualType SrcTy, QualType DstTy,
                                  SourceLocation Loc);

  /// Emit a conversion from the specified complex type to the specified
  /// destination type, where the destination type is an LLVM scalar type.
  Value *EmitComplexToScalarConversion(CodeGenFunction::ComplexPairTy Src,
                                       QualType SrcTy, QualType DstTy,
                                       SourceLocation Loc);

  /// EmitNullValue - Emit a value that corresponds to null for the given type.
  Value *EmitNullValue(QualType Ty);

  /// EmitFloatToBoolConversion - Perform an FP to boolean conversion.
  Value *EmitFloatToBoolConversion(Value *V) {
    // Compare against 0.0 for fp scalars.
    llvm::Value *Zero = llvm::Constant::getNullValue(V->getType());
    return Builder.CreateFCmpUNE(V, Zero, "tobool");
  }

  /// EmitPointerToBoolConversion - Perform a pointer to boolean conversion.
  Value *EmitPointerToBoolConversion(Value *V, QualType QT) {
    Value *Zero = CGF.CGM.getNullPointer(cast<llvm::PointerType>(V->getType()), QT);

    return Builder.CreateICmpNE(V, Zero, "tobool");
  }

  Value *EmitIntToBoolConversion(Value *V) {
    // Because of the type rules of C, we often end up computing a
    // logical value, then zero extending it to int, then wanting it
    // as a logical value again.  Optimize this common case.
    if (llvm::ZExtInst *ZI = dyn_cast<llvm::ZExtInst>(V)) {
      if (ZI->getOperand(0)->getType() == Builder.getInt1Ty()) {
        Value *Result = ZI->getOperand(0);
        // If there aren't any more uses, zap the instruction to save space.
        // Note that there can be more uses, for example if this
        // is the result of an assignment.
        if (ZI->use_empty())
          ZI->eraseFromParent();
        return Result;
      }
    }

    return Builder.CreateIsNotNull(V, "tobool");
  }

  //===--------------------------------------------------------------------===//
  //                            Visitor Methods
  //===--------------------------------------------------------------------===//

  Value *Visit(Expr *E) {
    ApplyDebugLocation DL(CGF, E);
    return StmtVisitor<ScalarExprEmitter, Value*>::Visit(E);
  }

  Value *VisitStmt(Stmt *S) {
    S->dump(llvm::errs(), CGF.getContext());
    llvm_unreachable("Stmt can't have complex result type!");
  }
  Value *VisitExpr(Expr *S);

  Value *VisitConstantExpr(ConstantExpr *E) {
    // A constant expression of type 'void' generates no code and produces no
    // value.
    if (E->getType()->isVoidType())
      return nullptr;

    if (Value *Result = ConstantEmitter(CGF).tryEmitConstantExpr(E)) {
      if (E->isGLValue())
        return CGF.EmitLoadOfScalar(
            Address(Result, CGF.convertTypeForLoadStore(E->getType()),
                    CGF.getContext().getTypeAlignInChars(E->getType())),
            /*Volatile*/ false, E->getType(), E->getExprLoc());
      return Result;
    }
    return Visit(E->getSubExpr());
  }
  Value *VisitParenExpr(ParenExpr *PE) {
    return Visit(PE->getSubExpr());
  }
  Value *VisitSubstNonTypeTemplateParmExpr(SubstNonTypeTemplateParmExpr *E) {
    return Visit(E->getReplacement());
  }
  Value *VisitGenericSelectionExpr(GenericSelectionExpr *GE) {
    return Visit(GE->getResultExpr());
  }
  Value *VisitCoawaitExpr(CoawaitExpr *S) {
    return CGF.EmitCoawaitExpr(*S).getScalarVal();
  }
  Value *VisitCoyieldExpr(CoyieldExpr *S) {
    return CGF.EmitCoyieldExpr(*S).getScalarVal();
  }
  Value *VisitUnaryCoawait(const UnaryOperator *E) {
    return Visit(E->getSubExpr());
  }

  // Leaves.
  Value *VisitIntegerLiteral(const IntegerLiteral *E) {
    return Builder.getInt(E->getValue());
  }
  Value *VisitFixedPointLiteral(const FixedPointLiteral *E) {
    return Builder.getInt(E->getValue());
  }
  Value *VisitFloatingLiteral(const FloatingLiteral *E) {
    return llvm::ConstantFP::get(VMContext, E->getValue());
  }
  Value *VisitCharacterLiteral(const CharacterLiteral *E) {
    return llvm::ConstantInt::get(ConvertType(E->getType()), E->getValue());
  }
  Value *VisitObjCBoolLiteralExpr(const ObjCBoolLiteralExpr *E) {
    return llvm::ConstantInt::get(ConvertType(E->getType()), E->getValue());
  }
  Value *VisitCXXBoolLiteralExpr(const CXXBoolLiteralExpr *E) {
    return llvm::ConstantInt::get(ConvertType(E->getType()), E->getValue());
  }
  Value *VisitCXXScalarValueInitExpr(const CXXScalarValueInitExpr *E) {
    if (E->getType()->isVoidType())
      return nullptr;

    return EmitNullValue(E->getType());
  }
  Value *VisitGNUNullExpr(const GNUNullExpr *E) {
    return EmitNullValue(E->getType());
  }
  Value *VisitOffsetOfExpr(OffsetOfExpr *E);
  Value *VisitUnaryExprOrTypeTraitExpr(const UnaryExprOrTypeTraitExpr *E);
  Value *VisitAddrLabelExpr(const AddrLabelExpr *E) {
    llvm::Value *V = CGF.GetAddrOfLabel(E->getLabel());
    return Builder.CreateBitCast(V, ConvertType(E->getType()));
  }

  Value *VisitSizeOfPackExpr(SizeOfPackExpr *E) {
    return llvm::ConstantInt::get(ConvertType(E->getType()),E->getPackLength());
  }

  Value *VisitPseudoObjectExpr(PseudoObjectExpr *E) {
    return CGF.EmitPseudoObjectRValue(E).getScalarVal();
  }

  Value *VisitSYCLUniqueStableNameExpr(SYCLUniqueStableNameExpr *E);
  Value *VisitEmbedExpr(EmbedExpr *E);

  Value *VisitOpaqueValueExpr(OpaqueValueExpr *E) {
    if (E->isGLValue())
      return EmitLoadOfLValue(CGF.getOrCreateOpaqueLValueMapping(E),
                              E->getExprLoc());

    // Otherwise, assume the mapping is the scalar directly.
    return CGF.getOrCreateOpaqueRValueMapping(E).getScalarVal();
  }

  Value *VisitOpenACCAsteriskSizeExpr(OpenACCAsteriskSizeExpr *E) {
    llvm_unreachable("Codegen for this isn't defined/implemented");
  }

  // l-values.
  Value *VisitDeclRefExpr(DeclRefExpr *E) {
    if (CodeGenFunction::ConstantEmission Constant = CGF.tryEmitAsConstant(E))
      return CGF.emitScalarConstant(Constant, E);
    return EmitLoadOfLValue(E);
  }

  Value *VisitObjCSelectorExpr(ObjCSelectorExpr *E) {
    return CGF.EmitObjCSelectorExpr(E);
  }
  Value *VisitObjCProtocolExpr(ObjCProtocolExpr *E) {
    return CGF.EmitObjCProtocolExpr(E);
  }
  Value *VisitObjCIvarRefExpr(ObjCIvarRefExpr *E) {
    return EmitLoadOfLValue(E);
  }
  Value *VisitObjCMessageExpr(ObjCMessageExpr *E) {
    if (E->getMethodDecl() &&
        E->getMethodDecl()->getReturnType()->isReferenceType())
      return EmitLoadOfLValue(E);
    return CGF.EmitObjCMessageExpr(E).getScalarVal();
  }

  Value *VisitObjCIsaExpr(ObjCIsaExpr *E) {
    LValue LV = CGF.EmitObjCIsaExpr(E);
    Value *V = CGF.EmitLoadOfLValue(LV, E->getExprLoc()).getScalarVal();
    return V;
  }

  Value *VisitObjCAvailabilityCheckExpr(ObjCAvailabilityCheckExpr *E) {
    VersionTuple Version = E->getVersion();

    // If we're checking for a platform older than our minimum deployment
    // target, we can fold the check away.
    if (Version <= CGF.CGM.getTarget().getPlatformMinVersion())
      return llvm::ConstantInt::get(Builder.getInt1Ty(), 1);

    return CGF.EmitBuiltinAvailable(Version);
  }

  Value *VisitArraySubscriptExpr(ArraySubscriptExpr *E);
  Value *VisitMatrixSubscriptExpr(MatrixSubscriptExpr *E);
  Value *VisitShuffleVectorExpr(ShuffleVectorExpr *E);
  Value *VisitConvertVectorExpr(ConvertVectorExpr *E);
  Value *VisitMemberExpr(MemberExpr *E);
  Value *VisitExtVectorElementExpr(Expr *E) { return EmitLoadOfLValue(E); }
  Value *VisitCompoundLiteralExpr(CompoundLiteralExpr *E) {
    // Strictly speaking, we shouldn't be calling EmitLoadOfLValue, which
    // transitively calls EmitCompoundLiteralLValue, here in C++ since compound
    // literals aren't l-values in C++. We do so simply because that's the
    // cleanest way to handle compound literals in C++.
    // See the discussion here: https://reviews.llvm.org/D64464
    return EmitLoadOfLValue(E);
  }

  Value *VisitInitListExpr(InitListExpr *E);

  Value *VisitArrayInitIndexExpr(ArrayInitIndexExpr *E) {
    assert(CGF.getArrayInitIndex() &&
           "ArrayInitIndexExpr not inside an ArrayInitLoopExpr?");
    return CGF.getArrayInitIndex();
  }

  Value *VisitImplicitValueInitExpr(const ImplicitValueInitExpr *E) {
    return EmitNullValue(E->getType());
  }
  Value *VisitExplicitCastExpr(ExplicitCastExpr *E) {
    CGF.CGM.EmitExplicitCastExprType(E, &CGF);
    return VisitCastExpr(E);
  }
  Value *VisitCastExpr(CastExpr *E);

  Value *VisitCallExpr(const CallExpr *E) {
    if (E->getCallReturnType(CGF.getContext())->isReferenceType())
      return EmitLoadOfLValue(E);

    Value *V = CGF.EmitCallExpr(E).getScalarVal();

    EmitLValueAlignmentAssumption(E, V);
    return V;
  }

  Value *VisitStmtExpr(const StmtExpr *E);

  // Unary Operators.
  Value *VisitUnaryPostDec(const UnaryOperator *E) {
    LValue LV = EmitLValue(E->getSubExpr());
    return EmitScalarPrePostIncDec(E, LV, false, false);
  }
  Value *VisitUnaryPostInc(const UnaryOperator *E) {
    LValue LV = EmitLValue(E->getSubExpr());
    return EmitScalarPrePostIncDec(E, LV, true, false);
  }
  Value *VisitUnaryPreDec(const UnaryOperator *E) {
    LValue LV = EmitLValue(E->getSubExpr());
    return EmitScalarPrePostIncDec(E, LV, false, true);
  }
  Value *VisitUnaryPreInc(const UnaryOperator *E) {
    LValue LV = EmitLValue(E->getSubExpr());
    return EmitScalarPrePostIncDec(E, LV, true, true);
  }

  llvm::Value *EmitIncDecConsiderOverflowBehavior(const UnaryOperator *E,
                                                  llvm::Value *InVal,
                                                  bool IsInc);

  llvm::Value *EmitScalarPrePostIncDec(const UnaryOperator *E, LValue LV,
                                       bool isInc, bool isPre);


  Value *VisitUnaryAddrOf(const UnaryOperator *E) {
    if (isa<MemberPointerType>(E->getType())) // never sugared
      return CGF.CGM.getMemberPointerConstant(E);

    return EmitLValue(E->getSubExpr()).getPointer(CGF);
  }
  Value *VisitUnaryDeref(const UnaryOperator *E) {
    if (E->getType()->isVoidType())
      return Visit(E->getSubExpr()); // the actual value should be unused
    return EmitLoadOfLValue(E);
  }

  Value *VisitUnaryPlus(const UnaryOperator *E,
                        QualType PromotionType = QualType());
  Value *VisitPlus(const UnaryOperator *E, QualType PromotionType);
  Value *VisitUnaryMinus(const UnaryOperator *E,
                         QualType PromotionType = QualType());
  Value *VisitMinus(const UnaryOperator *E, QualType PromotionType);

  Value *VisitUnaryNot      (const UnaryOperator *E);
  Value *VisitUnaryLNot     (const UnaryOperator *E);
  Value *VisitUnaryReal(const UnaryOperator *E,
                        QualType PromotionType = QualType());
  Value *VisitReal(const UnaryOperator *E, QualType PromotionType);
  Value *VisitUnaryImag(const UnaryOperator *E,
                        QualType PromotionType = QualType());
  Value *VisitImag(const UnaryOperator *E, QualType PromotionType);
  Value *VisitUnaryExtension(const UnaryOperator *E) {
    return Visit(E->getSubExpr());
  }

  // C++
  Value *VisitMaterializeTemporaryExpr(const MaterializeTemporaryExpr *E) {
    return EmitLoadOfLValue(E);
  }
  Value *VisitSourceLocExpr(SourceLocExpr *SLE) {
    auto &Ctx = CGF.getContext();
    APValue Evaluated =
        SLE->EvaluateInContext(Ctx, CGF.CurSourceLocExprScope.getDefaultExpr());
    return ConstantEmitter(CGF).emitAbstract(SLE->getLocation(), Evaluated,
                                             SLE->getType());
  }

  Value *VisitCXXDefaultArgExpr(CXXDefaultArgExpr *DAE) {
    CodeGenFunction::CXXDefaultArgExprScope Scope(CGF, DAE);
    return Visit(DAE->getExpr());
  }
  Value *VisitCXXDefaultInitExpr(CXXDefaultInitExpr *DIE) {
    CodeGenFunction::CXXDefaultInitExprScope Scope(CGF, DIE);
    return Visit(DIE->getExpr());
  }
  Value *VisitCXXThisExpr(CXXThisExpr *TE) {
    return CGF.LoadCXXThis();
  }

  Value *VisitExprWithCleanups(ExprWithCleanups *E);
  Value *VisitCXXNewExpr(const CXXNewExpr *E) {
    return CGF.EmitCXXNewExpr(E);
  }
  Value *VisitCXXDeleteExpr(const CXXDeleteExpr *E) {
    CGF.EmitCXXDeleteExpr(E);
    return nullptr;
  }

  Value *VisitTypeTraitExpr(const TypeTraitExpr *E) {
    return llvm::ConstantInt::get(ConvertType(E->getType()), E->getValue());
  }

  Value *VisitConceptSpecializationExpr(const ConceptSpecializationExpr *E) {
    return Builder.getInt1(E->isSatisfied());
  }

  Value *VisitRequiresExpr(const RequiresExpr *E) {
    return Builder.getInt1(E->isSatisfied());
  }

  Value *VisitArrayTypeTraitExpr(const ArrayTypeTraitExpr *E) {
    return llvm::ConstantInt::get(Builder.getInt32Ty(), E->getValue());
  }

  Value *VisitExpressionTraitExpr(const ExpressionTraitExpr *E) {
    return llvm::ConstantInt::get(Builder.getInt1Ty(), E->getValue());
  }

  Value *VisitCXXPseudoDestructorExpr(const CXXPseudoDestructorExpr *E) {
    // C++ [expr.pseudo]p1:
    //   The result shall only be used as the operand for the function call
    //   operator (), and the result of such a call has type void. The only
    //   effect is the evaluation of the postfix-expression before the dot or
    //   arrow.
    CGF.EmitScalarExpr(E->getBase());
    return nullptr;
  }

  Value *VisitCXXNullPtrLiteralExpr(const CXXNullPtrLiteralExpr *E) {
    return EmitNullValue(E->getType());
  }

  Value *VisitCXXThrowExpr(const CXXThrowExpr *E) {
    CGF.EmitCXXThrowExpr(E);
    return nullptr;
  }

  Value *VisitCXXNoexceptExpr(const CXXNoexceptExpr *E) {
    return Builder.getInt1(E->getValue());
  }

  // Binary Operators.
  Value *EmitMul(const BinOpInfo &Ops) {
    if (Ops.Ty->isSignedIntegerOrEnumerationType()) {
      switch (CGF.getLangOpts().getSignedOverflowBehavior()) {
      case LangOptions::SOB_Defined:
        if (!CGF.SanOpts.has(SanitizerKind::SignedIntegerOverflow))
          return Builder.CreateMul(Ops.LHS, Ops.RHS, "mul");
        [[fallthrough]];
      case LangOptions::SOB_Undefined:
        if (!CGF.SanOpts.has(SanitizerKind::SignedIntegerOverflow))
          return Builder.CreateNSWMul(Ops.LHS, Ops.RHS, "mul");
        [[fallthrough]];
      case LangOptions::SOB_Trapping:
        if (CanElideOverflowCheck(CGF.getContext(), Ops))
          return Builder.CreateNSWMul(Ops.LHS, Ops.RHS, "mul");
        return EmitOverflowCheckedBinOp(Ops);
      }
    }

    if (Ops.Ty->isConstantMatrixType()) {
      llvm::MatrixBuilder MB(Builder);
      // We need to check the types of the operands of the operator to get the
      // correct matrix dimensions.
      auto *BO = cast<BinaryOperator>(Ops.E);
      auto *LHSMatTy = dyn_cast<ConstantMatrixType>(
          BO->getLHS()->getType().getCanonicalType());
      auto *RHSMatTy = dyn_cast<ConstantMatrixType>(
          BO->getRHS()->getType().getCanonicalType());
      CodeGenFunction::CGFPOptionsRAII FPOptsRAII(CGF, Ops.FPFeatures);
      if (LHSMatTy && RHSMatTy)
        return MB.CreateMatrixMultiply(Ops.LHS, Ops.RHS, LHSMatTy->getNumRows(),
                                       LHSMatTy->getNumColumns(),
                                       RHSMatTy->getNumColumns());
      return MB.CreateScalarMultiply(Ops.LHS, Ops.RHS);
    }

    if (Ops.Ty->isUnsignedIntegerType() &&
        CGF.SanOpts.has(SanitizerKind::UnsignedIntegerOverflow) &&
        !CanElideOverflowCheck(CGF.getContext(), Ops))
      return EmitOverflowCheckedBinOp(Ops);

    if (Ops.LHS->getType()->isFPOrFPVectorTy()) {
      //  Preserve the old values
      CodeGenFunction::CGFPOptionsRAII FPOptsRAII(CGF, Ops.FPFeatures);
      return Builder.CreateFMul(Ops.LHS, Ops.RHS, "mul");
    }
    if (Ops.isFixedPointOp())
      return EmitFixedPointBinOp(Ops);
    return Builder.CreateMul(Ops.LHS, Ops.RHS, "mul");
  }
  /// Create a binary op that checks for overflow.
  /// Currently only supports +, - and *.
  Value *EmitOverflowCheckedBinOp(const BinOpInfo &Ops);

  // Check for undefined division and modulus behaviors.
  void EmitUndefinedBehaviorIntegerDivAndRemCheck(const BinOpInfo &Ops,
                                                  llvm::Value *Zero,bool isDiv);
  // Common helper for getting how wide LHS of shift is.
  static Value *GetMaximumShiftAmount(Value *LHS, Value *RHS, bool RHSIsSigned);

  // Used for shifting constraints for OpenCL, do mask for powers of 2, URem for
  // non powers of two.
  Value *ConstrainShiftValue(Value *LHS, Value *RHS, const Twine &Name);

  Value *EmitDiv(const BinOpInfo &Ops);
  Value *EmitRem(const BinOpInfo &Ops);
  Value *EmitAdd(const BinOpInfo &Ops);
  Value *EmitSub(const BinOpInfo &Ops);
  Value *EmitShl(const BinOpInfo &Ops);
  Value *EmitShr(const BinOpInfo &Ops);
  Value *EmitAnd(const BinOpInfo &Ops) {
    return Builder.CreateAnd(Ops.LHS, Ops.RHS, "and");
  }
  Value *EmitXor(const BinOpInfo &Ops) {
    return Builder.CreateXor(Ops.LHS, Ops.RHS, "xor");
  }
  Value *EmitOr (const BinOpInfo &Ops) {
    return Builder.CreateOr(Ops.LHS, Ops.RHS, "or");
  }

  // Helper functions for fixed point binary operations.
  Value *EmitFixedPointBinOp(const BinOpInfo &Ops);

  BinOpInfo EmitBinOps(const BinaryOperator *E,
                       QualType PromotionTy = QualType());

  Value *EmitPromotedValue(Value *result, QualType PromotionType);
  Value *EmitUnPromotedValue(Value *result, QualType ExprType);
  Value *EmitPromoted(const Expr *E, QualType PromotionType);

  LValue EmitCompoundAssignLValue(const CompoundAssignOperator *E,
                            Value *(ScalarExprEmitter::*F)(const BinOpInfo &),
                                  Value *&Result);

  Value *EmitCompoundAssign(const CompoundAssignOperator *E,
                            Value *(ScalarExprEmitter::*F)(const BinOpInfo &));

  QualType getPromotionType(QualType Ty) {
    const auto &Ctx = CGF.getContext();
    if (auto *CT = Ty->getAs<ComplexType>()) {
      QualType ElementType = CT->getElementType();
      if (ElementType.UseExcessPrecision(Ctx))
        return Ctx.getComplexType(Ctx.FloatTy);
    }

    if (Ty.UseExcessPrecision(Ctx)) {
      if (auto *VT = Ty->getAs<VectorType>()) {
        unsigned NumElements = VT->getNumElements();
        return Ctx.getVectorType(Ctx.FloatTy, NumElements, VT->getVectorKind());
      }
      return Ctx.FloatTy;
    }

    return QualType();
  }

  // Binary operators and binary compound assignment operators.
#define HANDLEBINOP(OP)                                                        \
  Value *VisitBin##OP(const BinaryOperator *E) {                               \
    QualType promotionTy = getPromotionType(E->getType());                     \
    auto result = Emit##OP(EmitBinOps(E, promotionTy));                        \
    if (result && !promotionTy.isNull())                                       \
      result = EmitUnPromotedValue(result, E->getType());                      \
    return result;                                                             \
  }                                                                            \
  Value *VisitBin##OP##Assign(const CompoundAssignOperator *E) {               \
    return EmitCompoundAssign(E, &ScalarExprEmitter::Emit##OP);                \
  }
  HANDLEBINOP(Mul)
  HANDLEBINOP(Div)
  HANDLEBINOP(Rem)
  HANDLEBINOP(Add)
  HANDLEBINOP(Sub)
  HANDLEBINOP(Shl)
  HANDLEBINOP(Shr)
  HANDLEBINOP(And)
  HANDLEBINOP(Xor)
  HANDLEBINOP(Or)
#undef HANDLEBINOP

  // Comparisons.
  Value *EmitCompare(const BinaryOperator *E, llvm::CmpInst::Predicate UICmpOpc,
                     llvm::CmpInst::Predicate SICmpOpc,
                     llvm::CmpInst::Predicate FCmpOpc, bool IsSignaling);
#define VISITCOMP(CODE, UI, SI, FP, SIG) \
    Value *VisitBin##CODE(const BinaryOperator *E) { \
      return EmitCompare(E, llvm::ICmpInst::UI, llvm::ICmpInst::SI, \
                         llvm::FCmpInst::FP, SIG); }
  VISITCOMP(LT, ICMP_ULT, ICMP_SLT, FCMP_OLT, true)
  VISITCOMP(GT, ICMP_UGT, ICMP_SGT, FCMP_OGT, true)
  VISITCOMP(LE, ICMP_ULE, ICMP_SLE, FCMP_OLE, true)
  VISITCOMP(GE, ICMP_UGE, ICMP_SGE, FCMP_OGE, true)
  VISITCOMP(EQ, ICMP_EQ , ICMP_EQ , FCMP_OEQ, false)
  VISITCOMP(NE, ICMP_NE , ICMP_NE , FCMP_UNE, false)
#undef VISITCOMP

  Value *VisitBinAssign     (const BinaryOperator *E);

  Value *VisitBinLAnd       (const BinaryOperator *E);
  Value *VisitBinLOr        (const BinaryOperator *E);
  Value *VisitBinComma      (const BinaryOperator *E);

  Value *VisitBinPtrMemD(const Expr *E) { return EmitLoadOfLValue(E); }
  Value *VisitBinPtrMemI(const Expr *E) { return EmitLoadOfLValue(E); }

  Value *VisitCXXRewrittenBinaryOperator(CXXRewrittenBinaryOperator *E) {
    return Visit(E->getSemanticForm());
  }

  // Other Operators.
  Value *VisitBlockExpr(const BlockExpr *BE);
  Value *VisitAbstractConditionalOperator(const AbstractConditionalOperator *);
  Value *VisitChooseExpr(ChooseExpr *CE);
  Value *VisitVAArgExpr(VAArgExpr *VE);
  Value *VisitObjCStringLiteral(const ObjCStringLiteral *E) {
    return CGF.EmitObjCStringLiteral(E);
  }
  Value *VisitObjCBoxedExpr(ObjCBoxedExpr *E) {
    return CGF.EmitObjCBoxedExpr(E);
  }
  Value *VisitObjCArrayLiteral(ObjCArrayLiteral *E) {
    return CGF.EmitObjCArrayLiteral(E);
  }
  Value *VisitObjCDictionaryLiteral(ObjCDictionaryLiteral *E) {
    return CGF.EmitObjCDictionaryLiteral(E);
  }
  Value *VisitAsTypeExpr(AsTypeExpr *CE);
  Value *VisitAtomicExpr(AtomicExpr *AE);
  Value *VisitPackIndexingExpr(PackIndexingExpr *E) {
    return Visit(E->getSelectedExpr());
  }
};
}  // end anonymous namespace.

//===----------------------------------------------------------------------===//
//                                Utilities
//===----------------------------------------------------------------------===//

/// EmitConversionToBool - Convert the specified expression value to a
/// boolean (i1) truth value.  This is equivalent to "Val != 0".
Value *ScalarExprEmitter::EmitConversionToBool(Value *Src, QualType SrcType) {
  assert(SrcType.isCanonical() && "EmitScalarConversion strips typedefs");

  if (SrcType->isRealFloatingType())
    return EmitFloatToBoolConversion(Src);

  if (const MemberPointerType *MPT = dyn_cast<MemberPointerType>(SrcType))
    return CGF.CGM.getCXXABI().EmitMemberPointerIsNotNull(CGF, Src, MPT);

  assert((SrcType->isIntegerType() || isa<llvm::PointerType>(Src->getType())) &&
         "Unknown scalar type to convert");

  if (isa<llvm::IntegerType>(Src->getType()))
    return EmitIntToBoolConversion(Src);

  assert(isa<llvm::PointerType>(Src->getType()));
  return EmitPointerToBoolConversion(Src, SrcType);
}

void ScalarExprEmitter::EmitFloatConversionCheck(
    Value *OrigSrc, QualType OrigSrcType, Value *Src, QualType SrcType,
    QualType DstType, llvm::Type *DstTy, SourceLocation Loc) {
  assert(SrcType->isFloatingType() && "not a conversion from floating point");
  if (!isa<llvm::IntegerType>(DstTy))
    return;

  CodeGenFunction::SanitizerScope SanScope(&CGF);
  using llvm::APFloat;
  using llvm::APSInt;

  llvm::Value *Check = nullptr;
  const llvm::fltSemantics &SrcSema =
    CGF.getContext().getFloatTypeSemantics(OrigSrcType);

  // Floating-point to integer. This has undefined behavior if the source is
  // +-Inf, NaN, or doesn't fit into the destination type (after truncation
  // to an integer).
  unsigned Width = CGF.getContext().getIntWidth(DstType);
  bool Unsigned = DstType->isUnsignedIntegerOrEnumerationType();

  APSInt Min = APSInt::getMinValue(Width, Unsigned);
  APFloat MinSrc(SrcSema, APFloat::uninitialized);
  if (MinSrc.convertFromAPInt(Min, !Unsigned, APFloat::rmTowardZero) &
      APFloat::opOverflow)
    // Don't need an overflow check for lower bound. Just check for
    // -Inf/NaN.
    MinSrc = APFloat::getInf(SrcSema, true);
  else
    // Find the largest value which is too small to represent (before
    // truncation toward zero).
    MinSrc.subtract(APFloat(SrcSema, 1), APFloat::rmTowardNegative);

  APSInt Max = APSInt::getMaxValue(Width, Unsigned);
  APFloat MaxSrc(SrcSema, APFloat::uninitialized);
  if (MaxSrc.convertFromAPInt(Max, !Unsigned, APFloat::rmTowardZero) &
      APFloat::opOverflow)
    // Don't need an overflow check for upper bound. Just check for
    // +Inf/NaN.
    MaxSrc = APFloat::getInf(SrcSema, false);
  else
    // Find the smallest value which is too large to represent (before
    // truncation toward zero).
    MaxSrc.add(APFloat(SrcSema, 1), APFloat::rmTowardPositive);

  // If we're converting from __half, convert the range to float to match
  // the type of src.
  if (OrigSrcType->isHalfType()) {
    const llvm::fltSemantics &Sema =
      CGF.getContext().getFloatTypeSemantics(SrcType);
    bool IsInexact;
    MinSrc.convert(Sema, APFloat::rmTowardZero, &IsInexact);
    MaxSrc.convert(Sema, APFloat::rmTowardZero, &IsInexact);
  }

  llvm::Value *GE =
    Builder.CreateFCmpOGT(Src, llvm::ConstantFP::get(VMContext, MinSrc));
  llvm::Value *LE =
    Builder.CreateFCmpOLT(Src, llvm::ConstantFP::get(VMContext, MaxSrc));
  Check = Builder.CreateAnd(GE, LE);

  llvm::Constant *StaticArgs[] = {CGF.EmitCheckSourceLocation(Loc),
                                  CGF.EmitCheckTypeDescriptor(OrigSrcType),
                                  CGF.EmitCheckTypeDescriptor(DstType)};
  CGF.EmitCheck(std::make_pair(Check, SanitizerKind::FloatCastOverflow),
                SanitizerHandler::FloatCastOverflow, StaticArgs, OrigSrc);
}

// Should be called within CodeGenFunction::SanitizerScope RAII scope.
// Returns 'i1 false' when the truncation Src -> Dst was lossy.
static std::pair<ScalarExprEmitter::ImplicitConversionCheckKind,
                 std::pair<llvm::Value *, SanitizerMask>>
EmitIntegerTruncationCheckHelper(Value *Src, QualType SrcType, Value *Dst,
                                 QualType DstType, CGBuilderTy &Builder) {
  llvm::Type *SrcTy = Src->getType();
  llvm::Type *DstTy = Dst->getType();
  (void)DstTy; // Only used in assert()

  // This should be truncation of integral types.
  assert(Src != Dst);
  assert(SrcTy->getScalarSizeInBits() > Dst->getType()->getScalarSizeInBits());
  assert(isa<llvm::IntegerType>(SrcTy) && isa<llvm::IntegerType>(DstTy) &&
         "non-integer llvm type");

  bool SrcSigned = SrcType->isSignedIntegerOrEnumerationType();
  bool DstSigned = DstType->isSignedIntegerOrEnumerationType();

  // If both (src and dst) types are unsigned, then it's an unsigned truncation.
  // Else, it is a signed truncation.
  ScalarExprEmitter::ImplicitConversionCheckKind Kind;
  SanitizerMask Mask;
  if (!SrcSigned && !DstSigned) {
    Kind = ScalarExprEmitter::ICCK_UnsignedIntegerTruncation;
    Mask = SanitizerKind::ImplicitUnsignedIntegerTruncation;
  } else {
    Kind = ScalarExprEmitter::ICCK_SignedIntegerTruncation;
    Mask = SanitizerKind::ImplicitSignedIntegerTruncation;
  }

  llvm::Value *Check = nullptr;
  // 1. Extend the truncated value back to the same width as the Src.
  Check = Builder.CreateIntCast(Dst, SrcTy, DstSigned, "anyext");
  // 2. Equality-compare with the original source value
  Check = Builder.CreateICmpEQ(Check, Src, "truncheck");
  // If the comparison result is 'i1 false', then the truncation was lossy.
  return std::make_pair(Kind, std::make_pair(Check, Mask));
}

static bool PromotionIsPotentiallyEligibleForImplicitIntegerConversionCheck(
    QualType SrcType, QualType DstType) {
  return SrcType->isIntegerType() && DstType->isIntegerType();
}

void ScalarExprEmitter::EmitIntegerTruncationCheck(Value *Src, QualType SrcType,
                                                   Value *Dst, QualType DstType,
                                                   SourceLocation Loc) {
  if (!CGF.SanOpts.hasOneOf(SanitizerKind::ImplicitIntegerTruncation))
    return;

  // We only care about int->int conversions here.
  // We ignore conversions to/from pointer and/or bool.
  if (!PromotionIsPotentiallyEligibleForImplicitIntegerConversionCheck(SrcType,
                                                                       DstType))
    return;

  unsigned SrcBits = Src->getType()->getScalarSizeInBits();
  unsigned DstBits = Dst->getType()->getScalarSizeInBits();
  // This must be truncation. Else we do not care.
  if (SrcBits <= DstBits)
    return;

  assert(!DstType->isBooleanType() && "we should not get here with booleans.");

  // If the integer sign change sanitizer is enabled,
  // and we are truncating from larger unsigned type to smaller signed type,
  // let that next sanitizer deal with it.
  bool SrcSigned = SrcType->isSignedIntegerOrEnumerationType();
  bool DstSigned = DstType->isSignedIntegerOrEnumerationType();
  if (CGF.SanOpts.has(SanitizerKind::ImplicitIntegerSignChange) &&
      (!SrcSigned && DstSigned))
    return;

  CodeGenFunction::SanitizerScope SanScope(&CGF);

  std::pair<ScalarExprEmitter::ImplicitConversionCheckKind,
            std::pair<llvm::Value *, SanitizerMask>>
      Check =
          EmitIntegerTruncationCheckHelper(Src, SrcType, Dst, DstType, Builder);
  // If the comparison result is 'i1 false', then the truncation was lossy.

  // Do we care about this type of truncation?
  if (!CGF.SanOpts.has(Check.second.second))
    return;

  llvm::Constant *StaticArgs[] = {
      CGF.EmitCheckSourceLocation(Loc), CGF.EmitCheckTypeDescriptor(SrcType),
      CGF.EmitCheckTypeDescriptor(DstType),
      llvm::ConstantInt::get(Builder.getInt8Ty(), Check.first),
      llvm::ConstantInt::get(Builder.getInt32Ty(), 0)};

  CGF.EmitCheck(Check.second, SanitizerHandler::ImplicitConversion, StaticArgs,
                {Src, Dst});
}

static llvm::Value *EmitIsNegativeTestHelper(Value *V, QualType VType,
                                             const char *Name,
                                             CGBuilderTy &Builder) {
  bool VSigned = VType->isSignedIntegerOrEnumerationType();
  llvm::Type *VTy = V->getType();
  if (!VSigned) {
    // If the value is unsigned, then it is never negative.
    return llvm::ConstantInt::getFalse(VTy->getContext());
  }
  llvm::Constant *Zero = llvm::ConstantInt::get(VTy, 0);
  return Builder.CreateICmp(llvm::ICmpInst::ICMP_SLT, V, Zero,
                            llvm::Twine(Name) + "." + V->getName() +
                                ".negativitycheck");
}

// Should be called within CodeGenFunction::SanitizerScope RAII scope.
// Returns 'i1 false' when the conversion Src -> Dst changed the sign.
static std::pair<ScalarExprEmitter::ImplicitConversionCheckKind,
                 std::pair<llvm::Value *, SanitizerMask>>
EmitIntegerSignChangeCheckHelper(Value *Src, QualType SrcType, Value *Dst,
                                 QualType DstType, CGBuilderTy &Builder) {
  llvm::Type *SrcTy = Src->getType();
  llvm::Type *DstTy = Dst->getType();

  assert(isa<llvm::IntegerType>(SrcTy) && isa<llvm::IntegerType>(DstTy) &&
         "non-integer llvm type");

  bool SrcSigned = SrcType->isSignedIntegerOrEnumerationType();
  bool DstSigned = DstType->isSignedIntegerOrEnumerationType();
  (void)SrcSigned; // Only used in assert()
  (void)DstSigned; // Only used in assert()
  unsigned SrcBits = SrcTy->getScalarSizeInBits();
  unsigned DstBits = DstTy->getScalarSizeInBits();
  (void)SrcBits; // Only used in assert()
  (void)DstBits; // Only used in assert()

  assert(((SrcBits != DstBits) || (SrcSigned != DstSigned)) &&
         "either the widths should be different, or the signednesses.");

  // 1. Was the old Value negative?
  llvm::Value *SrcIsNegative =
      EmitIsNegativeTestHelper(Src, SrcType, "src", Builder);
  // 2. Is the new Value negative?
  llvm::Value *DstIsNegative =
      EmitIsNegativeTestHelper(Dst, DstType, "dst", Builder);
  // 3. Now, was the 'negativity status' preserved during the conversion?
  //    NOTE: conversion from negative to zero is considered to change the sign.
  //    (We want to get 'false' when the conversion changed the sign)
  //    So we should just equality-compare the negativity statuses.
  llvm::Value *Check = nullptr;
  Check = Builder.CreateICmpEQ(SrcIsNegative, DstIsNegative, "signchangecheck");
  // If the comparison result is 'false', then the conversion changed the sign.
  return std::make_pair(
      ScalarExprEmitter::ICCK_IntegerSignChange,
      std::make_pair(Check, SanitizerKind::ImplicitIntegerSignChange));
}

void ScalarExprEmitter::EmitIntegerSignChangeCheck(Value *Src, QualType SrcType,
                                                   Value *Dst, QualType DstType,
                                                   SourceLocation Loc) {
  if (!CGF.SanOpts.has(SanitizerKind::ImplicitIntegerSignChange))
    return;

  llvm::Type *SrcTy = Src->getType();
  llvm::Type *DstTy = Dst->getType();

  // We only care about int->int conversions here.
  // We ignore conversions to/from pointer and/or bool.
  if (!PromotionIsPotentiallyEligibleForImplicitIntegerConversionCheck(SrcType,
                                                                       DstType))
    return;

  bool SrcSigned = SrcType->isSignedIntegerOrEnumerationType();
  bool DstSigned = DstType->isSignedIntegerOrEnumerationType();
  unsigned SrcBits = SrcTy->getScalarSizeInBits();
  unsigned DstBits = DstTy->getScalarSizeInBits();

  // Now, we do not need to emit the check in *all* of the cases.
  // We can avoid emitting it in some obvious cases where it would have been
  // dropped by the opt passes (instcombine) always anyways.
  // If it's a cast between effectively the same type, no check.
  // NOTE: this is *not* equivalent to checking the canonical types.
  if (SrcSigned == DstSigned && SrcBits == DstBits)
    return;
  // At least one of the values needs to have signed type.
  // If both are unsigned, then obviously, neither of them can be negative.
  if (!SrcSigned && !DstSigned)
    return;
  // If the conversion is to *larger* *signed* type, then no check is needed.
  // Because either sign-extension happens (so the sign will remain),
  // or zero-extension will happen (the sign bit will be zero.)
  if ((DstBits > SrcBits) && DstSigned)
    return;
  if (CGF.SanOpts.has(SanitizerKind::ImplicitSignedIntegerTruncation) &&
      (SrcBits > DstBits) && SrcSigned) {
    // If the signed integer truncation sanitizer is enabled,
    // and this is a truncation from signed type, then no check is needed.
    // Because here sign change check is interchangeable with truncation check.
    return;
  }
  // That's it. We can't rule out any more cases with the data we have.

  CodeGenFunction::SanitizerScope SanScope(&CGF);

  std::pair<ScalarExprEmitter::ImplicitConversionCheckKind,
            std::pair<llvm::Value *, SanitizerMask>>
      Check;

  // Each of these checks needs to return 'false' when an issue was detected.
  ImplicitConversionCheckKind CheckKind;
  llvm::SmallVector<std::pair<llvm::Value *, SanitizerMask>, 2> Checks;
  // So we can 'and' all the checks together, and still get 'false',
  // if at least one of the checks detected an issue.

  Check = EmitIntegerSignChangeCheckHelper(Src, SrcType, Dst, DstType, Builder);
  CheckKind = Check.first;
  Checks.emplace_back(Check.second);

  if (CGF.SanOpts.has(SanitizerKind::ImplicitSignedIntegerTruncation) &&
      (SrcBits > DstBits) && !SrcSigned && DstSigned) {
    // If the signed integer truncation sanitizer was enabled,
    // and we are truncating from larger unsigned type to smaller signed type,
    // let's handle the case we skipped in that check.
    Check =
        EmitIntegerTruncationCheckHelper(Src, SrcType, Dst, DstType, Builder);
    CheckKind = ICCK_SignedIntegerTruncationOrSignChange;
    Checks.emplace_back(Check.second);
    // If the comparison result is 'i1 false', then the truncation was lossy.
  }

  llvm::Constant *StaticArgs[] = {
      CGF.EmitCheckSourceLocation(Loc), CGF.EmitCheckTypeDescriptor(SrcType),
      CGF.EmitCheckTypeDescriptor(DstType),
      llvm::ConstantInt::get(Builder.getInt8Ty(), CheckKind),
      llvm::ConstantInt::get(Builder.getInt32Ty(), 0)};
  // EmitCheck() will 'and' all the checks together.
  CGF.EmitCheck(Checks, SanitizerHandler::ImplicitConversion, StaticArgs,
                {Src, Dst});
}

// Should be called within CodeGenFunction::SanitizerScope RAII scope.
// Returns 'i1 false' when the truncation Src -> Dst was lossy.
static std::pair<ScalarExprEmitter::ImplicitConversionCheckKind,
                 std::pair<llvm::Value *, SanitizerMask>>
EmitBitfieldTruncationCheckHelper(Value *Src, QualType SrcType, Value *Dst,
                                  QualType DstType, CGBuilderTy &Builder) {
  bool SrcSigned = SrcType->isSignedIntegerOrEnumerationType();
  bool DstSigned = DstType->isSignedIntegerOrEnumerationType();

  ScalarExprEmitter::ImplicitConversionCheckKind Kind;
  if (!SrcSigned && !DstSigned)
    Kind = ScalarExprEmitter::ICCK_UnsignedIntegerTruncation;
  else
    Kind = ScalarExprEmitter::ICCK_SignedIntegerTruncation;

  llvm::Value *Check = nullptr;
  // 1. Extend the truncated value back to the same width as the Src.
  Check = Builder.CreateIntCast(Dst, Src->getType(), DstSigned, "bf.anyext");
  // 2. Equality-compare with the original source value
  Check = Builder.CreateICmpEQ(Check, Src, "bf.truncheck");
  // If the comparison result is 'i1 false', then the truncation was lossy.

  return std::make_pair(
      Kind, std::make_pair(Check, SanitizerKind::ImplicitBitfieldConversion));
}

// Should be called within CodeGenFunction::SanitizerScope RAII scope.
// Returns 'i1 false' when the conversion Src -> Dst changed the sign.
static std::pair<ScalarExprEmitter::ImplicitConversionCheckKind,
                 std::pair<llvm::Value *, SanitizerMask>>
EmitBitfieldSignChangeCheckHelper(Value *Src, QualType SrcType, Value *Dst,
                                  QualType DstType, CGBuilderTy &Builder) {
  // 1. Was the old Value negative?
  llvm::Value *SrcIsNegative =
      EmitIsNegativeTestHelper(Src, SrcType, "bf.src", Builder);
  // 2. Is the new Value negative?
  llvm::Value *DstIsNegative =
      EmitIsNegativeTestHelper(Dst, DstType, "bf.dst", Builder);
  // 3. Now, was the 'negativity status' preserved during the conversion?
  //    NOTE: conversion from negative to zero is considered to change the sign.
  //    (We want to get 'false' when the conversion changed the sign)
  //    So we should just equality-compare the negativity statuses.
  llvm::Value *Check = nullptr;
  Check =
      Builder.CreateICmpEQ(SrcIsNegative, DstIsNegative, "bf.signchangecheck");
  // If the comparison result is 'false', then the conversion changed the sign.
  return std::make_pair(
      ScalarExprEmitter::ICCK_IntegerSignChange,
      std::make_pair(Check, SanitizerKind::ImplicitBitfieldConversion));
}

void CodeGenFunction::EmitBitfieldConversionCheck(Value *Src, QualType SrcType,
                                                  Value *Dst, QualType DstType,
                                                  const CGBitFieldInfo &Info,
                                                  SourceLocation Loc) {

  if (!SanOpts.has(SanitizerKind::ImplicitBitfieldConversion))
    return;

  // We only care about int->int conversions here.
  // We ignore conversions to/from pointer and/or bool.
  if (!PromotionIsPotentiallyEligibleForImplicitIntegerConversionCheck(SrcType,
                                                                       DstType))
    return;

  if (DstType->isBooleanType() || SrcType->isBooleanType())
    return;

  // This should be truncation of integral types.
  assert(isa<llvm::IntegerType>(Src->getType()) &&
         isa<llvm::IntegerType>(Dst->getType()) && "non-integer llvm type");

  // TODO: Calculate src width to avoid emitting code
  // for unecessary cases.
  unsigned SrcBits = ConvertType(SrcType)->getScalarSizeInBits();
  unsigned DstBits = Info.Size;

  bool SrcSigned = SrcType->isSignedIntegerOrEnumerationType();
  bool DstSigned = DstType->isSignedIntegerOrEnumerationType();

  CodeGenFunction::SanitizerScope SanScope(this);

  std::pair<ScalarExprEmitter::ImplicitConversionCheckKind,
            std::pair<llvm::Value *, SanitizerMask>>
      Check;

  // Truncation
  bool EmitTruncation = DstBits < SrcBits;
  // If Dst is signed and Src unsigned, we want to be more specific
  // about the CheckKind we emit, in this case we want to emit
  // ICCK_SignedIntegerTruncationOrSignChange.
  bool EmitTruncationFromUnsignedToSigned =
      EmitTruncation && DstSigned && !SrcSigned;
  // Sign change
  bool SameTypeSameSize = SrcSigned == DstSigned && SrcBits == DstBits;
  bool BothUnsigned = !SrcSigned && !DstSigned;
  bool LargerSigned = (DstBits > SrcBits) && DstSigned;
  // We can avoid emitting sign change checks in some obvious cases
  //   1. If Src and Dst have the same signedness and size
  //   2. If both are unsigned sign check is unecessary!
  //   3. If Dst is signed and bigger than Src, either
  //      sign-extension or zero-extension will make sure
  //      the sign remains.
  bool EmitSignChange = !SameTypeSameSize && !BothUnsigned && !LargerSigned;

  if (EmitTruncation)
    Check =
        EmitBitfieldTruncationCheckHelper(Src, SrcType, Dst, DstType, Builder);
  else if (EmitSignChange) {
    assert(((SrcBits != DstBits) || (SrcSigned != DstSigned)) &&
           "either the widths should be different, or the signednesses.");
    Check =
        EmitBitfieldSignChangeCheckHelper(Src, SrcType, Dst, DstType, Builder);
  } else
    return;

  ScalarExprEmitter::ImplicitConversionCheckKind CheckKind = Check.first;
  if (EmitTruncationFromUnsignedToSigned)
    CheckKind = ScalarExprEmitter::ICCK_SignedIntegerTruncationOrSignChange;

  llvm::Constant *StaticArgs[] = {
      EmitCheckSourceLocation(Loc), EmitCheckTypeDescriptor(SrcType),
      EmitCheckTypeDescriptor(DstType),
      llvm::ConstantInt::get(Builder.getInt8Ty(), CheckKind),
      llvm::ConstantInt::get(Builder.getInt32Ty(), Info.Size)};

  EmitCheck(Check.second, SanitizerHandler::ImplicitConversion, StaticArgs,
            {Src, Dst});
}

Value *ScalarExprEmitter::EmitScalarCast(Value *Src, QualType SrcType,
                                         QualType DstType, llvm::Type *SrcTy,
                                         llvm::Type *DstTy,
                                         ScalarConversionOpts Opts) {
  // The Element types determine the type of cast to perform.
  llvm::Type *SrcElementTy;
  llvm::Type *DstElementTy;
  QualType SrcElementType;
  QualType DstElementType;
  if (SrcType->isMatrixType() && DstType->isMatrixType()) {
    SrcElementTy = cast<llvm::VectorType>(SrcTy)->getElementType();
    DstElementTy = cast<llvm::VectorType>(DstTy)->getElementType();
    SrcElementType = SrcType->castAs<MatrixType>()->getElementType();
    DstElementType = DstType->castAs<MatrixType>()->getElementType();
  } else {
    assert(!SrcType->isMatrixType() && !DstType->isMatrixType() &&
           "cannot cast between matrix and non-matrix types");
    SrcElementTy = SrcTy;
    DstElementTy = DstTy;
    SrcElementType = SrcType;
    DstElementType = DstType;
  }

  if (isa<llvm::IntegerType>(SrcElementTy)) {
    bool InputSigned = SrcElementType->isSignedIntegerOrEnumerationType();
    if (SrcElementType->isBooleanType() && Opts.TreatBooleanAsSigned) {
      InputSigned = true;
    }

    if (isa<llvm::IntegerType>(DstElementTy))
      return Builder.CreateIntCast(Src, DstTy, InputSigned, "conv");
    if (InputSigned)
      return Builder.CreateSIToFP(Src, DstTy, "conv");
    return Builder.CreateUIToFP(Src, DstTy, "conv");
  }

  if (isa<llvm::IntegerType>(DstElementTy)) {
    assert(SrcElementTy->isFloatingPointTy() && "Unknown real conversion");
    bool IsSigned = DstElementType->isSignedIntegerOrEnumerationType();

    // If we can't recognize overflow as undefined behavior, assume that
    // overflow saturates. This protects against normal optimizations if we are
    // compiling with non-standard FP semantics.
    if (!CGF.CGM.getCodeGenOpts().StrictFloatCastOverflow) {
      llvm::Intrinsic::ID IID =
          IsSigned ? llvm::Intrinsic::fptosi_sat : llvm::Intrinsic::fptoui_sat;
      return Builder.CreateCall(CGF.CGM.getIntrinsic(IID, {DstTy, SrcTy}), Src);
    }

    if (IsSigned)
      return Builder.CreateFPToSI(Src, DstTy, "conv");
    return Builder.CreateFPToUI(Src, DstTy, "conv");
  }

  if ((DstElementTy->is16bitFPTy() && SrcElementTy->is16bitFPTy())) {
    Value *FloatVal = Builder.CreateFPExt(Src, Builder.getFloatTy(), "fpext");
    return Builder.CreateFPTrunc(FloatVal, DstTy, "fptrunc");
  }
  if (DstElementTy->getTypeID() < SrcElementTy->getTypeID())
    return Builder.CreateFPTrunc(Src, DstTy, "conv");
  return Builder.CreateFPExt(Src, DstTy, "conv");
}

/// Emit a conversion from the specified type to the specified destination type,
/// both of which are LLVM scalar types.
Value *ScalarExprEmitter::EmitScalarConversion(Value *Src, QualType SrcType,
                                               QualType DstType,
                                               SourceLocation Loc,
                                               ScalarConversionOpts Opts) {
  // All conversions involving fixed point types should be handled by the
  // EmitFixedPoint family functions. This is done to prevent bloating up this
  // function more, and although fixed point numbers are represented by
  // integers, we do not want to follow any logic that assumes they should be
  // treated as integers.
  // TODO(leonardchan): When necessary, add another if statement checking for
  // conversions to fixed point types from other types.
  if (SrcType->isFixedPointType()) {
    if (DstType->isBooleanType())
      // It is important that we check this before checking if the dest type is
      // an integer because booleans are technically integer types.
      // We do not need to check the padding bit on unsigned types if unsigned
      // padding is enabled because overflow into this bit is undefined
      // behavior.
      return Builder.CreateIsNotNull(Src, "tobool");
    if (DstType->isFixedPointType() || DstType->isIntegerType() ||
        DstType->isRealFloatingType())
      return EmitFixedPointConversion(Src, SrcType, DstType, Loc);

    llvm_unreachable(
        "Unhandled scalar conversion from a fixed point type to another type.");
  } else if (DstType->isFixedPointType()) {
    if (SrcType->isIntegerType() || SrcType->isRealFloatingType())
      // This also includes converting booleans and enums to fixed point types.
      return EmitFixedPointConversion(Src, SrcType, DstType, Loc);

    llvm_unreachable(
        "Unhandled scalar conversion to a fixed point type from another type.");
  }

  QualType NoncanonicalSrcType = SrcType;
  QualType NoncanonicalDstType = DstType;

  SrcType = CGF.getContext().getCanonicalType(SrcType);
  DstType = CGF.getContext().getCanonicalType(DstType);
  if (SrcType == DstType) return Src;

  if (DstType->isVoidType()) return nullptr;

  llvm::Value *OrigSrc = Src;
  QualType OrigSrcType = SrcType;
  llvm::Type *SrcTy = Src->getType();

  // Handle conversions to bool first, they are special: comparisons against 0.
  if (DstType->isBooleanType())
    return EmitConversionToBool(Src, SrcType);

  llvm::Type *DstTy = ConvertType(DstType);

  // Cast from half through float if half isn't a native type.
  if (SrcType->isHalfType() && !CGF.getContext().getLangOpts().NativeHalfType) {
    // Cast to FP using the intrinsic if the half type itself isn't supported.
    if (DstTy->isFloatingPointTy()) {
      if (CGF.getContext().getTargetInfo().useFP16ConversionIntrinsics())
        return Builder.CreateCall(
            CGF.CGM.getIntrinsic(llvm::Intrinsic::convert_from_fp16, DstTy),
            Src);
    } else {
      // Cast to other types through float, using either the intrinsic or FPExt,
      // depending on whether the half type itself is supported
      // (as opposed to operations on half, available with NativeHalfType).
      if (CGF.getContext().getTargetInfo().useFP16ConversionIntrinsics()) {
        Src = Builder.CreateCall(
            CGF.CGM.getIntrinsic(llvm::Intrinsic::convert_from_fp16,
                                 CGF.CGM.FloatTy),
            Src);
      } else {
        Src = Builder.CreateFPExt(Src, CGF.CGM.FloatTy, "conv");
      }
      SrcType = CGF.getContext().FloatTy;
      SrcTy = CGF.FloatTy;
    }
  }

  // Ignore conversions like int -> uint.
  if (SrcTy == DstTy) {
    if (Opts.EmitImplicitIntegerSignChangeChecks)
      EmitIntegerSignChangeCheck(Src, NoncanonicalSrcType, Src,
                                 NoncanonicalDstType, Loc);

    return Src;
  }

  // Handle pointer conversions next: pointers can only be converted to/from
  // other pointers and integers. Check for pointer types in terms of LLVM, as
  // some native types (like Obj-C id) may map to a pointer type.
  if (auto DstPT = dyn_cast<llvm::PointerType>(DstTy)) {
    // The source value may be an integer, or a pointer.
    if (isa<llvm::PointerType>(SrcTy))
      return Src;

    assert(SrcType->isIntegerType() && "Not ptr->ptr or int->ptr conversion?");
    // First, convert to the correct width so that we control the kind of
    // extension.
    llvm::Type *MiddleTy = CGF.CGM.getDataLayout().getIntPtrType(DstPT);
    bool InputSigned = SrcType->isSignedIntegerOrEnumerationType();
    llvm::Value* IntResult =
        Builder.CreateIntCast(Src, MiddleTy, InputSigned, "conv");
    // Then, cast to pointer.
    return Builder.CreateIntToPtr(IntResult, DstTy, "conv");
  }

  if (isa<llvm::PointerType>(SrcTy)) {
    // Must be an ptr to int cast.
    assert(isa<llvm::IntegerType>(DstTy) && "not ptr->int?");
    return Builder.CreatePtrToInt(Src, DstTy, "conv");
  }

  // A scalar can be splatted to an extended vector of the same element type
  if (DstType->isExtVectorType() && !SrcType->isVectorType()) {
    // Sema should add casts to make sure that the source expression's type is
    // the same as the vector's element type (sans qualifiers)
    assert(DstType->castAs<ExtVectorType>()->getElementType().getTypePtr() ==
               SrcType.getTypePtr() &&
           "Splatted expr doesn't match with vector element type?");

    // Splat the element across to all elements
    unsigned NumElements = cast<llvm::FixedVectorType>(DstTy)->getNumElements();
    return Builder.CreateVectorSplat(NumElements, Src, "splat");
  }

  if (SrcType->isMatrixType() && DstType->isMatrixType())
    return EmitScalarCast(Src, SrcType, DstType, SrcTy, DstTy, Opts);

  if (isa<llvm::VectorType>(SrcTy) || isa<llvm::VectorType>(DstTy)) {
    // Allow bitcast from vector to integer/fp of the same size.
    llvm::TypeSize SrcSize = SrcTy->getPrimitiveSizeInBits();
    llvm::TypeSize DstSize = DstTy->getPrimitiveSizeInBits();
    if (SrcSize == DstSize)
      return Builder.CreateBitCast(Src, DstTy, "conv");

    // Conversions between vectors of different sizes are not allowed except
    // when vectors of half are involved. Operations on storage-only half
    // vectors require promoting half vector operands to float vectors and
    // truncating the result, which is either an int or float vector, to a
    // short or half vector.

    // Source and destination are both expected to be vectors.
    llvm::Type *SrcElementTy = cast<llvm::VectorType>(SrcTy)->getElementType();
    llvm::Type *DstElementTy = cast<llvm::VectorType>(DstTy)->getElementType();
    (void)DstElementTy;

    assert(((SrcElementTy->isIntegerTy() &&
             DstElementTy->isIntegerTy()) ||
            (SrcElementTy->isFloatingPointTy() &&
             DstElementTy->isFloatingPointTy())) &&
           "unexpected conversion between a floating-point vector and an "
           "integer vector");

    // Truncate an i32 vector to an i16 vector.
    if (SrcElementTy->isIntegerTy())
      return Builder.CreateIntCast(Src, DstTy, false, "conv");

    // Truncate a float vector to a half vector.
    if (SrcSize > DstSize)
      return Builder.CreateFPTrunc(Src, DstTy, "conv");

    // Promote a half vector to a float vector.
    return Builder.CreateFPExt(Src, DstTy, "conv");
  }

  // Finally, we have the arithmetic types: real int/float.
  Value *Res = nullptr;
  llvm::Type *ResTy = DstTy;

  // An overflowing conversion has undefined behavior if either the source type
  // or the destination type is a floating-point type. However, we consider the
  // range of representable values for all floating-point types to be
  // [-inf,+inf], so no overflow can ever happen when the destination type is a
  // floating-point type.
  if (CGF.SanOpts.has(SanitizerKind::FloatCastOverflow) &&
      OrigSrcType->isFloatingType())
    EmitFloatConversionCheck(OrigSrc, OrigSrcType, Src, SrcType, DstType, DstTy,
                             Loc);

  // Cast to half through float if half isn't a native type.
  if (DstType->isHalfType() && !CGF.getContext().getLangOpts().NativeHalfType) {
    // Make sure we cast in a single step if from another FP type.
    if (SrcTy->isFloatingPointTy()) {
      // Use the intrinsic if the half type itself isn't supported
      // (as opposed to operations on half, available with NativeHalfType).
      if (CGF.getContext().getTargetInfo().useFP16ConversionIntrinsics())
        return Builder.CreateCall(
            CGF.CGM.getIntrinsic(llvm::Intrinsic::convert_to_fp16, SrcTy), Src);
      // If the half type is supported, just use an fptrunc.
      return Builder.CreateFPTrunc(Src, DstTy);
    }
    DstTy = CGF.FloatTy;
  }

  Res = EmitScalarCast(Src, SrcType, DstType, SrcTy, DstTy, Opts);

  if (DstTy != ResTy) {
    if (CGF.getContext().getTargetInfo().useFP16ConversionIntrinsics()) {
      assert(ResTy->isIntegerTy(16) && "Only half FP requires extra conversion");
      Res = Builder.CreateCall(
        CGF.CGM.getIntrinsic(llvm::Intrinsic::convert_to_fp16, CGF.CGM.FloatTy),
        Res);
    } else {
      Res = Builder.CreateFPTrunc(Res, ResTy, "conv");
    }
  }

  if (Opts.EmitImplicitIntegerTruncationChecks)
    EmitIntegerTruncationCheck(Src, NoncanonicalSrcType, Res,
                               NoncanonicalDstType, Loc);

  if (Opts.EmitImplicitIntegerSignChangeChecks)
    EmitIntegerSignChangeCheck(Src, NoncanonicalSrcType, Res,
                               NoncanonicalDstType, Loc);

  return Res;
}

Value *ScalarExprEmitter::EmitFixedPointConversion(Value *Src, QualType SrcTy,
                                                   QualType DstTy,
                                                   SourceLocation Loc) {
  llvm::FixedPointBuilder<CGBuilderTy> FPBuilder(Builder);
  llvm::Value *Result;
  if (SrcTy->isRealFloatingType())
    Result = FPBuilder.CreateFloatingToFixed(Src,
        CGF.getContext().getFixedPointSemantics(DstTy));
  else if (DstTy->isRealFloatingType())
    Result = FPBuilder.CreateFixedToFloating(Src,
        CGF.getContext().getFixedPointSemantics(SrcTy),
        ConvertType(DstTy));
  else {
    auto SrcFPSema = CGF.getContext().getFixedPointSemantics(SrcTy);
    auto DstFPSema = CGF.getContext().getFixedPointSemantics(DstTy);

    if (DstTy->isIntegerType())
      Result = FPBuilder.CreateFixedToInteger(Src, SrcFPSema,
                                              DstFPSema.getWidth(),
                                              DstFPSema.isSigned());
    else if (SrcTy->isIntegerType())
      Result =  FPBuilder.CreateIntegerToFixed(Src, SrcFPSema.isSigned(),
                                               DstFPSema);
    else
      Result = FPBuilder.CreateFixedToFixed(Src, SrcFPSema, DstFPSema);
  }
  return Result;
}

/// Emit a conversion from the specified complex type to the specified
/// destination type, where the destination type is an LLVM scalar type.
Value *ScalarExprEmitter::EmitComplexToScalarConversion(
    CodeGenFunction::ComplexPairTy Src, QualType SrcTy, QualType DstTy,
    SourceLocation Loc) {
  // Get the source element type.
  SrcTy = SrcTy->castAs<ComplexType>()->getElementType();

  // Handle conversions to bool first, they are special: comparisons against 0.
  if (DstTy->isBooleanType()) {
    //  Complex != 0  -> (Real != 0) | (Imag != 0)
    Src.first = EmitScalarConversion(Src.first, SrcTy, DstTy, Loc);
    Src.second = EmitScalarConversion(Src.second, SrcTy, DstTy, Loc);
    return Builder.CreateOr(Src.first, Src.second, "tobool");
  }

  // C99 6.3.1.7p2: "When a value of complex type is converted to a real type,
  // the imaginary part of the complex value is discarded and the value of the
  // real part is converted according to the conversion rules for the
  // corresponding real type.
  return EmitScalarConversion(Src.first, SrcTy, DstTy, Loc);
}

Value *ScalarExprEmitter::EmitNullValue(QualType Ty) {
  return CGF.EmitFromMemory(CGF.CGM.EmitNullConstant(Ty), Ty);
}

/// Emit a sanitization check for the given "binary" operation (which
/// might actually be a unary increment which has been lowered to a binary
/// operation). The check passes if all values in \p Checks (which are \c i1),
/// are \c true.
void ScalarExprEmitter::EmitBinOpCheck(
    ArrayRef<std::pair<Value *, SanitizerMask>> Checks, const BinOpInfo &Info) {
  assert(CGF.IsSanitizerScope);
  SanitizerHandler Check;
  SmallVector<llvm::Constant *, 4> StaticData;
  SmallVector<llvm::Value *, 2> DynamicData;

  BinaryOperatorKind Opcode = Info.Opcode;
  if (BinaryOperator::isCompoundAssignmentOp(Opcode))
    Opcode = BinaryOperator::getOpForCompoundAssignment(Opcode);

  StaticData.push_back(CGF.EmitCheckSourceLocation(Info.E->getExprLoc()));
  const UnaryOperator *UO = dyn_cast<UnaryOperator>(Info.E);
  if (UO && UO->getOpcode() == UO_Minus) {
    Check = SanitizerHandler::NegateOverflow;
    StaticData.push_back(CGF.EmitCheckTypeDescriptor(UO->getType()));
    DynamicData.push_back(Info.RHS);
  } else {
    if (BinaryOperator::isShiftOp(Opcode)) {
      // Shift LHS negative or too large, or RHS out of bounds.
      Check = SanitizerHandler::ShiftOutOfBounds;
      const BinaryOperator *BO = cast<BinaryOperator>(Info.E);
      StaticData.push_back(
        CGF.EmitCheckTypeDescriptor(BO->getLHS()->getType()));
      StaticData.push_back(
        CGF.EmitCheckTypeDescriptor(BO->getRHS()->getType()));
    } else if (Opcode == BO_Div || Opcode == BO_Rem) {
      // Divide or modulo by zero, or signed overflow (eg INT_MAX / -1).
      Check = SanitizerHandler::DivremOverflow;
      StaticData.push_back(CGF.EmitCheckTypeDescriptor(Info.Ty));
    } else {
      // Arithmetic overflow (+, -, *).
      switch (Opcode) {
      case BO_Add: Check = SanitizerHandler::AddOverflow; break;
      case BO_Sub: Check = SanitizerHandler::SubOverflow; break;
      case BO_Mul: Check = SanitizerHandler::MulOverflow; break;
      default: llvm_unreachable("unexpected opcode for bin op check");
      }
      StaticData.push_back(CGF.EmitCheckTypeDescriptor(Info.Ty));
    }
    DynamicData.push_back(Info.LHS);
    DynamicData.push_back(Info.RHS);
  }

  CGF.EmitCheck(Checks, Check, StaticData, DynamicData);
}

//===----------------------------------------------------------------------===//
//                            Visitor Methods
//===----------------------------------------------------------------------===//

Value *ScalarExprEmitter::VisitExpr(Expr *E) {
  CGF.ErrorUnsupported(E, "scalar expression");
  if (E->getType()->isVoidType())
    return nullptr;
  return llvm::UndefValue::get(CGF.ConvertType(E->getType()));
}

Value *
ScalarExprEmitter::VisitSYCLUniqueStableNameExpr(SYCLUniqueStableNameExpr *E) {
  ASTContext &Context = CGF.getContext();
  unsigned AddrSpace =
      Context.getTargetAddressSpace(CGF.CGM.GetGlobalConstantAddressSpace());
  llvm::Constant *GlobalConstStr = Builder.CreateGlobalString(
      E->ComputeName(Context), "__usn_str", AddrSpace);

  llvm::Type *ExprTy = ConvertType(E->getType());
  return Builder.CreatePointerBitCastOrAddrSpaceCast(GlobalConstStr, ExprTy,
                                                     "usn_addr_cast");
}

Value *ScalarExprEmitter::VisitEmbedExpr(EmbedExpr *E) {
  assert(E->getDataElementCount() == 1);
  auto It = E->begin();
  return Builder.getInt((*It)->getValue());
}

Value *ScalarExprEmitter::VisitShuffleVectorExpr(ShuffleVectorExpr *E) {
  // Vector Mask Case
  if (E->getNumSubExprs() == 2) {
    Value *LHS = CGF.EmitScalarExpr(E->getExpr(0));
    Value *RHS = CGF.EmitScalarExpr(E->getExpr(1));
    Value *Mask;

    auto *LTy = cast<llvm::FixedVectorType>(LHS->getType());
    unsigned LHSElts = LTy->getNumElements();

    Mask = RHS;

    auto *MTy = cast<llvm::FixedVectorType>(Mask->getType());

    // Mask off the high bits of each shuffle index.
    Value *MaskBits =
        llvm::ConstantInt::get(MTy, llvm::NextPowerOf2(LHSElts - 1) - 1);
    Mask = Builder.CreateAnd(Mask, MaskBits, "mask");

    // newv = undef
    // mask = mask & maskbits
    // for each elt
    //   n = extract mask i
    //   x = extract val n
    //   newv = insert newv, x, i
    auto *RTy = llvm::FixedVectorType::get(LTy->getElementType(),
                                           MTy->getNumElements());
    Value* NewV = llvm::PoisonValue::get(RTy);
    for (unsigned i = 0, e = MTy->getNumElements(); i != e; ++i) {
      Value *IIndx = llvm::ConstantInt::get(CGF.SizeTy, i);
      Value *Indx = Builder.CreateExtractElement(Mask, IIndx, "shuf_idx");

      Value *VExt = Builder.CreateExtractElement(LHS, Indx, "shuf_elt");
      NewV = Builder.CreateInsertElement(NewV, VExt, IIndx, "shuf_ins");
    }
    return NewV;
  }

  Value* V1 = CGF.EmitScalarExpr(E->getExpr(0));
  Value* V2 = CGF.EmitScalarExpr(E->getExpr(1));

  SmallVector<int, 32> Indices;
  for (unsigned i = 2; i < E->getNumSubExprs(); ++i) {
    llvm::APSInt Idx = E->getShuffleMaskIdx(CGF.getContext(), i-2);
    // Check for -1 and output it as undef in the IR.
    if (Idx.isSigned() && Idx.isAllOnes())
      Indices.push_back(-1);
    else
      Indices.push_back(Idx.getZExtValue());
  }

  return Builder.CreateShuffleVector(V1, V2, Indices, "shuffle");
}

Value *ScalarExprEmitter::VisitConvertVectorExpr(ConvertVectorExpr *E) {
  QualType SrcType = E->getSrcExpr()->getType(),
           DstType = E->getType();

  Value *Src  = CGF.EmitScalarExpr(E->getSrcExpr());

  SrcType = CGF.getContext().getCanonicalType(SrcType);
  DstType = CGF.getContext().getCanonicalType(DstType);
  if (SrcType == DstType) return Src;

  assert(SrcType->isVectorType() &&
         "ConvertVector source type must be a vector");
  assert(DstType->isVectorType() &&
         "ConvertVector destination type must be a vector");

  llvm::Type *SrcTy = Src->getType();
  llvm::Type *DstTy = ConvertType(DstType);

  // Ignore conversions like int -> uint.
  if (SrcTy == DstTy)
    return Src;

  QualType SrcEltType = SrcType->castAs<VectorType>()->getElementType(),
           DstEltType = DstType->castAs<VectorType>()->getElementType();

  assert(SrcTy->isVectorTy() &&
         "ConvertVector source IR type must be a vector");
  assert(DstTy->isVectorTy() &&
         "ConvertVector destination IR type must be a vector");

  llvm::Type *SrcEltTy = cast<llvm::VectorType>(SrcTy)->getElementType(),
             *DstEltTy = cast<llvm::VectorType>(DstTy)->getElementType();

  if (DstEltType->isBooleanType()) {
    assert((SrcEltTy->isFloatingPointTy() ||
            isa<llvm::IntegerType>(SrcEltTy)) && "Unknown boolean conversion");

    llvm::Value *Zero = llvm::Constant::getNullValue(SrcTy);
    if (SrcEltTy->isFloatingPointTy()) {
      return Builder.CreateFCmpUNE(Src, Zero, "tobool");
    } else {
      return Builder.CreateICmpNE(Src, Zero, "tobool");
    }
  }

  // We have the arithmetic types: real int/float.
  Value *Res = nullptr;

  if (isa<llvm::IntegerType>(SrcEltTy)) {
    bool InputSigned = SrcEltType->isSignedIntegerOrEnumerationType();
    if (isa<llvm::IntegerType>(DstEltTy))
      Res = Builder.CreateIntCast(Src, DstTy, InputSigned, "conv");
    else if (InputSigned)
      Res = Builder.CreateSIToFP(Src, DstTy, "conv");
    else
      Res = Builder.CreateUIToFP(Src, DstTy, "conv");
  } else if (isa<llvm::IntegerType>(DstEltTy)) {
    assert(SrcEltTy->isFloatingPointTy() && "Unknown real conversion");
    if (DstEltType->isSignedIntegerOrEnumerationType())
      Res = Builder.CreateFPToSI(Src, DstTy, "conv");
    else
      Res = Builder.CreateFPToUI(Src, DstTy, "conv");
  } else {
    assert(SrcEltTy->isFloatingPointTy() && DstEltTy->isFloatingPointTy() &&
           "Unknown real conversion");
    if (DstEltTy->getTypeID() < SrcEltTy->getTypeID())
      Res = Builder.CreateFPTrunc(Src, DstTy, "conv");
    else
      Res = Builder.CreateFPExt(Src, DstTy, "conv");
  }

  return Res;
}

Value *ScalarExprEmitter::VisitMemberExpr(MemberExpr *E) {
  if (CodeGenFunction::ConstantEmission Constant = CGF.tryEmitAsConstant(E)) {
    CGF.EmitIgnoredExpr(E->getBase());
    return CGF.emitScalarConstant(Constant, E);
  } else {
    Expr::EvalResult Result;
    if (E->EvaluateAsInt(Result, CGF.getContext(), Expr::SE_AllowSideEffects)) {
      llvm::APSInt Value = Result.Val.getInt();
      CGF.EmitIgnoredExpr(E->getBase());
      return Builder.getInt(Value);
    }
  }

  llvm::Value *Result = EmitLoadOfLValue(E);

  // If -fdebug-info-for-profiling is specified, emit a pseudo variable and its
  // debug info for the pointer, even if there is no variable associated with
  // the pointer's expression.
  if (CGF.CGM.getCodeGenOpts().DebugInfoForProfiling && CGF.getDebugInfo()) {
    if (llvm::LoadInst *Load = dyn_cast<llvm::LoadInst>(Result)) {
      if (llvm::GetElementPtrInst *GEP =
              dyn_cast<llvm::GetElementPtrInst>(Load->getPointerOperand())) {
        if (llvm::Instruction *Pointer =
                dyn_cast<llvm::Instruction>(GEP->getPointerOperand())) {
          QualType Ty = E->getBase()->getType();
          if (!E->isArrow())
            Ty = CGF.getContext().getPointerType(Ty);
          CGF.getDebugInfo()->EmitPseudoVariable(Builder, Pointer, Ty);
        }
      }
    }
  }
  return Result;
}

Value *ScalarExprEmitter::VisitArraySubscriptExpr(ArraySubscriptExpr *E) {
  TestAndClearIgnoreResultAssign();

  // Emit subscript expressions in rvalue context's.  For most cases, this just
  // loads the lvalue formed by the subscript expr.  However, we have to be
  // careful, because the base of a vector subscript is occasionally an rvalue,
  // so we can't get it as an lvalue.
  if (!E->getBase()->getType()->isVectorType() &&
      !E->getBase()->getType()->isSveVLSBuiltinType())
    return EmitLoadOfLValue(E);

  // Handle the vector case.  The base must be a vector, the index must be an
  // integer value.
  Value *Base = Visit(E->getBase());
  Value *Idx  = Visit(E->getIdx());
  QualType IdxTy = E->getIdx()->getType();

  if (CGF.SanOpts.has(SanitizerKind::ArrayBounds))
    CGF.EmitBoundsCheck(E, E->getBase(), Idx, IdxTy, /*Accessed*/true);

  return Builder.CreateExtractElement(Base, Idx, "vecext");
}

Value *ScalarExprEmitter::VisitMatrixSubscriptExpr(MatrixSubscriptExpr *E) {
  TestAndClearIgnoreResultAssign();

  // Handle the vector case.  The base must be a vector, the index must be an
  // integer value.
  Value *RowIdx = CGF.EmitMatrixIndexExpr(E->getRowIdx());
  Value *ColumnIdx = CGF.EmitMatrixIndexExpr(E->getColumnIdx());

  const auto *MatrixTy = E->getBase()->getType()->castAs<ConstantMatrixType>();
  unsigned NumRows = MatrixTy->getNumRows();
  llvm::MatrixBuilder MB(Builder);
  Value *Idx = MB.CreateIndex(RowIdx, ColumnIdx, NumRows);
  if (CGF.CGM.getCodeGenOpts().OptimizationLevel > 0)
    MB.CreateIndexAssumption(Idx, MatrixTy->getNumElementsFlattened());

  Value *Matrix = Visit(E->getBase());

  // TODO: Should we emit bounds checks with SanitizerKind::ArrayBounds?
  return Builder.CreateExtractElement(Matrix, Idx, "matrixext");
}

static int getMaskElt(llvm::ShuffleVectorInst *SVI, unsigned Idx,
                      unsigned Off) {
  int MV = SVI->getMaskValue(Idx);
  if (MV == -1)
    return -1;
  return Off + MV;
}

static int getAsInt32(llvm::ConstantInt *C, llvm::Type *I32Ty) {
  assert(llvm::ConstantInt::isValueValidForType(I32Ty, C->getZExtValue()) &&
         "Index operand too large for shufflevector mask!");
  return C->getZExtValue();
}

Value *ScalarExprEmitter::VisitInitListExpr(InitListExpr *E) {
  bool Ignore = TestAndClearIgnoreResultAssign();
  (void)Ignore;
  assert (Ignore == false && "init list ignored");
  unsigned NumInitElements = E->getNumInits();

  if (E->hadArrayRangeDesignator())
    CGF.ErrorUnsupported(E, "GNU array range designator extension");

  llvm::VectorType *VType =
    dyn_cast<llvm::VectorType>(ConvertType(E->getType()));

  if (!VType) {
    if (NumInitElements == 0) {
      // C++11 value-initialization for the scalar.
      return EmitNullValue(E->getType());
    }
    // We have a scalar in braces. Just use the first element.
    return Visit(E->getInit(0));
  }

  if (isa<llvm::ScalableVectorType>(VType)) {
    if (NumInitElements == 0) {
      // C++11 value-initialization for the vector.
      return EmitNullValue(E->getType());
    }

    if (NumInitElements == 1) {
      Expr *InitVector = E->getInit(0);

      // Initialize from another scalable vector of the same type.
      if (InitVector->getType() == E->getType())
        return Visit(InitVector);
    }

    llvm_unreachable("Unexpected initialization of a scalable vector!");
  }

  unsigned ResElts = cast<llvm::FixedVectorType>(VType)->getNumElements();

  // Loop over initializers collecting the Value for each, and remembering
  // whether the source was swizzle (ExtVectorElementExpr).  This will allow
  // us to fold the shuffle for the swizzle into the shuffle for the vector
  // initializer, since LLVM optimizers generally do not want to touch
  // shuffles.
  unsigned CurIdx = 0;
  bool VIsPoisonShuffle = false;
  llvm::Value *V = llvm::PoisonValue::get(VType);
  for (unsigned i = 0; i != NumInitElements; ++i) {
    Expr *IE = E->getInit(i);
    Value *Init = Visit(IE);
    SmallVector<int, 16> Args;

    llvm::VectorType *VVT = dyn_cast<llvm::VectorType>(Init->getType());

    // Handle scalar elements.  If the scalar initializer is actually one
    // element of a different vector of the same width, use shuffle instead of
    // extract+insert.
    if (!VVT) {
      if (isa<ExtVectorElementExpr>(IE)) {
        llvm::ExtractElementInst *EI = cast<llvm::ExtractElementInst>(Init);

        if (cast<llvm::FixedVectorType>(EI->getVectorOperandType())
                ->getNumElements() == ResElts) {
          llvm::ConstantInt *C = cast<llvm::ConstantInt>(EI->getIndexOperand());
          Value *LHS = nullptr, *RHS = nullptr;
          if (CurIdx == 0) {
            // insert into poison -> shuffle (src, poison)
            // shufflemask must use an i32
            Args.push_back(getAsInt32(C, CGF.Int32Ty));
            Args.resize(ResElts, -1);

            LHS = EI->getVectorOperand();
            RHS = V;
            VIsPoisonShuffle = true;
          } else if (VIsPoisonShuffle) {
            // insert into poison shuffle && size match -> shuffle (v, src)
            llvm::ShuffleVectorInst *SVV = cast<llvm::ShuffleVectorInst>(V);
            for (unsigned j = 0; j != CurIdx; ++j)
              Args.push_back(getMaskElt(SVV, j, 0));
            Args.push_back(ResElts + C->getZExtValue());
            Args.resize(ResElts, -1);

            LHS = cast<llvm::ShuffleVectorInst>(V)->getOperand(0);
            RHS = EI->getVectorOperand();
            VIsPoisonShuffle = false;
          }
          if (!Args.empty()) {
            V = Builder.CreateShuffleVector(LHS, RHS, Args);
            ++CurIdx;
            continue;
          }
        }
      }
      V = Builder.CreateInsertElement(V, Init, Builder.getInt32(CurIdx),
                                      "vecinit");
      VIsPoisonShuffle = false;
      ++CurIdx;
      continue;
    }

    unsigned InitElts = cast<llvm::FixedVectorType>(VVT)->getNumElements();

    // If the initializer is an ExtVecEltExpr (a swizzle), and the swizzle's
    // input is the same width as the vector being constructed, generate an
    // optimized shuffle of the swizzle input into the result.
    unsigned Offset = (CurIdx == 0) ? 0 : ResElts;
    if (isa<ExtVectorElementExpr>(IE)) {
      llvm::ShuffleVectorInst *SVI = cast<llvm::ShuffleVectorInst>(Init);
      Value *SVOp = SVI->getOperand(0);
      auto *OpTy = cast<llvm::FixedVectorType>(SVOp->getType());

      if (OpTy->getNumElements() == ResElts) {
        for (unsigned j = 0; j != CurIdx; ++j) {
          // If the current vector initializer is a shuffle with poison, merge
          // this shuffle directly into it.
          if (VIsPoisonShuffle) {
            Args.push_back(getMaskElt(cast<llvm::ShuffleVectorInst>(V), j, 0));
          } else {
            Args.push_back(j);
          }
        }
        for (unsigned j = 0, je = InitElts; j != je; ++j)
          Args.push_back(getMaskElt(SVI, j, Offset));
        Args.resize(ResElts, -1);

        if (VIsPoisonShuffle)
          V = cast<llvm::ShuffleVectorInst>(V)->getOperand(0);

        Init = SVOp;
      }
    }

    // Extend init to result vector length, and then shuffle its contribution
    // to the vector initializer into V.
    if (Args.empty()) {
      for (unsigned j = 0; j != InitElts; ++j)
        Args.push_back(j);
      Args.resize(ResElts, -1);
      Init = Builder.CreateShuffleVector(Init, Args, "vext");

      Args.clear();
      for (unsigned j = 0; j != CurIdx; ++j)
        Args.push_back(j);
      for (unsigned j = 0; j != InitElts; ++j)
        Args.push_back(j + Offset);
      Args.resize(ResElts, -1);
    }

    // If V is poison, make sure it ends up on the RHS of the shuffle to aid
    // merging subsequent shuffles into this one.
    if (CurIdx == 0)
      std::swap(V, Init);
    V = Builder.CreateShuffleVector(V, Init, Args, "vecinit");
    VIsPoisonShuffle = isa<llvm::PoisonValue>(Init);
    CurIdx += InitElts;
  }

  // FIXME: evaluate codegen vs. shuffling against constant null vector.
  // Emit remaining default initializers.
  llvm::Type *EltTy = VType->getElementType();

  // Emit remaining default initializers
  for (/* Do not initialize i*/; CurIdx < ResElts; ++CurIdx) {
    Value *Idx = Builder.getInt32(CurIdx);
    llvm::Value *Init = llvm::Constant::getNullValue(EltTy);
    V = Builder.CreateInsertElement(V, Init, Idx, "vecinit");
  }
  return V;
}

bool CodeGenFunction::ShouldNullCheckClassCastValue(const CastExpr *CE) {
  const Expr *E = CE->getSubExpr();

  if (CE->getCastKind() == CK_UncheckedDerivedToBase)
    return false;

  if (isa<CXXThisExpr>(E->IgnoreParens())) {
    // We always assume that 'this' is never null.
    return false;
  }

  if (const ImplicitCastExpr *ICE = dyn_cast<ImplicitCastExpr>(CE)) {
    // And that glvalue casts are never null.
    if (ICE->isGLValue())
      return false;
  }

  return true;
}

// VisitCastExpr - Emit code for an explicit or implicit cast.  Implicit casts
// have to handle a more broad range of conversions than explicit casts, as they
// handle things like function to ptr-to-function decay etc.
Value *ScalarExprEmitter::VisitCastExpr(CastExpr *CE) {
  Expr *E = CE->getSubExpr();
  QualType DestTy = CE->getType();
  CastKind Kind = CE->getCastKind();
  CodeGenFunction::CGFPOptionsRAII FPOptions(CGF, CE);

  // These cases are generally not written to ignore the result of
  // evaluating their sub-expressions, so we clear this now.
  bool Ignored = TestAndClearIgnoreResultAssign();

  // Since almost all cast kinds apply to scalars, this switch doesn't have
  // a default case, so the compiler will warn on a missing case.  The cases
  // are in the same order as in the CastKind enum.
  switch (Kind) {
  case CK_Dependent: llvm_unreachable("dependent cast kind in IR gen!");
  case CK_BuiltinFnToFnPtr:
    llvm_unreachable("builtin functions are handled elsewhere");

  case CK_LValueBitCast:
  case CK_ObjCObjectLValueCast: {
    Address Addr = EmitLValue(E).getAddress();
    Addr = Addr.withElementType(CGF.ConvertTypeForMem(DestTy));
    LValue LV = CGF.MakeAddrLValue(Addr, DestTy);
    return EmitLoadOfLValue(LV, CE->getExprLoc());
  }

  case CK_LValueToRValueBitCast: {
    LValue SourceLVal = CGF.EmitLValue(E);
    Address Addr =
        SourceLVal.getAddress().withElementType(CGF.ConvertTypeForMem(DestTy));
    LValue DestLV = CGF.MakeAddrLValue(Addr, DestTy);
    DestLV.setTBAAInfo(TBAAAccessInfo::getMayAliasInfo());
    return EmitLoadOfLValue(DestLV, CE->getExprLoc());
  }

  case CK_CPointerToObjCPointerCast:
  case CK_BlockPointerToObjCPointerCast:
  case CK_AnyPointerToBlockPointerCast:
  case CK_BitCast: {
    Value *Src = Visit(const_cast<Expr*>(E));
    llvm::Type *SrcTy = Src->getType();
    llvm::Type *DstTy = ConvertType(DestTy);
    assert(
        (!SrcTy->isPtrOrPtrVectorTy() || !DstTy->isPtrOrPtrVectorTy() ||
         SrcTy->getPointerAddressSpace() == DstTy->getPointerAddressSpace()) &&
        "Address-space cast must be used to convert address spaces");

    if (CGF.SanOpts.has(SanitizerKind::CFIUnrelatedCast)) {
      if (auto *PT = DestTy->getAs<PointerType>()) {
        CGF.EmitVTablePtrCheckForCast(
            PT->getPointeeType(),
            Address(Src,
                    CGF.ConvertTypeForMem(
                        E->getType()->castAs<PointerType>()->getPointeeType()),
                    CGF.getPointerAlign()),
            /*MayBeNull=*/true, CodeGenFunction::CFITCK_UnrelatedCast,
            CE->getBeginLoc());
      }
    }

    if (CGF.CGM.getCodeGenOpts().StrictVTablePointers) {
      const QualType SrcType = E->getType();

      if (SrcType.mayBeNotDynamicClass() && DestTy.mayBeDynamicClass()) {
        // Casting to pointer that could carry dynamic information (provided by
        // invariant.group) requires launder.
        Src = Builder.CreateLaunderInvariantGroup(Src);
      } else if (SrcType.mayBeDynamicClass() && DestTy.mayBeNotDynamicClass()) {
        // Casting to pointer that does not carry dynamic information (provided
        // by invariant.group) requires stripping it.  Note that we don't do it
        // if the source could not be dynamic type and destination could be
        // dynamic because dynamic information is already laundered.  It is
        // because launder(strip(src)) == launder(src), so there is no need to
        // add extra strip before launder.
        Src = Builder.CreateStripInvariantGroup(Src);
      }
    }

    // Update heapallocsite metadata when there is an explicit pointer cast.
    if (auto *CI = dyn_cast<llvm::CallBase>(Src)) {
      if (CI->getMetadata("heapallocsite") && isa<ExplicitCastExpr>(CE) &&
          !isa<CastExpr>(E)) {
        QualType PointeeType = DestTy->getPointeeType();
        if (!PointeeType.isNull())
          CGF.getDebugInfo()->addHeapAllocSiteMetadata(CI, PointeeType,
                                                       CE->getExprLoc());
      }
    }

    // If Src is a fixed vector and Dst is a scalable vector, and both have the
    // same element type, use the llvm.vector.insert intrinsic to perform the
    // bitcast.
    if (auto *FixedSrcTy = dyn_cast<llvm::FixedVectorType>(SrcTy)) {
      if (auto *ScalableDstTy = dyn_cast<llvm::ScalableVectorType>(DstTy)) {
        // If we are casting a fixed i8 vector to a scalable i1 predicate
        // vector, use a vector insert and bitcast the result.
        if (ScalableDstTy->getElementType()->isIntegerTy(1) &&
            ScalableDstTy->getElementCount().isKnownMultipleOf(8) &&
            FixedSrcTy->getElementType()->isIntegerTy(8)) {
          ScalableDstTy = llvm::ScalableVectorType::get(
              FixedSrcTy->getElementType(),
              ScalableDstTy->getElementCount().getKnownMinValue() / 8);
        }
        if (FixedSrcTy->getElementType() == ScalableDstTy->getElementType()) {
          llvm::Value *UndefVec = llvm::UndefValue::get(ScalableDstTy);
          llvm::Value *Zero = llvm::Constant::getNullValue(CGF.CGM.Int64Ty);
          llvm::Value *Result = Builder.CreateInsertVector(
              ScalableDstTy, UndefVec, Src, Zero, "cast.scalable");
          if (Result->getType() != DstTy)
            Result = Builder.CreateBitCast(Result, DstTy);
          return Result;
        }
      }
    }

    // If Src is a scalable vector and Dst is a fixed vector, and both have the
    // same element type, use the llvm.vector.extract intrinsic to perform the
    // bitcast.
    if (auto *ScalableSrcTy = dyn_cast<llvm::ScalableVectorType>(SrcTy)) {
      if (auto *FixedDstTy = dyn_cast<llvm::FixedVectorType>(DstTy)) {
        // If we are casting a scalable i1 predicate vector to a fixed i8
        // vector, bitcast the source and use a vector extract.
        if (ScalableSrcTy->getElementType()->isIntegerTy(1) &&
            ScalableSrcTy->getElementCount().isKnownMultipleOf(8) &&
            FixedDstTy->getElementType()->isIntegerTy(8)) {
          ScalableSrcTy = llvm::ScalableVectorType::get(
              FixedDstTy->getElementType(),
              ScalableSrcTy->getElementCount().getKnownMinValue() / 8);
          Src = Builder.CreateBitCast(Src, ScalableSrcTy);
        }
        if (ScalableSrcTy->getElementType() == FixedDstTy->getElementType()) {
          llvm::Value *Zero = llvm::Constant::getNullValue(CGF.CGM.Int64Ty);
          return Builder.CreateExtractVector(DstTy, Src, Zero, "cast.fixed");
        }
      }
    }

    // Perform VLAT <-> VLST bitcast through memory.
    // TODO: since the llvm.vector.{insert,extract} intrinsics
    //       require the element types of the vectors to be the same, we
    //       need to keep this around for bitcasts between VLAT <-> VLST where
    //       the element types of the vectors are not the same, until we figure
    //       out a better way of doing these casts.
    if ((isa<llvm::FixedVectorType>(SrcTy) &&
         isa<llvm::ScalableVectorType>(DstTy)) ||
        (isa<llvm::ScalableVectorType>(SrcTy) &&
         isa<llvm::FixedVectorType>(DstTy))) {
      Address Addr = CGF.CreateDefaultAlignTempAlloca(SrcTy, "saved-value");
      LValue LV = CGF.MakeAddrLValue(Addr, E->getType());
      CGF.EmitStoreOfScalar(Src, LV);
      Addr = Addr.withElementType(CGF.ConvertTypeForMem(DestTy));
      LValue DestLV = CGF.MakeAddrLValue(Addr, DestTy);
      DestLV.setTBAAInfo(TBAAAccessInfo::getMayAliasInfo());
      return EmitLoadOfLValue(DestLV, CE->getExprLoc());
    }

    llvm::Value *Result = Builder.CreateBitCast(Src, DstTy);
    return CGF.authPointerToPointerCast(Result, E->getType(), DestTy);
  }
  case CK_AddressSpaceConversion: {
    Expr::EvalResult Result;
    if (E->EvaluateAsRValue(Result, CGF.getContext()) &&
        Result.Val.isNullPointer()) {
      // If E has side effect, it is emitted even if its final result is a
      // null pointer. In that case, a DCE pass should be able to
      // eliminate the useless instructions emitted during translating E.
      if (Result.HasSideEffects)
        Visit(E);
      return CGF.CGM.getNullPointer(cast<llvm::PointerType>(
          ConvertType(DestTy)), DestTy);
    }
    // Since target may map different address spaces in AST to the same address
    // space, an address space conversion may end up as a bitcast.
    return CGF.CGM.getTargetCodeGenInfo().performAddrSpaceCast(
        CGF, Visit(E), E->getType()->getPointeeType().getAddressSpace(),
        DestTy->getPointeeType().getAddressSpace(), ConvertType(DestTy));
  }
  case CK_AtomicToNonAtomic:
  case CK_NonAtomicToAtomic:
  case CK_UserDefinedConversion:
    return Visit(const_cast<Expr*>(E));

  case CK_NoOp: {
    return CE->changesVolatileQualification() ? EmitLoadOfLValue(CE)
                                              : Visit(const_cast<Expr *>(E));
  }

  case CK_BaseToDerived: {
    const CXXRecordDecl *DerivedClassDecl = DestTy->getPointeeCXXRecordDecl();
    assert(DerivedClassDecl && "BaseToDerived arg isn't a C++ object pointer!");

    Address Base = CGF.EmitPointerWithAlignment(E);
    Address Derived =
      CGF.GetAddressOfDerivedClass(Base, DerivedClassDecl,
                                   CE->path_begin(), CE->path_end(),
                                   CGF.ShouldNullCheckClassCastValue(CE));

    // C++11 [expr.static.cast]p11: Behavior is undefined if a downcast is
    // performed and the object is not of the derived type.
    if (CGF.sanitizePerformTypeCheck())
      CGF.EmitTypeCheck(CodeGenFunction::TCK_DowncastPointer, CE->getExprLoc(),
                        Derived, DestTy->getPointeeType());

    if (CGF.SanOpts.has(SanitizerKind::CFIDerivedCast))
      CGF.EmitVTablePtrCheckForCast(DestTy->getPointeeType(), Derived,
                                    /*MayBeNull=*/true,
                                    CodeGenFunction::CFITCK_DerivedCast,
                                    CE->getBeginLoc());

    return CGF.getAsNaturalPointerTo(Derived, CE->getType()->getPointeeType());
  }
  case CK_UncheckedDerivedToBase:
  case CK_DerivedToBase: {
    // The EmitPointerWithAlignment path does this fine; just discard
    // the alignment.
    return CGF.getAsNaturalPointerTo(CGF.EmitPointerWithAlignment(CE),
                                     CE->getType()->getPointeeType());
  }

  case CK_Dynamic: {
    Address V = CGF.EmitPointerWithAlignment(E);
    const CXXDynamicCastExpr *DCE = cast<CXXDynamicCastExpr>(CE);
    return CGF.EmitDynamicCast(V, DCE);
  }

  case CK_ArrayToPointerDecay:
    return CGF.getAsNaturalPointerTo(CGF.EmitArrayToPointerDecay(E),
                                     CE->getType()->getPointeeType());
  case CK_FunctionToPointerDecay:
    return EmitLValue(E).getPointer(CGF);

  case CK_NullToPointer:
    if (MustVisitNullValue(E))
      CGF.EmitIgnoredExpr(E);

    return CGF.CGM.getNullPointer(cast<llvm::PointerType>(ConvertType(DestTy)),
                              DestTy);

  case CK_NullToMemberPointer: {
    if (MustVisitNullValue(E))
      CGF.EmitIgnoredExpr(E);

    const MemberPointerType *MPT = CE->getType()->getAs<MemberPointerType>();
    return CGF.CGM.getCXXABI().EmitNullMemberPointer(MPT);
  }

  case CK_ReinterpretMemberPointer:
  case CK_BaseToDerivedMemberPointer:
  case CK_DerivedToBaseMemberPointer: {
    Value *Src = Visit(E);

    // Note that the AST doesn't distinguish between checked and
    // unchecked member pointer conversions, so we always have to
    // implement checked conversions here.  This is inefficient when
    // actual control flow may be required in order to perform the
    // check, which it is for data member pointers (but not member
    // function pointers on Itanium and ARM).
    return CGF.CGM.getCXXABI().EmitMemberPointerConversion(CGF, CE, Src);
  }

  case CK_ARCProduceObject:
    return CGF.EmitARCRetainScalarExpr(E);
  case CK_ARCConsumeObject:
    return CGF.EmitObjCConsumeObject(E->getType(), Visit(E));
  case CK_ARCReclaimReturnedObject:
    return CGF.EmitARCReclaimReturnedObject(E, /*allowUnsafe*/ Ignored);
  case CK_ARCExtendBlockObject:
    return CGF.EmitARCExtendBlockObject(E);

  case CK_CopyAndAutoreleaseBlockObject:
    return CGF.EmitBlockCopyAndAutorelease(Visit(E), E->getType());

  case CK_FloatingRealToComplex:
  case CK_FloatingComplexCast:
  case CK_IntegralRealToComplex:
  case CK_IntegralComplexCast:
  case CK_IntegralComplexToFloatingComplex:
  case CK_FloatingComplexToIntegralComplex:
  case CK_ConstructorConversion:
  case CK_ToUnion:
  case CK_HLSLArrayRValue:
    llvm_unreachable("scalar cast to non-scalar value");

  case CK_LValueToRValue:
    assert(CGF.getContext().hasSameUnqualifiedType(E->getType(), DestTy));
    assert(E->isGLValue() && "lvalue-to-rvalue applied to r-value!");
    return Visit(const_cast<Expr*>(E));

  case CK_IntegralToPointer: {
    Value *Src = Visit(const_cast<Expr*>(E));

    // First, convert to the correct width so that we control the kind of
    // extension.
    auto DestLLVMTy = ConvertType(DestTy);
    llvm::Type *MiddleTy = CGF.CGM.getDataLayout().getIntPtrType(DestLLVMTy);
    bool InputSigned = E->getType()->isSignedIntegerOrEnumerationType();
    llvm::Value* IntResult =
      Builder.CreateIntCast(Src, MiddleTy, InputSigned, "conv");

    auto *IntToPtr = Builder.CreateIntToPtr(IntResult, DestLLVMTy);

    if (CGF.CGM.getCodeGenOpts().StrictVTablePointers) {
      // Going from integer to pointer that could be dynamic requires reloading
      // dynamic information from invariant.group.
      if (DestTy.mayBeDynamicClass())
        IntToPtr = Builder.CreateLaunderInvariantGroup(IntToPtr);
    }

    IntToPtr = CGF.authPointerToPointerCast(IntToPtr, E->getType(), DestTy);
    return IntToPtr;
  }
  case CK_PointerToIntegral: {
    assert(!DestTy->isBooleanType() && "bool should use PointerToBool");
    auto *PtrExpr = Visit(E);

    if (CGF.CGM.getCodeGenOpts().StrictVTablePointers) {
      const QualType SrcType = E->getType();

      // Casting to integer requires stripping dynamic information as it does
      // not carries it.
      if (SrcType.mayBeDynamicClass())
        PtrExpr = Builder.CreateStripInvariantGroup(PtrExpr);
    }

    PtrExpr = CGF.authPointerToPointerCast(PtrExpr, E->getType(), DestTy);
    return Builder.CreatePtrToInt(PtrExpr, ConvertType(DestTy));
  }
  case CK_ToVoid: {
    CGF.EmitIgnoredExpr(E);
    return nullptr;
  }
  case CK_MatrixCast: {
    return EmitScalarConversion(Visit(E), E->getType(), DestTy,
                                CE->getExprLoc());
  }
  case CK_VectorSplat: {
    llvm::Type *DstTy = ConvertType(DestTy);
    Value *Elt = Visit(const_cast<Expr *>(E));
    // Splat the element across to all elements
    llvm::ElementCount NumElements =
        cast<llvm::VectorType>(DstTy)->getElementCount();
    return Builder.CreateVectorSplat(NumElements, Elt, "splat");
  }

  case CK_FixedPointCast:
    return EmitScalarConversion(Visit(E), E->getType(), DestTy,
                                CE->getExprLoc());

  case CK_FixedPointToBoolean:
    assert(E->getType()->isFixedPointType() &&
           "Expected src type to be fixed point type");
    assert(DestTy->isBooleanType() && "Expected dest type to be boolean type");
    return EmitScalarConversion(Visit(E), E->getType(), DestTy,
                                CE->getExprLoc());

  case CK_FixedPointToIntegral:
    assert(E->getType()->isFixedPointType() &&
           "Expected src type to be fixed point type");
    assert(DestTy->isIntegerType() && "Expected dest type to be an integer");
    return EmitScalarConversion(Visit(E), E->getType(), DestTy,
                                CE->getExprLoc());

  case CK_IntegralToFixedPoint:
    assert(E->getType()->isIntegerType() &&
           "Expected src type to be an integer");
    assert(DestTy->isFixedPointType() &&
           "Expected dest type to be fixed point type");
    return EmitScalarConversion(Visit(E), E->getType(), DestTy,
                                CE->getExprLoc());

  case CK_IntegralCast: {
    if (E->getType()->isExtVectorType() && DestTy->isExtVectorType()) {
      QualType SrcElTy = E->getType()->castAs<VectorType>()->getElementType();
      return Builder.CreateIntCast(Visit(E), ConvertType(DestTy),
                                   SrcElTy->isSignedIntegerOrEnumerationType(),
                                   "conv");
    }
    ScalarConversionOpts Opts;
    if (auto *ICE = dyn_cast<ImplicitCastExpr>(CE)) {
      if (!ICE->isPartOfExplicitCast())
        Opts = ScalarConversionOpts(CGF.SanOpts);
    }
    return EmitScalarConversion(Visit(E), E->getType(), DestTy,
                                CE->getExprLoc(), Opts);
  }
  case CK_IntegralToFloating: {
    if (E->getType()->isVectorType() && DestTy->isVectorType()) {
      // TODO: Support constrained FP intrinsics.
      QualType SrcElTy = E->getType()->castAs<VectorType>()->getElementType();
      if (SrcElTy->isSignedIntegerOrEnumerationType())
        return Builder.CreateSIToFP(Visit(E), ConvertType(DestTy), "conv");
      return Builder.CreateUIToFP(Visit(E), ConvertType(DestTy), "conv");
    }
    CodeGenFunction::CGFPOptionsRAII FPOptsRAII(CGF, CE);
    return EmitScalarConversion(Visit(E), E->getType(), DestTy,
                                CE->getExprLoc());
  }
  case CK_FloatingToIntegral: {
    if (E->getType()->isVectorType() && DestTy->isVectorType()) {
      // TODO: Support constrained FP intrinsics.
      QualType DstElTy = DestTy->castAs<VectorType>()->getElementType();
      if (DstElTy->isSignedIntegerOrEnumerationType())
        return Builder.CreateFPToSI(Visit(E), ConvertType(DestTy), "conv");
      return Builder.CreateFPToUI(Visit(E), ConvertType(DestTy), "conv");
    }
    CodeGenFunction::CGFPOptionsRAII FPOptsRAII(CGF, CE);
    return EmitScalarConversion(Visit(E), E->getType(), DestTy,
                                CE->getExprLoc());
  }
  case CK_FloatingCast: {
    if (E->getType()->isVectorType() && DestTy->isVectorType()) {
      // TODO: Support constrained FP intrinsics.
      QualType SrcElTy = E->getType()->castAs<VectorType>()->getElementType();
      QualType DstElTy = DestTy->castAs<VectorType>()->getElementType();
      if (DstElTy->castAs<BuiltinType>()->getKind() <
          SrcElTy->castAs<BuiltinType>()->getKind())
        return Builder.CreateFPTrunc(Visit(E), ConvertType(DestTy), "conv");
      return Builder.CreateFPExt(Visit(E), ConvertType(DestTy), "conv");
    }
    CodeGenFunction::CGFPOptionsRAII FPOptsRAII(CGF, CE);
    return EmitScalarConversion(Visit(E), E->getType(), DestTy,
                                CE->getExprLoc());
  }
  case CK_FixedPointToFloating:
  case CK_FloatingToFixedPoint: {
    CodeGenFunction::CGFPOptionsRAII FPOptsRAII(CGF, CE);
    return EmitScalarConversion(Visit(E), E->getType(), DestTy,
                                CE->getExprLoc());
  }
  case CK_BooleanToSignedIntegral: {
    ScalarConversionOpts Opts;
    Opts.TreatBooleanAsSigned = true;
    return EmitScalarConversion(Visit(E), E->getType(), DestTy,
                                CE->getExprLoc(), Opts);
  }
  case CK_IntegralToBoolean:
    return EmitIntToBoolConversion(Visit(E));
  case CK_PointerToBoolean:
    return EmitPointerToBoolConversion(Visit(E), E->getType());
  case CK_FloatingToBoolean: {
    CodeGenFunction::CGFPOptionsRAII FPOptsRAII(CGF, CE);
    return EmitFloatToBoolConversion(Visit(E));
  }
  case CK_MemberPointerToBoolean: {
    llvm::Value *MemPtr = Visit(E);
    const MemberPointerType *MPT = E->getType()->getAs<MemberPointerType>();
    return CGF.CGM.getCXXABI().EmitMemberPointerIsNotNull(CGF, MemPtr, MPT);
  }

  case CK_FloatingComplexToReal:
  case CK_IntegralComplexToReal:
    return CGF.EmitComplexExpr(E, false, true).first;

  case CK_FloatingComplexToBoolean:
  case CK_IntegralComplexToBoolean: {
    CodeGenFunction::ComplexPairTy V = CGF.EmitComplexExpr(E);

    // TODO: kill this function off, inline appropriate case here
    return EmitComplexToScalarConversion(V, E->getType(), DestTy,
                                         CE->getExprLoc());
  }

  case CK_ZeroToOCLOpaqueType: {
    assert((DestTy->isEventT() || DestTy->isQueueT() ||
            DestTy->isOCLIntelSubgroupAVCType()) &&
           "CK_ZeroToOCLEvent cast on non-event type");
    return llvm::Constant::getNullValue(ConvertType(DestTy));
  }

  case CK_IntToOCLSampler:
    return CGF.CGM.createOpenCLIntToSamplerConversion(E, CGF);

  case CK_HLSLVectorTruncation: {
    assert((DestTy->isVectorType() || DestTy->isBuiltinType()) &&
           "Destination type must be a vector or builtin type.");
    Value *Vec = Visit(const_cast<Expr *>(E));
    if (auto *VecTy = DestTy->getAs<VectorType>()) {
      SmallVector<int> Mask;
      unsigned NumElts = VecTy->getNumElements();
      for (unsigned I = 0; I != NumElts; ++I)
        Mask.push_back(I);

      return Builder.CreateShuffleVector(Vec, Mask, "trunc");
    }
    llvm::Value *Zero = llvm::Constant::getNullValue(CGF.SizeTy);
    return Builder.CreateExtractElement(Vec, Zero, "cast.vtrunc");
  }

  } // end of switch

  llvm_unreachable("unknown scalar cast");
}

Value *ScalarExprEmitter::VisitStmtExpr(const StmtExpr *E) {
  CodeGenFunction::StmtExprEvaluation eval(CGF);
  Address RetAlloca = CGF.EmitCompoundStmt(*E->getSubStmt(),
                                           !E->getType()->isVoidType());
  if (!RetAlloca.isValid())
    return nullptr;
  return CGF.EmitLoadOfScalar(CGF.MakeAddrLValue(RetAlloca, E->getType()),
                              E->getExprLoc());
}

Value *ScalarExprEmitter::VisitExprWithCleanups(ExprWithCleanups *E) {
  CodeGenFunction::RunCleanupsScope Scope(CGF);
  Value *V = Visit(E->getSubExpr());
  // Defend against dominance problems caused by jumps out of expression
  // evaluation through the shared cleanup block.
  Scope.ForceCleanup({&V});
  return V;
}

//===----------------------------------------------------------------------===//
//                             Unary Operators
//===----------------------------------------------------------------------===//

static BinOpInfo createBinOpInfoFromIncDec(const UnaryOperator *E,
                                           llvm::Value *InVal, bool IsInc,
                                           FPOptions FPFeatures) {
  BinOpInfo BinOp;
  BinOp.LHS = InVal;
  BinOp.RHS = llvm::ConstantInt::get(InVal->getType(), 1, false);
  BinOp.Ty = E->getType();
  BinOp.Opcode = IsInc ? BO_Add : BO_Sub;
  BinOp.FPFeatures = FPFeatures;
  BinOp.E = E;
  return BinOp;
}

llvm::Value *ScalarExprEmitter::EmitIncDecConsiderOverflowBehavior(
    const UnaryOperator *E, llvm::Value *InVal, bool IsInc) {
  llvm::Value *Amount =
      llvm::ConstantInt::get(InVal->getType(), IsInc ? 1 : -1, true);
  StringRef Name = IsInc ? "inc" : "dec";
  switch (CGF.getLangOpts().getSignedOverflowBehavior()) {
  case LangOptions::SOB_Defined:
    if (!CGF.SanOpts.has(SanitizerKind::SignedIntegerOverflow))
      return Builder.CreateAdd(InVal, Amount, Name);
    [[fallthrough]];
  case LangOptions::SOB_Undefined:
    if (!CGF.SanOpts.has(SanitizerKind::SignedIntegerOverflow))
      return Builder.CreateNSWAdd(InVal, Amount, Name);
    [[fallthrough]];
  case LangOptions::SOB_Trapping:
    if (!E->canOverflow())
      return Builder.CreateNSWAdd(InVal, Amount, Name);
    return EmitOverflowCheckedBinOp(createBinOpInfoFromIncDec(
        E, InVal, IsInc, E->getFPFeaturesInEffect(CGF.getLangOpts())));
  }
  llvm_unreachable("Unknown SignedOverflowBehaviorTy");
}

/// For the purposes of overflow pattern exclusion, does this match the
/// "while(i--)" pattern?
static bool matchesPostDecrInWhile(const UnaryOperator *UO, bool isInc,
                                   bool isPre, ASTContext &Ctx) {
  if (isInc || isPre)
    return false;

  // -fsanitize-undefined-ignore-overflow-pattern=unsigned-post-decr-while
  if (!Ctx.getLangOpts().isOverflowPatternExcluded(
          LangOptions::OverflowPatternExclusionKind::PostDecrInWhile))
    return false;

  // all Parents (usually just one) must be a WhileStmt
  for (const auto &Parent : Ctx.getParentMapContext().getParents(*UO))
    if (!Parent.get<WhileStmt>())
      return false;

  return true;
}

namespace {
/// Handles check and update for lastprivate conditional variables.
class OMPLastprivateConditionalUpdateRAII {
private:
  CodeGenFunction &CGF;
  const UnaryOperator *E;

public:
  OMPLastprivateConditionalUpdateRAII(CodeGenFunction &CGF,
                                      const UnaryOperator *E)
      : CGF(CGF), E(E) {}
  ~OMPLastprivateConditionalUpdateRAII() {
    if (CGF.getLangOpts().OpenMP)
      CGF.CGM.getOpenMPRuntime().checkAndEmitLastprivateConditional(
          CGF, E->getSubExpr());
  }
};
} // namespace

llvm::Value *
ScalarExprEmitter::EmitScalarPrePostIncDec(const UnaryOperator *E, LValue LV,
                                           bool isInc, bool isPre) {
  OMPLastprivateConditionalUpdateRAII OMPRegion(CGF, E);
  QualType type = E->getSubExpr()->getType();
  llvm::PHINode *atomicPHI = nullptr;
  llvm::Value *value;
  llvm::Value *input;
  llvm::Value *Previous = nullptr;
  QualType SrcType = E->getType();

  int amount = (isInc ? 1 : -1);
  bool isSubtraction = !isInc;

  if (const AtomicType *atomicTy = type->getAs<AtomicType>()) {
    type = atomicTy->getValueType();
    if (isInc && type->isBooleanType()) {
      llvm::Value *True = CGF.EmitToMemory(Builder.getTrue(), type);
      if (isPre) {
        Builder.CreateStore(True, LV.getAddress(), LV.isVolatileQualified())
            ->setAtomic(llvm::AtomicOrdering::SequentiallyConsistent);
        return Builder.getTrue();
      }
      // For atomic bool increment, we just store true and return it for
      // preincrement, do an atomic swap with true for postincrement
      return Builder.CreateAtomicRMW(
          llvm::AtomicRMWInst::Xchg, LV.getAddress(), True,
          llvm::AtomicOrdering::SequentiallyConsistent);
    }
    // Special case for atomic increment / decrement on integers, emit
    // atomicrmw instructions.  We skip this if we want to be doing overflow
    // checking, and fall into the slow path with the atomic cmpxchg loop.
    if (!type->isBooleanType() && type->isIntegerType() &&
        !(type->isUnsignedIntegerType() &&
          CGF.SanOpts.has(SanitizerKind::UnsignedIntegerOverflow)) &&
        CGF.getLangOpts().getSignedOverflowBehavior() !=
            LangOptions::SOB_Trapping) {
      llvm::AtomicRMWInst::BinOp aop = isInc ? llvm::AtomicRMWInst::Add :
        llvm::AtomicRMWInst::Sub;
      llvm::Instruction::BinaryOps op = isInc ? llvm::Instruction::Add :
        llvm::Instruction::Sub;
      llvm::Value *amt = CGF.EmitToMemory(
          llvm::ConstantInt::get(ConvertType(type), 1, true), type);
      llvm::Value *old =
          Builder.CreateAtomicRMW(aop, LV.getAddress(), amt,
                                  llvm::AtomicOrdering::SequentiallyConsistent);
      return isPre ? Builder.CreateBinOp(op, old, amt) : old;
    }
    // Special case for atomic increment/decrement on floats.
    // Bail out non-power-of-2-sized floating point types (e.g., x86_fp80).
    if (type->isFloatingType()) {
      llvm::Type *Ty = ConvertType(type);
      if (llvm::has_single_bit(Ty->getScalarSizeInBits())) {
        llvm::AtomicRMWInst::BinOp aop =
            isInc ? llvm::AtomicRMWInst::FAdd : llvm::AtomicRMWInst::FSub;
        llvm::Instruction::BinaryOps op =
            isInc ? llvm::Instruction::FAdd : llvm::Instruction::FSub;
        llvm::Value *amt = llvm::ConstantFP::get(Ty, 1.0);
        llvm::AtomicRMWInst *old =
            CGF.emitAtomicRMWInst(aop, LV.getAddress(), amt,
                                  llvm::AtomicOrdering::SequentiallyConsistent);

        return isPre ? Builder.CreateBinOp(op, old, amt) : old;
      }
    }
    value = EmitLoadOfLValue(LV, E->getExprLoc());
    input = value;
    // For every other atomic operation, we need to emit a load-op-cmpxchg loop
    llvm::BasicBlock *startBB = Builder.GetInsertBlock();
    llvm::BasicBlock *opBB = CGF.createBasicBlock("atomic_op", CGF.CurFn);
    value = CGF.EmitToMemory(value, type);
    Builder.CreateBr(opBB);
    Builder.SetInsertPoint(opBB);
    atomicPHI = Builder.CreatePHI(value->getType(), 2);
    atomicPHI->addIncoming(value, startBB);
    value = atomicPHI;
  } else {
    value = EmitLoadOfLValue(LV, E->getExprLoc());
    input = value;
  }

  // Special case of integer increment that we have to check first: bool++.
  // Due to promotion rules, we get:
  //   bool++ -> bool = bool + 1
  //          -> bool = (int)bool + 1
  //          -> bool = ((int)bool + 1 != 0)
  // An interesting aspect of this is that increment is always true.
  // Decrement does not have this property.
  if (isInc && type->isBooleanType()) {
    value = Builder.getTrue();

  // Most common case by far: integer increment.
  } else if (type->isIntegerType()) {
    QualType promotedType;
    bool canPerformLossyDemotionCheck = false;

    bool excludeOverflowPattern =
        matchesPostDecrInWhile(E, isInc, isPre, CGF.getContext());

    if (CGF.getContext().isPromotableIntegerType(type)) {
      promotedType = CGF.getContext().getPromotedIntegerType(type);
      assert(promotedType != type && "Shouldn't promote to the same type.");
      canPerformLossyDemotionCheck = true;
      canPerformLossyDemotionCheck &=
          CGF.getContext().getCanonicalType(type) !=
          CGF.getContext().getCanonicalType(promotedType);
      canPerformLossyDemotionCheck &=
          PromotionIsPotentiallyEligibleForImplicitIntegerConversionCheck(
              type, promotedType);
      assert((!canPerformLossyDemotionCheck ||
              type->isSignedIntegerOrEnumerationType() ||
              promotedType->isSignedIntegerOrEnumerationType() ||
              ConvertType(type)->getScalarSizeInBits() ==
                  ConvertType(promotedType)->getScalarSizeInBits()) &&
             "The following check expects that if we do promotion to different "
             "underlying canonical type, at least one of the types (either "
             "base or promoted) will be signed, or the bitwidths will match.");
    }
    if (CGF.SanOpts.hasOneOf(
            SanitizerKind::ImplicitIntegerArithmeticValueChange |
            SanitizerKind::ImplicitBitfieldConversion) &&
        canPerformLossyDemotionCheck) {
      // While `x += 1` (for `x` with width less than int) is modeled as
      // promotion+arithmetics+demotion, and we can catch lossy demotion with
      // ease; inc/dec with width less than int can't overflow because of
      // promotion rules, so we omit promotion+demotion, which means that we can
      // not catch lossy "demotion". Because we still want to catch these cases
      // when the sanitizer is enabled, we perform the promotion, then perform
      // the increment/decrement in the wider type, and finally
      // perform the demotion. This will catch lossy demotions.

      // We have a special case for bitfields defined using all the bits of the
      // type. In this case we need to do the same trick as for the integer
      // sanitizer checks, i.e., promotion -> increment/decrement -> demotion.

      value = EmitScalarConversion(value, type, promotedType, E->getExprLoc());
      Value *amt = llvm::ConstantInt::get(value->getType(), amount, true);
      value = Builder.CreateAdd(value, amt, isInc ? "inc" : "dec");
      // Do pass non-default ScalarConversionOpts so that sanitizer check is
      // emitted if LV is not a bitfield, otherwise the bitfield sanitizer
      // checks will take care of the conversion.
      ScalarConversionOpts Opts;
      if (!LV.isBitField())
        Opts = ScalarConversionOpts(CGF.SanOpts);
      else if (CGF.SanOpts.has(SanitizerKind::ImplicitBitfieldConversion)) {
        Previous = value;
        SrcType = promotedType;
      }

      value = EmitScalarConversion(value, promotedType, type, E->getExprLoc(),
                                   Opts);

      // Note that signed integer inc/dec with width less than int can't
      // overflow because of promotion rules; we're just eliding a few steps
      // here.
    } else if (E->canOverflow() && type->isSignedIntegerOrEnumerationType()) {
      value = EmitIncDecConsiderOverflowBehavior(E, value, isInc);
    } else if (E->canOverflow() && type->isUnsignedIntegerType() &&
               CGF.SanOpts.has(SanitizerKind::UnsignedIntegerOverflow) &&
               !excludeOverflowPattern) {
      value = EmitOverflowCheckedBinOp(createBinOpInfoFromIncDec(
          E, value, isInc, E->getFPFeaturesInEffect(CGF.getLangOpts())));
    } else {
      llvm::Value *amt = llvm::ConstantInt::get(value->getType(), amount, true);
      value = Builder.CreateAdd(value, amt, isInc ? "inc" : "dec");
    }

  // Next most common: pointer increment.
  } else if (const PointerType *ptr = type->getAs<PointerType>()) {
    QualType type = ptr->getPointeeType();

    // VLA types don't have constant size.
    if (const VariableArrayType *vla
          = CGF.getContext().getAsVariableArrayType(type)) {
      llvm::Value *numElts = CGF.getVLASize(vla).NumElts;
      if (!isInc) numElts = Builder.CreateNSWNeg(numElts, "vla.negsize");
      llvm::Type *elemTy = CGF.ConvertTypeForMem(vla->getElementType());
      if (CGF.getLangOpts().isSignedOverflowDefined())
        value = Builder.CreateGEP(elemTy, value, numElts, "vla.inc");
      else
        value = CGF.EmitCheckedInBoundsGEP(
            elemTy, value, numElts, /*SignedIndices=*/false, isSubtraction,
            E->getExprLoc(), "vla.inc");

    // Arithmetic on function pointers (!) is just +-1.
    } else if (type->isFunctionType()) {
      llvm::Value *amt = Builder.getInt32(amount);

      if (CGF.getLangOpts().isSignedOverflowDefined())
        value = Builder.CreateGEP(CGF.Int8Ty, value, amt, "incdec.funcptr");
      else
        value =
            CGF.EmitCheckedInBoundsGEP(CGF.Int8Ty, value, amt,
                                       /*SignedIndices=*/false, isSubtraction,
                                       E->getExprLoc(), "incdec.funcptr");

    // For everything else, we can just do a simple increment.
    } else {
      llvm::Value *amt = Builder.getInt32(amount);
      llvm::Type *elemTy = CGF.ConvertTypeForMem(type);
      if (CGF.getLangOpts().isSignedOverflowDefined())
        value = Builder.CreateGEP(elemTy, value, amt, "incdec.ptr");
      else
        value = CGF.EmitCheckedInBoundsGEP(
            elemTy, value, amt, /*SignedIndices=*/false, isSubtraction,
            E->getExprLoc(), "incdec.ptr");
    }

  // Vector increment/decrement.
  } else if (type->isVectorType()) {
    if (type->hasIntegerRepresentation()) {
      llvm::Value *amt = llvm::ConstantInt::get(value->getType(), amount);

      value = Builder.CreateAdd(value, amt, isInc ? "inc" : "dec");
    } else {
      value = Builder.CreateFAdd(
                  value,
                  llvm::ConstantFP::get(value->getType(), amount),
                  isInc ? "inc" : "dec");
    }

  // Floating point.
  } else if (type->isRealFloatingType()) {
    // Add the inc/dec to the real part.
    llvm::Value *amt;
    CodeGenFunction::CGFPOptionsRAII FPOptsRAII(CGF, E);

    if (type->isHalfType() && !CGF.getContext().getLangOpts().NativeHalfType) {
      // Another special case: half FP increment should be done via float
      if (CGF.getContext().getTargetInfo().useFP16ConversionIntrinsics()) {
        value = Builder.CreateCall(
            CGF.CGM.getIntrinsic(llvm::Intrinsic::convert_from_fp16,
                                 CGF.CGM.FloatTy),
            input, "incdec.conv");
      } else {
        value = Builder.CreateFPExt(input, CGF.CGM.FloatTy, "incdec.conv");
      }
    }

    if (value->getType()->isFloatTy())
      amt = llvm::ConstantFP::get(VMContext,
                                  llvm::APFloat(static_cast<float>(amount)));
    else if (value->getType()->isDoubleTy())
      amt = llvm::ConstantFP::get(VMContext,
                                  llvm::APFloat(static_cast<double>(amount)));
    else {
      // Remaining types are Half, Bfloat16, LongDouble, __ibm128 or __float128.
      // Convert from float.
      llvm::APFloat F(static_cast<float>(amount));
      bool ignored;
      const llvm::fltSemantics *FS;
      // Don't use getFloatTypeSemantics because Half isn't
      // necessarily represented using the "half" LLVM type.
      if (value->getType()->isFP128Ty())
        FS = &CGF.getTarget().getFloat128Format();
      else if (value->getType()->isHalfTy())
        FS = &CGF.getTarget().getHalfFormat();
      else if (value->getType()->isBFloatTy())
        FS = &CGF.getTarget().getBFloat16Format();
      else if (value->getType()->isPPC_FP128Ty())
        FS = &CGF.getTarget().getIbm128Format();
      else
        FS = &CGF.getTarget().getLongDoubleFormat();
      F.convert(*FS, llvm::APFloat::rmTowardZero, &ignored);
      amt = llvm::ConstantFP::get(VMContext, F);
    }
    value = Builder.CreateFAdd(value, amt, isInc ? "inc" : "dec");

    if (type->isHalfType() && !CGF.getContext().getLangOpts().NativeHalfType) {
      if (CGF.getContext().getTargetInfo().useFP16ConversionIntrinsics()) {
        value = Builder.CreateCall(
            CGF.CGM.getIntrinsic(llvm::Intrinsic::convert_to_fp16,
                                 CGF.CGM.FloatTy),
            value, "incdec.conv");
      } else {
        value = Builder.CreateFPTrunc(value, input->getType(), "incdec.conv");
      }
    }

  // Fixed-point types.
  } else if (type->isFixedPointType()) {
    // Fixed-point types are tricky. In some cases, it isn't possible to
    // represent a 1 or a -1 in the type at all. Piggyback off of
    // EmitFixedPointBinOp to avoid having to reimplement saturation.
    BinOpInfo Info;
    Info.E = E;
    Info.Ty = E->getType();
    Info.Opcode = isInc ? BO_Add : BO_Sub;
    Info.LHS = value;
    Info.RHS = llvm::ConstantInt::get(value->getType(), 1, false);
    // If the type is signed, it's better to represent this as +(-1) or -(-1),
    // since -1 is guaranteed to be representable.
    if (type->isSignedFixedPointType()) {
      Info.Opcode = isInc ? BO_Sub : BO_Add;
      Info.RHS = Builder.CreateNeg(Info.RHS);
    }
    // Now, convert from our invented integer literal to the type of the unary
    // op. This will upscale and saturate if necessary. This value can become
    // undef in some cases.
    llvm::FixedPointBuilder<CGBuilderTy> FPBuilder(Builder);
    auto DstSema = CGF.getContext().getFixedPointSemantics(Info.Ty);
    Info.RHS = FPBuilder.CreateIntegerToFixed(Info.RHS, true, DstSema);
    value = EmitFixedPointBinOp(Info);

  // Objective-C pointer types.
  } else {
    const ObjCObjectPointerType *OPT = type->castAs<ObjCObjectPointerType>();

    CharUnits size = CGF.getContext().getTypeSizeInChars(OPT->getObjectType());
    if (!isInc) size = -size;
    llvm::Value *sizeValue =
      llvm::ConstantInt::get(CGF.SizeTy, size.getQuantity());

    if (CGF.getLangOpts().isSignedOverflowDefined())
      value = Builder.CreateGEP(CGF.Int8Ty, value, sizeValue, "incdec.objptr");
    else
      value = CGF.EmitCheckedInBoundsGEP(
          CGF.Int8Ty, value, sizeValue, /*SignedIndices=*/false, isSubtraction,
          E->getExprLoc(), "incdec.objptr");
    value = Builder.CreateBitCast(value, input->getType());
  }

  if (atomicPHI) {
    llvm::BasicBlock *curBlock = Builder.GetInsertBlock();
    llvm::BasicBlock *contBB = CGF.createBasicBlock("atomic_cont", CGF.CurFn);
    auto Pair = CGF.EmitAtomicCompareExchange(
        LV, RValue::get(atomicPHI), RValue::get(value), E->getExprLoc());
    llvm::Value *old = CGF.EmitToMemory(Pair.first.getScalarVal(), type);
    llvm::Value *success = Pair.second;
    atomicPHI->addIncoming(old, curBlock);
    Builder.CreateCondBr(success, contBB, atomicPHI->getParent());
    Builder.SetInsertPoint(contBB);
    return isPre ? value : input;
  }

  // Store the updated result through the lvalue.
  if (LV.isBitField()) {
    Value *Src = Previous ? Previous : value;
    CGF.EmitStoreThroughBitfieldLValue(RValue::get(value), LV, &value);
    CGF.EmitBitfieldConversionCheck(Src, SrcType, value, E->getType(),
                                    LV.getBitFieldInfo(), E->getExprLoc());
  } else
    CGF.EmitStoreThroughLValue(RValue::get(value), LV);

  // If this is a postinc, return the value read from memory, otherwise use the
  // updated value.
  return isPre ? value : input;
}


Value *ScalarExprEmitter::VisitUnaryPlus(const UnaryOperator *E,
                                         QualType PromotionType) {
  QualType promotionTy = PromotionType.isNull()
                             ? getPromotionType(E->getSubExpr()->getType())
                             : PromotionType;
  Value *result = VisitPlus(E, promotionTy);
  if (result && !promotionTy.isNull())
    result = EmitUnPromotedValue(result, E->getType());
  return result;
}

Value *ScalarExprEmitter::VisitPlus(const UnaryOperator *E,
                                    QualType PromotionType) {
  // This differs from gcc, though, most likely due to a bug in gcc.
  TestAndClearIgnoreResultAssign();
  if (!PromotionType.isNull())
    return CGF.EmitPromotedScalarExpr(E->getSubExpr(), PromotionType);
  return Visit(E->getSubExpr());
}

Value *ScalarExprEmitter::VisitUnaryMinus(const UnaryOperator *E,
                                          QualType PromotionType) {
  QualType promotionTy = PromotionType.isNull()
                             ? getPromotionType(E->getSubExpr()->getType())
                             : PromotionType;
  Value *result = VisitMinus(E, promotionTy);
  if (result && !promotionTy.isNull())
    result = EmitUnPromotedValue(result, E->getType());
  return result;
}

Value *ScalarExprEmitter::VisitMinus(const UnaryOperator *E,
                                     QualType PromotionType) {
  TestAndClearIgnoreResultAssign();
  Value *Op;
  if (!PromotionType.isNull())
    Op = CGF.EmitPromotedScalarExpr(E->getSubExpr(), PromotionType);
  else
    Op = Visit(E->getSubExpr());

  // Generate a unary FNeg for FP ops.
  if (Op->getType()->isFPOrFPVectorTy())
    return Builder.CreateFNeg(Op, "fneg");

  // Emit unary minus with EmitSub so we handle overflow cases etc.
  BinOpInfo BinOp;
  BinOp.RHS = Op;
  BinOp.LHS = llvm::Constant::getNullValue(BinOp.RHS->getType());
  BinOp.Ty = E->getType();
  BinOp.Opcode = BO_Sub;
  BinOp.FPFeatures = E->getFPFeaturesInEffect(CGF.getLangOpts());
  BinOp.E = E;
  return EmitSub(BinOp);
}

Value *ScalarExprEmitter::VisitUnaryNot(const UnaryOperator *E) {
  TestAndClearIgnoreResultAssign();
  Value *Op = Visit(E->getSubExpr());
  return Builder.CreateNot(Op, "not");
}

Value *ScalarExprEmitter::VisitUnaryLNot(const UnaryOperator *E) {
  // Perform vector logical not on comparison with zero vector.
  if (E->getType()->isVectorType() &&
      E->getType()->castAs<VectorType>()->getVectorKind() ==
          VectorKind::Generic) {
    Value *Oper = Visit(E->getSubExpr());
    Value *Zero = llvm::Constant::getNullValue(Oper->getType());
    Value *Result;
    if (Oper->getType()->isFPOrFPVectorTy()) {
      CodeGenFunction::CGFPOptionsRAII FPOptsRAII(
          CGF, E->getFPFeaturesInEffect(CGF.getLangOpts()));
      Result = Builder.CreateFCmp(llvm::CmpInst::FCMP_OEQ, Oper, Zero, "cmp");
    } else
      Result = Builder.CreateICmp(llvm::CmpInst::ICMP_EQ, Oper, Zero, "cmp");
    return Builder.CreateSExt(Result, ConvertType(E->getType()), "sext");
  }

  // Compare operand to zero.
  Value *BoolVal = CGF.EvaluateExprAsBool(E->getSubExpr());

  // Invert value.
  // TODO: Could dynamically modify easy computations here.  For example, if
  // the operand is an icmp ne, turn into icmp eq.
  BoolVal = Builder.CreateNot(BoolVal, "lnot");

  // ZExt result to the expr type.
  return Builder.CreateZExt(BoolVal, ConvertType(E->getType()), "lnot.ext");
}

Value *ScalarExprEmitter::VisitOffsetOfExpr(OffsetOfExpr *E) {
  // Try folding the offsetof to a constant.
  Expr::EvalResult EVResult;
  if (E->EvaluateAsInt(EVResult, CGF.getContext())) {
    llvm::APSInt Value = EVResult.Val.getInt();
    return Builder.getInt(Value);
  }

  // Loop over the components of the offsetof to compute the value.
  unsigned n = E->getNumComponents();
  llvm::Type* ResultType = ConvertType(E->getType());
  llvm::Value* Result = llvm::Constant::getNullValue(ResultType);
  QualType CurrentType = E->getTypeSourceInfo()->getType();
  for (unsigned i = 0; i != n; ++i) {
    OffsetOfNode ON = E->getComponent(i);
    llvm::Value *Offset = nullptr;
    switch (ON.getKind()) {
    case OffsetOfNode::Array: {
      // Compute the index
      Expr *IdxExpr = E->getIndexExpr(ON.getArrayExprIndex());
      llvm::Value* Idx = CGF.EmitScalarExpr(IdxExpr);
      bool IdxSigned = IdxExpr->getType()->isSignedIntegerOrEnumerationType();
      Idx = Builder.CreateIntCast(Idx, ResultType, IdxSigned, "conv");

      // Save the element type
      CurrentType =
          CGF.getContext().getAsArrayType(CurrentType)->getElementType();

      // Compute the element size
      llvm::Value* ElemSize = llvm::ConstantInt::get(ResultType,
          CGF.getContext().getTypeSizeInChars(CurrentType).getQuantity());

      // Multiply out to compute the result
      Offset = Builder.CreateMul(Idx, ElemSize);
      break;
    }

    case OffsetOfNode::Field: {
      FieldDecl *MemberDecl = ON.getField();
      RecordDecl *RD = CurrentType->castAs<RecordType>()->getDecl();
      const ASTRecordLayout &RL = CGF.getContext().getASTRecordLayout(RD);

      // Compute the index of the field in its parent.
      unsigned i = 0;
      // FIXME: It would be nice if we didn't have to loop here!
      for (RecordDecl::field_iterator Field = RD->field_begin(),
                                      FieldEnd = RD->field_end();
           Field != FieldEnd; ++Field, ++i) {
        if (*Field == MemberDecl)
          break;
      }
      assert(i < RL.getFieldCount() && "offsetof field in wrong type");

      // Compute the offset to the field
      int64_t OffsetInt = RL.getFieldOffset(i) /
                          CGF.getContext().getCharWidth();
      Offset = llvm::ConstantInt::get(ResultType, OffsetInt);

      // Save the element type.
      CurrentType = MemberDecl->getType();
      break;
    }

    case OffsetOfNode::Identifier:
      llvm_unreachable("dependent __builtin_offsetof");

    case OffsetOfNode::Base: {
      if (ON.getBase()->isVirtual()) {
        CGF.ErrorUnsupported(E, "virtual base in offsetof");
        continue;
      }

      RecordDecl *RD = CurrentType->castAs<RecordType>()->getDecl();
      const ASTRecordLayout &RL = CGF.getContext().getASTRecordLayout(RD);

      // Save the element type.
      CurrentType = ON.getBase()->getType();

      // Compute the offset to the base.
      auto *BaseRT = CurrentType->castAs<RecordType>();
      auto *BaseRD = cast<CXXRecordDecl>(BaseRT->getDecl());
      CharUnits OffsetInt = RL.getBaseClassOffset(BaseRD);
      Offset = llvm::ConstantInt::get(ResultType, OffsetInt.getQuantity());
      break;
    }
    }
    Result = Builder.CreateAdd(Result, Offset);
  }
  return Result;
}

/// VisitUnaryExprOrTypeTraitExpr - Return the size or alignment of the type of
/// argument of the sizeof expression as an integer.
Value *
ScalarExprEmitter::VisitUnaryExprOrTypeTraitExpr(
                              const UnaryExprOrTypeTraitExpr *E) {
  QualType TypeToSize = E->getTypeOfArgument();
  if (auto Kind = E->getKind();
      Kind == UETT_SizeOf || Kind == UETT_DataSizeOf) {
    if (const VariableArrayType *VAT =
            CGF.getContext().getAsVariableArrayType(TypeToSize)) {
      if (E->isArgumentType()) {
        // sizeof(type) - make sure to emit the VLA size.
        CGF.EmitVariablyModifiedType(TypeToSize);
      } else {
        // C99 6.5.3.4p2: If the argument is an expression of type
        // VLA, it is evaluated.
        CGF.EmitIgnoredExpr(E->getArgumentExpr());
      }

      auto VlaSize = CGF.getVLASize(VAT);
      llvm::Value *size = VlaSize.NumElts;

      // Scale the number of non-VLA elements by the non-VLA element size.
      CharUnits eltSize = CGF.getContext().getTypeSizeInChars(VlaSize.Type);
      if (!eltSize.isOne())
        size = CGF.Builder.CreateNUWMul(CGF.CGM.getSize(eltSize), size);

      return size;
    }
  } else if (E->getKind() == UETT_OpenMPRequiredSimdAlign) {
    auto Alignment =
        CGF.getContext()
            .toCharUnitsFromBits(CGF.getContext().getOpenMPDefaultSimdAlign(
                E->getTypeOfArgument()->getPointeeType()))
            .getQuantity();
    return llvm::ConstantInt::get(CGF.SizeTy, Alignment);
  } else if (E->getKind() == UETT_VectorElements) {
    auto *VecTy = cast<llvm::VectorType>(ConvertType(E->getTypeOfArgument()));
    return Builder.CreateElementCount(CGF.SizeTy, VecTy->getElementCount());
  }

  // If this isn't sizeof(vla), the result must be constant; use the constant
  // folding logic so we don't have to duplicate it here.
  return Builder.getInt(E->EvaluateKnownConstInt(CGF.getContext()));
}

Value *ScalarExprEmitter::VisitUnaryReal(const UnaryOperator *E,
                                         QualType PromotionType) {
  QualType promotionTy = PromotionType.isNull()
                             ? getPromotionType(E->getSubExpr()->getType())
                             : PromotionType;
  Value *result = VisitReal(E, promotionTy);
  if (result && !promotionTy.isNull())
    result = EmitUnPromotedValue(result, E->getType());
  return result;
}

Value *ScalarExprEmitter::VisitReal(const UnaryOperator *E,
                                    QualType PromotionType) {
  Expr *Op = E->getSubExpr();
  if (Op->getType()->isAnyComplexType()) {
    // If it's an l-value, load through the appropriate subobject l-value.
    // Note that we have to ask E because Op might be an l-value that
    // this won't work for, e.g. an Obj-C property.
    if (E->isGLValue())  {
      if (!PromotionType.isNull()) {
        CodeGenFunction::ComplexPairTy result = CGF.EmitComplexExpr(
            Op, /*IgnoreReal*/ IgnoreResultAssign, /*IgnoreImag*/ true);
        if (result.first)
          result.first = CGF.EmitPromotedValue(result, PromotionType).first;
        return result.first;
      } else {
        return CGF.EmitLoadOfLValue(CGF.EmitLValue(E), E->getExprLoc())
            .getScalarVal();
      }
    }
    // Otherwise, calculate and project.
    return CGF.EmitComplexExpr(Op, false, true).first;
  }

  if (!PromotionType.isNull())
    return CGF.EmitPromotedScalarExpr(Op, PromotionType);
  return Visit(Op);
}

Value *ScalarExprEmitter::VisitUnaryImag(const UnaryOperator *E,
                                         QualType PromotionType) {
  QualType promotionTy = PromotionType.isNull()
                             ? getPromotionType(E->getSubExpr()->getType())
                             : PromotionType;
  Value *result = VisitImag(E, promotionTy);
  if (result && !promotionTy.isNull())
    result = EmitUnPromotedValue(result, E->getType());
  return result;
}

Value *ScalarExprEmitter::VisitImag(const UnaryOperator *E,
                                    QualType PromotionType) {
  Expr *Op = E->getSubExpr();
  if (Op->getType()->isAnyComplexType()) {
    // If it's an l-value, load through the appropriate subobject l-value.
    // Note that we have to ask E because Op might be an l-value that
    // this won't work for, e.g. an Obj-C property.
    if (Op->isGLValue()) {
      if (!PromotionType.isNull()) {
        CodeGenFunction::ComplexPairTy result = CGF.EmitComplexExpr(
            Op, /*IgnoreReal*/ true, /*IgnoreImag*/ IgnoreResultAssign);
        if (result.second)
          result.second = CGF.EmitPromotedValue(result, PromotionType).second;
        return result.second;
      } else {
        return CGF.EmitLoadOfLValue(CGF.EmitLValue(E), E->getExprLoc())
            .getScalarVal();
      }
    }
    // Otherwise, calculate and project.
    return CGF.EmitComplexExpr(Op, true, false).second;
  }

  // __imag on a scalar returns zero.  Emit the subexpr to ensure side
  // effects are evaluated, but not the actual value.
  if (Op->isGLValue())
    CGF.EmitLValue(Op);
  else if (!PromotionType.isNull())
    CGF.EmitPromotedScalarExpr(Op, PromotionType);
  else
    CGF.EmitScalarExpr(Op, true);
  if (!PromotionType.isNull())
    return llvm::Constant::getNullValue(ConvertType(PromotionType));
  return llvm::Constant::getNullValue(ConvertType(E->getType()));
}

//===----------------------------------------------------------------------===//
//                           Binary Operators
//===----------------------------------------------------------------------===//

Value *ScalarExprEmitter::EmitPromotedValue(Value *result,
                                            QualType PromotionType) {
  return CGF.Builder.CreateFPExt(result, ConvertType(PromotionType), "ext");
}

Value *ScalarExprEmitter::EmitUnPromotedValue(Value *result,
                                              QualType ExprType) {
  return CGF.Builder.CreateFPTrunc(result, ConvertType(ExprType), "unpromotion");
}

Value *ScalarExprEmitter::EmitPromoted(const Expr *E, QualType PromotionType) {
  E = E->IgnoreParens();
  if (auto BO = dyn_cast<BinaryOperator>(E)) {
    switch (BO->getOpcode()) {
#define HANDLE_BINOP(OP)                                                       \
  case BO_##OP:                                                                \
    return Emit##OP(EmitBinOps(BO, PromotionType));
      HANDLE_BINOP(Add)
      HANDLE_BINOP(Sub)
      HANDLE_BINOP(Mul)
      HANDLE_BINOP(Div)
#undef HANDLE_BINOP
    default:
      break;
    }
  } else if (auto UO = dyn_cast<UnaryOperator>(E)) {
    switch (UO->getOpcode()) {
    case UO_Imag:
      return VisitImag(UO, PromotionType);
    case UO_Real:
      return VisitReal(UO, PromotionType);
    case UO_Minus:
      return VisitMinus(UO, PromotionType);
    case UO_Plus:
      return VisitPlus(UO, PromotionType);
    default:
      break;
    }
  }
  auto result = Visit(const_cast<Expr *>(E));
  if (result) {
    if (!PromotionType.isNull())
      return EmitPromotedValue(result, PromotionType);
    else
      return EmitUnPromotedValue(result, E->getType());
  }
  return result;
}

BinOpInfo ScalarExprEmitter::EmitBinOps(const BinaryOperator *E,
                                        QualType PromotionType) {
  TestAndClearIgnoreResultAssign();
  BinOpInfo Result;
  Result.LHS = CGF.EmitPromotedScalarExpr(E->getLHS(), PromotionType);
  Result.RHS = CGF.EmitPromotedScalarExpr(E->getRHS(), PromotionType);
  if (!PromotionType.isNull())
    Result.Ty = PromotionType;
  else
    Result.Ty  = E->getType();
  Result.Opcode = E->getOpcode();
  Result.FPFeatures = E->getFPFeaturesInEffect(CGF.getLangOpts());
  Result.E = E;
  return Result;
}

LValue ScalarExprEmitter::EmitCompoundAssignLValue(
                                              const CompoundAssignOperator *E,
                        Value *(ScalarExprEmitter::*Func)(const BinOpInfo &),
                                                   Value *&Result) {
  QualType LHSTy = E->getLHS()->getType();
  BinOpInfo OpInfo;

  if (E->getComputationResultType()->isAnyComplexType())
    return CGF.EmitScalarCompoundAssignWithComplex(E, Result);

  // Emit the RHS first.  __block variables need to have the rhs evaluated
  // first, plus this should improve codegen a little.

  QualType PromotionTypeCR;
  PromotionTypeCR = getPromotionType(E->getComputationResultType());
  if (PromotionTypeCR.isNull())
      PromotionTypeCR = E->getComputationResultType();
  QualType PromotionTypeLHS = getPromotionType(E->getComputationLHSType());
  QualType PromotionTypeRHS = getPromotionType(E->getRHS()->getType());
  if (!PromotionTypeRHS.isNull())
    OpInfo.RHS = CGF.EmitPromotedScalarExpr(E->getRHS(), PromotionTypeRHS);
  else
    OpInfo.RHS = Visit(E->getRHS());
  OpInfo.Ty = PromotionTypeCR;
  OpInfo.Opcode = E->getOpcode();
  OpInfo.FPFeatures = E->getFPFeaturesInEffect(CGF.getLangOpts());
  OpInfo.E = E;
  // Load/convert the LHS.
  LValue LHSLV = EmitCheckedLValue(E->getLHS(), CodeGenFunction::TCK_Store);

  llvm::PHINode *atomicPHI = nullptr;
  if (const AtomicType *atomicTy = LHSTy->getAs<AtomicType>()) {
    QualType type = atomicTy->getValueType();
    if (!type->isBooleanType() && type->isIntegerType() &&
        !(type->isUnsignedIntegerType() &&
          CGF.SanOpts.has(SanitizerKind::UnsignedIntegerOverflow)) &&
        CGF.getLangOpts().getSignedOverflowBehavior() !=
            LangOptions::SOB_Trapping) {
      llvm::AtomicRMWInst::BinOp AtomicOp = llvm::AtomicRMWInst::BAD_BINOP;
      llvm::Instruction::BinaryOps Op;
      switch (OpInfo.Opcode) {
        // We don't have atomicrmw operands for *, %, /, <<, >>
        case BO_MulAssign: case BO_DivAssign:
        case BO_RemAssign:
        case BO_ShlAssign:
        case BO_ShrAssign:
          break;
        case BO_AddAssign:
          AtomicOp = llvm::AtomicRMWInst::Add;
          Op = llvm::Instruction::Add;
          break;
        case BO_SubAssign:
          AtomicOp = llvm::AtomicRMWInst::Sub;
          Op = llvm::Instruction::Sub;
          break;
        case BO_AndAssign:
          AtomicOp = llvm::AtomicRMWInst::And;
          Op = llvm::Instruction::And;
          break;
        case BO_XorAssign:
          AtomicOp = llvm::AtomicRMWInst::Xor;
          Op = llvm::Instruction::Xor;
          break;
        case BO_OrAssign:
          AtomicOp = llvm::AtomicRMWInst::Or;
          Op = llvm::Instruction::Or;
          break;
        default:
          llvm_unreachable("Invalid compound assignment type");
      }
      if (AtomicOp != llvm::AtomicRMWInst::BAD_BINOP) {
        llvm::Value *Amt = CGF.EmitToMemory(
            EmitScalarConversion(OpInfo.RHS, E->getRHS()->getType(), LHSTy,
                                 E->getExprLoc()),
            LHSTy);

        llvm::AtomicRMWInst *OldVal =
            CGF.emitAtomicRMWInst(AtomicOp, LHSLV.getAddress(), Amt);

        // Since operation is atomic, the result type is guaranteed to be the
        // same as the input in LLVM terms.
        Result = Builder.CreateBinOp(Op, OldVal, Amt);
        return LHSLV;
      }
    }
    // FIXME: For floating point types, we should be saving and restoring the
    // floating point environment in the loop.
    llvm::BasicBlock *startBB = Builder.GetInsertBlock();
    llvm::BasicBlock *opBB = CGF.createBasicBlock("atomic_op", CGF.CurFn);
    OpInfo.LHS = EmitLoadOfLValue(LHSLV, E->getExprLoc());
    OpInfo.LHS = CGF.EmitToMemory(OpInfo.LHS, type);
    Builder.CreateBr(opBB);
    Builder.SetInsertPoint(opBB);
    atomicPHI = Builder.CreatePHI(OpInfo.LHS->getType(), 2);
    atomicPHI->addIncoming(OpInfo.LHS, startBB);
    OpInfo.LHS = atomicPHI;
  }
  else
    OpInfo.LHS = EmitLoadOfLValue(LHSLV, E->getExprLoc());

  CodeGenFunction::CGFPOptionsRAII FPOptsRAII(CGF, OpInfo.FPFeatures);
  SourceLocation Loc = E->getExprLoc();
  if (!PromotionTypeLHS.isNull())
    OpInfo.LHS = EmitScalarConversion(OpInfo.LHS, LHSTy, PromotionTypeLHS,
                                      E->getExprLoc());
  else
    OpInfo.LHS = EmitScalarConversion(OpInfo.LHS, LHSTy,
                                      E->getComputationLHSType(), Loc);

  // Expand the binary operator.
  Result = (this->*Func)(OpInfo);

  // Convert the result back to the LHS type,
  // potentially with Implicit Conversion sanitizer check.
  // If LHSLV is a bitfield, use default ScalarConversionOpts
  // to avoid emit any implicit integer checks.
  Value *Previous = nullptr;
  if (LHSLV.isBitField()) {
    Previous = Result;
    Result = EmitScalarConversion(Result, PromotionTypeCR, LHSTy, Loc);
  } else
    Result = EmitScalarConversion(Result, PromotionTypeCR, LHSTy, Loc,
                                  ScalarConversionOpts(CGF.SanOpts));

  if (atomicPHI) {
    llvm::BasicBlock *curBlock = Builder.GetInsertBlock();
    llvm::BasicBlock *contBB = CGF.createBasicBlock("atomic_cont", CGF.CurFn);
    auto Pair = CGF.EmitAtomicCompareExchange(
        LHSLV, RValue::get(atomicPHI), RValue::get(Result), E->getExprLoc());
    llvm::Value *old = CGF.EmitToMemory(Pair.first.getScalarVal(), LHSTy);
    llvm::Value *success = Pair.second;
    atomicPHI->addIncoming(old, curBlock);
    Builder.CreateCondBr(success, contBB, atomicPHI->getParent());
    Builder.SetInsertPoint(contBB);
    return LHSLV;
  }

  // Store the result value into the LHS lvalue. Bit-fields are handled
  // specially because the result is altered by the store, i.e., [C99 6.5.16p1]
  // 'An assignment expression has the value of the left operand after the
  // assignment...'.
  if (LHSLV.isBitField()) {
    Value *Src = Previous ? Previous : Result;
    QualType SrcType = E->getRHS()->getType();
    QualType DstType = E->getLHS()->getType();
    CGF.EmitStoreThroughBitfieldLValue(RValue::get(Result), LHSLV, &Result);
    CGF.EmitBitfieldConversionCheck(Src, SrcType, Result, DstType,
                                    LHSLV.getBitFieldInfo(), E->getExprLoc());
  } else
    CGF.EmitStoreThroughLValue(RValue::get(Result), LHSLV);

  if (CGF.getLangOpts().OpenMP)
    CGF.CGM.getOpenMPRuntime().checkAndEmitLastprivateConditional(CGF,
                                                                  E->getLHS());
  return LHSLV;
}

Value *ScalarExprEmitter::EmitCompoundAssign(const CompoundAssignOperator *E,
                      Value *(ScalarExprEmitter::*Func)(const BinOpInfo &)) {
  bool Ignore = TestAndClearIgnoreResultAssign();
  Value *RHS = nullptr;
  LValue LHS = EmitCompoundAssignLValue(E, Func, RHS);

  // If the result is clearly ignored, return now.
  if (Ignore)
    return nullptr;

  // The result of an assignment in C is the assigned r-value.
  if (!CGF.getLangOpts().CPlusPlus)
    return RHS;

  // If the lvalue is non-volatile, return the computed value of the assignment.
  if (!LHS.isVolatileQualified())
    return RHS;

  // Otherwise, reload the value.
  return EmitLoadOfLValue(LHS, E->getExprLoc());
}

void ScalarExprEmitter::EmitUndefinedBehaviorIntegerDivAndRemCheck(
    const BinOpInfo &Ops, llvm::Value *Zero, bool isDiv) {
  SmallVector<std::pair<llvm::Value *, SanitizerMask>, 2> Checks;

  if (CGF.SanOpts.has(SanitizerKind::IntegerDivideByZero)) {
    Checks.push_back(std::make_pair(Builder.CreateICmpNE(Ops.RHS, Zero),
                                    SanitizerKind::IntegerDivideByZero));
  }

  const auto *BO = cast<BinaryOperator>(Ops.E);
  if (CGF.SanOpts.has(SanitizerKind::SignedIntegerOverflow) &&
      Ops.Ty->hasSignedIntegerRepresentation() &&
      !IsWidenedIntegerOp(CGF.getContext(), BO->getLHS()) &&
      Ops.mayHaveIntegerOverflow()) {
    llvm::IntegerType *Ty = cast<llvm::IntegerType>(Zero->getType());

    llvm::Value *IntMin =
      Builder.getInt(llvm::APInt::getSignedMinValue(Ty->getBitWidth()));
    llvm::Value *NegOne = llvm::Constant::getAllOnesValue(Ty);

    llvm::Value *LHSCmp = Builder.CreateICmpNE(Ops.LHS, IntMin);
    llvm::Value *RHSCmp = Builder.CreateICmpNE(Ops.RHS, NegOne);
    llvm::Value *NotOverflow = Builder.CreateOr(LHSCmp, RHSCmp, "or");
    Checks.push_back(
        std::make_pair(NotOverflow, SanitizerKind::SignedIntegerOverflow));
  }

  if (Checks.size() > 0)
    EmitBinOpCheck(Checks, Ops);
}

Value *ScalarExprEmitter::EmitDiv(const BinOpInfo &Ops) {
  {
    CodeGenFunction::SanitizerScope SanScope(&CGF);
    if ((CGF.SanOpts.has(SanitizerKind::IntegerDivideByZero) ||
         CGF.SanOpts.has(SanitizerKind::SignedIntegerOverflow)) &&
        Ops.Ty->isIntegerType() &&
        (Ops.mayHaveIntegerDivisionByZero() || Ops.mayHaveIntegerOverflow())) {
      llvm::Value *Zero = llvm::Constant::getNullValue(ConvertType(Ops.Ty));
      EmitUndefinedBehaviorIntegerDivAndRemCheck(Ops, Zero, true);
    } else if (CGF.SanOpts.has(SanitizerKind::FloatDivideByZero) &&
               Ops.Ty->isRealFloatingType() &&
               Ops.mayHaveFloatDivisionByZero()) {
      llvm::Value *Zero = llvm::Constant::getNullValue(ConvertType(Ops.Ty));
      llvm::Value *NonZero = Builder.CreateFCmpUNE(Ops.RHS, Zero);
      EmitBinOpCheck(std::make_pair(NonZero, SanitizerKind::FloatDivideByZero),
                     Ops);
    }
  }

  if (Ops.Ty->isConstantMatrixType()) {
    llvm::MatrixBuilder MB(Builder);
    // We need to check the types of the operands of the operator to get the
    // correct matrix dimensions.
    auto *BO = cast<BinaryOperator>(Ops.E);
    (void)BO;
    assert(
        isa<ConstantMatrixType>(BO->getLHS()->getType().getCanonicalType()) &&
        "first operand must be a matrix");
    assert(BO->getRHS()->getType().getCanonicalType()->isArithmeticType() &&
           "second operand must be an arithmetic type");
    CodeGenFunction::CGFPOptionsRAII FPOptsRAII(CGF, Ops.FPFeatures);
    return MB.CreateScalarDiv(Ops.LHS, Ops.RHS,
                              Ops.Ty->hasUnsignedIntegerRepresentation());
  }

  if (Ops.LHS->getType()->isFPOrFPVectorTy()) {
    llvm::Value *Val;
    CodeGenFunction::CGFPOptionsRAII FPOptsRAII(CGF, Ops.FPFeatures);
    Val = Builder.CreateFDiv(Ops.LHS, Ops.RHS, "div");
    CGF.SetDivFPAccuracy(Val);
    return Val;
  }
  else if (Ops.isFixedPointOp())
    return EmitFixedPointBinOp(Ops);
  else if (Ops.Ty->hasUnsignedIntegerRepresentation())
    return Builder.CreateUDiv(Ops.LHS, Ops.RHS, "div");
  else
    return Builder.CreateSDiv(Ops.LHS, Ops.RHS, "div");
}

Value *ScalarExprEmitter::EmitRem(const BinOpInfo &Ops) {
  // Rem in C can't be a floating point type: C99 6.5.5p2.
  if ((CGF.SanOpts.has(SanitizerKind::IntegerDivideByZero) ||
       CGF.SanOpts.has(SanitizerKind::SignedIntegerOverflow)) &&
      Ops.Ty->isIntegerType() &&
      (Ops.mayHaveIntegerDivisionByZero() || Ops.mayHaveIntegerOverflow())) {
    CodeGenFunction::SanitizerScope SanScope(&CGF);
    llvm::Value *Zero = llvm::Constant::getNullValue(ConvertType(Ops.Ty));
    EmitUndefinedBehaviorIntegerDivAndRemCheck(Ops, Zero, false);
  }

  if (Ops.Ty->hasUnsignedIntegerRepresentation())
    return Builder.CreateURem(Ops.LHS, Ops.RHS, "rem");
  else
    return Builder.CreateSRem(Ops.LHS, Ops.RHS, "rem");
}

Value *ScalarExprEmitter::EmitOverflowCheckedBinOp(const BinOpInfo &Ops) {
  unsigned IID;
  unsigned OpID = 0;
  SanitizerHandler OverflowKind;

  bool isSigned = Ops.Ty->isSignedIntegerOrEnumerationType();
  switch (Ops.Opcode) {
  case BO_Add:
  case BO_AddAssign:
    OpID = 1;
    IID = isSigned ? llvm::Intrinsic::sadd_with_overflow :
                     llvm::Intrinsic::uadd_with_overflow;
    OverflowKind = SanitizerHandler::AddOverflow;
    break;
  case BO_Sub:
  case BO_SubAssign:
    OpID = 2;
    IID = isSigned ? llvm::Intrinsic::ssub_with_overflow :
                     llvm::Intrinsic::usub_with_overflow;
    OverflowKind = SanitizerHandler::SubOverflow;
    break;
  case BO_Mul:
  case BO_MulAssign:
    OpID = 3;
    IID = isSigned ? llvm::Intrinsic::smul_with_overflow :
                     llvm::Intrinsic::umul_with_overflow;
    OverflowKind = SanitizerHandler::MulOverflow;
    break;
  default:
    llvm_unreachable("Unsupported operation for overflow detection");
  }
  OpID <<= 1;
  if (isSigned)
    OpID |= 1;

  CodeGenFunction::SanitizerScope SanScope(&CGF);
  llvm::Type *opTy = CGF.CGM.getTypes().ConvertType(Ops.Ty);

  llvm::Function *intrinsic = CGF.CGM.getIntrinsic(IID, opTy);

  Value *resultAndOverflow = Builder.CreateCall(intrinsic, {Ops.LHS, Ops.RHS});
  Value *result = Builder.CreateExtractValue(resultAndOverflow, 0);
  Value *overflow = Builder.CreateExtractValue(resultAndOverflow, 1);

  // Handle overflow with llvm.trap if no custom handler has been specified.
  const std::string *handlerName =
    &CGF.getLangOpts().OverflowHandler;
  if (handlerName->empty()) {
    // If the signed-integer-overflow sanitizer is enabled, emit a call to its
    // runtime. Otherwise, this is a -ftrapv check, so just emit a trap.
    if (!isSigned || CGF.SanOpts.has(SanitizerKind::SignedIntegerOverflow)) {
      llvm::Value *NotOverflow = Builder.CreateNot(overflow);
      SanitizerMask Kind = isSigned ? SanitizerKind::SignedIntegerOverflow
                              : SanitizerKind::UnsignedIntegerOverflow;
      EmitBinOpCheck(std::make_pair(NotOverflow, Kind), Ops);
    } else
      CGF.EmitTrapCheck(Builder.CreateNot(overflow), OverflowKind);
    return result;
  }

  // Branch in case of overflow.
  llvm::BasicBlock *initialBB = Builder.GetInsertBlock();
  llvm::BasicBlock *continueBB =
      CGF.createBasicBlock("nooverflow", CGF.CurFn, initialBB->getNextNode());
  llvm::BasicBlock *overflowBB = CGF.createBasicBlock("overflow", CGF.CurFn);

  Builder.CreateCondBr(overflow, overflowBB, continueBB);

  // If an overflow handler is set, then we want to call it and then use its
  // result, if it returns.
  Builder.SetInsertPoint(overflowBB);

  // Get the overflow handler.
  llvm::Type *Int8Ty = CGF.Int8Ty;
  llvm::Type *argTypes[] = { CGF.Int64Ty, CGF.Int64Ty, Int8Ty, Int8Ty };
  llvm::FunctionType *handlerTy =
      llvm::FunctionType::get(CGF.Int64Ty, argTypes, true);
  llvm::FunctionCallee handler =
      CGF.CGM.CreateRuntimeFunction(handlerTy, *handlerName);

  // Sign extend the args to 64-bit, so that we can use the same handler for
  // all types of overflow.
  llvm::Value *lhs = Builder.CreateSExt(Ops.LHS, CGF.Int64Ty);
  llvm::Value *rhs = Builder.CreateSExt(Ops.RHS, CGF.Int64Ty);

  // Call the handler with the two arguments, the operation, and the size of
  // the result.
  llvm::Value *handlerArgs[] = {
    lhs,
    rhs,
    Builder.getInt8(OpID),
    Builder.getInt8(cast<llvm::IntegerType>(opTy)->getBitWidth())
  };
  llvm::Value *handlerResult =
    CGF.EmitNounwindRuntimeCall(handler, handlerArgs);

  // Truncate the result back to the desired size.
  handlerResult = Builder.CreateTrunc(handlerResult, opTy);
  Builder.CreateBr(continueBB);

  Builder.SetInsertPoint(continueBB);
  llvm::PHINode *phi = Builder.CreatePHI(opTy, 2);
  phi->addIncoming(result, initialBB);
  phi->addIncoming(handlerResult, overflowBB);

  return phi;
}

/// Emit pointer + index arithmetic.
static Value *emitPointerArithmetic(CodeGenFunction &CGF,
                                    const BinOpInfo &op,
                                    bool isSubtraction) {
  // Must have binary (not unary) expr here.  Unary pointer
  // increment/decrement doesn't use this path.
  const BinaryOperator *expr = cast<BinaryOperator>(op.E);

  Value *pointer = op.LHS;
  Expr *pointerOperand = expr->getLHS();
  Value *index = op.RHS;
  Expr *indexOperand = expr->getRHS();

  // In a subtraction, the LHS is always the pointer.
  if (!isSubtraction && !pointer->getType()->isPointerTy()) {
    std::swap(pointer, index);
    std::swap(pointerOperand, indexOperand);
  }

  bool isSigned = indexOperand->getType()->isSignedIntegerOrEnumerationType();

  unsigned width = cast<llvm::IntegerType>(index->getType())->getBitWidth();
  auto &DL = CGF.CGM.getDataLayout();
  auto PtrTy = cast<llvm::PointerType>(pointer->getType());

  // Some versions of glibc and gcc use idioms (particularly in their malloc
  // routines) that add a pointer-sized integer (known to be a pointer value)
  // to a null pointer in order to cast the value back to an integer or as
  // part of a pointer alignment algorithm.  This is undefined behavior, but
  // we'd like to be able to compile programs that use it.
  //
  // Normally, we'd generate a GEP with a null-pointer base here in response
  // to that code, but it's also UB to dereference a pointer created that
  // way.  Instead (as an acknowledged hack to tolerate the idiom) we will
  // generate a direct cast of the integer value to a pointer.
  //
  // The idiom (p = nullptr + N) is not met if any of the following are true:
  //
  //   The operation is subtraction.
  //   The index is not pointer-sized.
  //   The pointer type is not byte-sized.
  //
  if (BinaryOperator::isNullPointerArithmeticExtension(CGF.getContext(),
                                                       op.Opcode,
                                                       expr->getLHS(),
                                                       expr->getRHS()))
    return CGF.Builder.CreateIntToPtr(index, pointer->getType());

  if (width != DL.getIndexTypeSizeInBits(PtrTy)) {
    // Zero-extend or sign-extend the pointer value according to
    // whether the index is signed or not.
    index = CGF.Builder.CreateIntCast(index, DL.getIndexType(PtrTy), isSigned,
                                      "idx.ext");
  }

  // If this is subtraction, negate the index.
  if (isSubtraction)
    index = CGF.Builder.CreateNeg(index, "idx.neg");

  if (CGF.SanOpts.has(SanitizerKind::ArrayBounds))
    CGF.EmitBoundsCheck(op.E, pointerOperand, index, indexOperand->getType(),
                        /*Accessed*/ false);

  const PointerType *pointerType
    = pointerOperand->getType()->getAs<PointerType>();
  if (!pointerType) {
    QualType objectType = pointerOperand->getType()
                                        ->castAs<ObjCObjectPointerType>()
                                        ->getPointeeType();
    llvm::Value *objectSize
      = CGF.CGM.getSize(CGF.getContext().getTypeSizeInChars(objectType));

    index = CGF.Builder.CreateMul(index, objectSize);

    Value *result =
        CGF.Builder.CreateGEP(CGF.Int8Ty, pointer, index, "add.ptr");
    return CGF.Builder.CreateBitCast(result, pointer->getType());
  }

  QualType elementType = pointerType->getPointeeType();
  if (const VariableArrayType *vla
        = CGF.getContext().getAsVariableArrayType(elementType)) {
    // The element count here is the total number of non-VLA elements.
    llvm::Value *numElements = CGF.getVLASize(vla).NumElts;

    // Effectively, the multiply by the VLA size is part of the GEP.
    // GEP indexes are signed, and scaling an index isn't permitted to
    // signed-overflow, so we use the same semantics for our explicit
    // multiply.  We suppress this if overflow is not undefined behavior.
    llvm::Type *elemTy = CGF.ConvertTypeForMem(vla->getElementType());
    if (CGF.getLangOpts().isSignedOverflowDefined()) {
      index = CGF.Builder.CreateMul(index, numElements, "vla.index");
      pointer = CGF.Builder.CreateGEP(elemTy, pointer, index, "add.ptr");
    } else {
      index = CGF.Builder.CreateNSWMul(index, numElements, "vla.index");
      pointer = CGF.EmitCheckedInBoundsGEP(
          elemTy, pointer, index, isSigned, isSubtraction, op.E->getExprLoc(),
          "add.ptr");
    }
    return pointer;
  }

  // Explicitly handle GNU void* and function pointer arithmetic extensions. The
  // GNU void* casts amount to no-ops since our void* type is i8*, but this is
  // future proof.
  llvm::Type *elemTy;
  if (elementType->isVoidType() || elementType->isFunctionType())
    elemTy = CGF.Int8Ty;
  else
    elemTy = CGF.ConvertTypeForMem(elementType);

  if (CGF.getLangOpts().isSignedOverflowDefined())
    return CGF.Builder.CreateGEP(elemTy, pointer, index, "add.ptr");

  return CGF.EmitCheckedInBoundsGEP(
      elemTy, pointer, index, isSigned, isSubtraction, op.E->getExprLoc(),
      "add.ptr");
}

// Construct an fmuladd intrinsic to represent a fused mul-add of MulOp and
// Addend. Use negMul and negAdd to negate the first operand of the Mul or
// the add operand respectively. This allows fmuladd to represent a*b-c, or
// c-a*b. Patterns in LLVM should catch the negated forms and translate them to
// efficient operations.
static Value* buildFMulAdd(llvm::Instruction *MulOp, Value *Addend,
                           const CodeGenFunction &CGF, CGBuilderTy &Builder,
                           bool negMul, bool negAdd) {
  Value *MulOp0 = MulOp->getOperand(0);
  Value *MulOp1 = MulOp->getOperand(1);
  if (negMul)
    MulOp0 = Builder.CreateFNeg(MulOp0, "neg");
  if (negAdd)
    Addend = Builder.CreateFNeg(Addend, "neg");

  Value *FMulAdd = nullptr;
  if (Builder.getIsFPConstrained()) {
    assert(isa<llvm::ConstrainedFPIntrinsic>(MulOp) &&
           "Only constrained operation should be created when Builder is in FP "
           "constrained mode");
    FMulAdd = Builder.CreateConstrainedFPCall(
        CGF.CGM.getIntrinsic(llvm::Intrinsic::experimental_constrained_fmuladd,
                             Addend->getType()),
        {MulOp0, MulOp1, Addend});
  } else {
    FMulAdd = Builder.CreateCall(
        CGF.CGM.getIntrinsic(llvm::Intrinsic::fmuladd, Addend->getType()),
        {MulOp0, MulOp1, Addend});
  }
  MulOp->eraseFromParent();

  return FMulAdd;
}

// Check whether it would be legal to emit an fmuladd intrinsic call to
// represent op and if so, build the fmuladd.
//
// Checks that (a) the operation is fusable, and (b) -ffp-contract=on.
// Does NOT check the type of the operation - it's assumed that this function
// will be called from contexts where it's known that the type is contractable.
static Value* tryEmitFMulAdd(const BinOpInfo &op,
                         const CodeGenFunction &CGF, CGBuilderTy &Builder,
                         bool isSub=false) {

  assert((op.Opcode == BO_Add || op.Opcode == BO_AddAssign ||
          op.Opcode == BO_Sub || op.Opcode == BO_SubAssign) &&
         "Only fadd/fsub can be the root of an fmuladd.");

  // Check whether this op is marked as fusable.
  if (!op.FPFeatures.allowFPContractWithinStatement())
    return nullptr;

  Value *LHS = op.LHS;
  Value *RHS = op.RHS;

  // Peek through fneg to look for fmul. Make sure fneg has no users, and that
  // it is the only use of its operand.
  bool NegLHS = false;
  if (auto *LHSUnOp = dyn_cast<llvm::UnaryOperator>(LHS)) {
    if (LHSUnOp->getOpcode() == llvm::Instruction::FNeg &&
        LHSUnOp->use_empty() && LHSUnOp->getOperand(0)->hasOneUse()) {
      LHS = LHSUnOp->getOperand(0);
      NegLHS = true;
    }
  }

  bool NegRHS = false;
  if (auto *RHSUnOp = dyn_cast<llvm::UnaryOperator>(RHS)) {
    if (RHSUnOp->getOpcode() == llvm::Instruction::FNeg &&
        RHSUnOp->use_empty() && RHSUnOp->getOperand(0)->hasOneUse()) {
      RHS = RHSUnOp->getOperand(0);
      NegRHS = true;
    }
  }

  // We have a potentially fusable op. Look for a mul on one of the operands.
  // Also, make sure that the mul result isn't used directly. In that case,
  // there's no point creating a muladd operation.
  if (auto *LHSBinOp = dyn_cast<llvm::BinaryOperator>(LHS)) {
    if (LHSBinOp->getOpcode() == llvm::Instruction::FMul &&
        (LHSBinOp->use_empty() || NegLHS)) {
      // If we looked through fneg, erase it.
      if (NegLHS)
        cast<llvm::Instruction>(op.LHS)->eraseFromParent();
      return buildFMulAdd(LHSBinOp, op.RHS, CGF, Builder, NegLHS, isSub);
    }
  }
  if (auto *RHSBinOp = dyn_cast<llvm::BinaryOperator>(RHS)) {
    if (RHSBinOp->getOpcode() == llvm::Instruction::FMul &&
        (RHSBinOp->use_empty() || NegRHS)) {
      // If we looked through fneg, erase it.
      if (NegRHS)
        cast<llvm::Instruction>(op.RHS)->eraseFromParent();
      return buildFMulAdd(RHSBinOp, op.LHS, CGF, Builder, isSub ^ NegRHS, false);
    }
  }

  if (auto *LHSBinOp = dyn_cast<llvm::CallBase>(LHS)) {
    if (LHSBinOp->getIntrinsicID() ==
            llvm::Intrinsic::experimental_constrained_fmul &&
        (LHSBinOp->use_empty() || NegLHS)) {
      // If we looked through fneg, erase it.
      if (NegLHS)
        cast<llvm::Instruction>(op.LHS)->eraseFromParent();
      return buildFMulAdd(LHSBinOp, op.RHS, CGF, Builder, NegLHS, isSub);
    }
  }
  if (auto *RHSBinOp = dyn_cast<llvm::CallBase>(RHS)) {
    if (RHSBinOp->getIntrinsicID() ==
            llvm::Intrinsic::experimental_constrained_fmul &&
        (RHSBinOp->use_empty() || NegRHS)) {
      // If we looked through fneg, erase it.
      if (NegRHS)
        cast<llvm::Instruction>(op.RHS)->eraseFromParent();
      return buildFMulAdd(RHSBinOp, op.LHS, CGF, Builder, isSub ^ NegRHS, false);
    }
  }

  return nullptr;
}

Value *ScalarExprEmitter::EmitAdd(const BinOpInfo &op) {
  if (op.LHS->getType()->isPointerTy() ||
      op.RHS->getType()->isPointerTy())
    return emitPointerArithmetic(CGF, op, CodeGenFunction::NotSubtraction);

  if (op.Ty->isSignedIntegerOrEnumerationType()) {
    switch (CGF.getLangOpts().getSignedOverflowBehavior()) {
    case LangOptions::SOB_Defined:
      if (!CGF.SanOpts.has(SanitizerKind::SignedIntegerOverflow))
        return Builder.CreateAdd(op.LHS, op.RHS, "add");
      [[fallthrough]];
    case LangOptions::SOB_Undefined:
      if (!CGF.SanOpts.has(SanitizerKind::SignedIntegerOverflow))
        return Builder.CreateNSWAdd(op.LHS, op.RHS, "add");
      [[fallthrough]];
    case LangOptions::SOB_Trapping:
      if (CanElideOverflowCheck(CGF.getContext(), op))
        return Builder.CreateNSWAdd(op.LHS, op.RHS, "add");
      return EmitOverflowCheckedBinOp(op);
    }
  }

  // For vector and matrix adds, try to fold into a fmuladd.
  if (op.LHS->getType()->isFPOrFPVectorTy()) {
    CodeGenFunction::CGFPOptionsRAII FPOptsRAII(CGF, op.FPFeatures);
    // Try to form an fmuladd.
    if (Value *FMulAdd = tryEmitFMulAdd(op, CGF, Builder))
      return FMulAdd;
  }

  if (op.Ty->isConstantMatrixType()) {
    llvm::MatrixBuilder MB(Builder);
    CodeGenFunction::CGFPOptionsRAII FPOptsRAII(CGF, op.FPFeatures);
    return MB.CreateAdd(op.LHS, op.RHS);
  }

  if (op.Ty->isUnsignedIntegerType() &&
      CGF.SanOpts.has(SanitizerKind::UnsignedIntegerOverflow) &&
      !CanElideOverflowCheck(CGF.getContext(), op))
    return EmitOverflowCheckedBinOp(op);

  if (op.LHS->getType()->isFPOrFPVectorTy()) {
    CodeGenFunction::CGFPOptionsRAII FPOptsRAII(CGF, op.FPFeatures);
    return Builder.CreateFAdd(op.LHS, op.RHS, "add");
  }

  if (op.isFixedPointOp())
    return EmitFixedPointBinOp(op);

  return Builder.CreateAdd(op.LHS, op.RHS, "add");
}

/// The resulting value must be calculated with exact precision, so the operands
/// may not be the same type.
Value *ScalarExprEmitter::EmitFixedPointBinOp(const BinOpInfo &op) {
  using llvm::APSInt;
  using llvm::ConstantInt;

  // This is either a binary operation where at least one of the operands is
  // a fixed-point type, or a unary operation where the operand is a fixed-point
  // type. The result type of a binary operation is determined by
  // Sema::handleFixedPointConversions().
  QualType ResultTy = op.Ty;
  QualType LHSTy, RHSTy;
  if (const auto *BinOp = dyn_cast<BinaryOperator>(op.E)) {
    RHSTy = BinOp->getRHS()->getType();
    if (const auto *CAO = dyn_cast<CompoundAssignOperator>(BinOp)) {
      // For compound assignment, the effective type of the LHS at this point
      // is the computation LHS type, not the actual LHS type, and the final
      // result type is not the type of the expression but rather the
      // computation result type.
      LHSTy = CAO->getComputationLHSType();
      ResultTy = CAO->getComputationResultType();
    } else
      LHSTy = BinOp->getLHS()->getType();
  } else if (const auto *UnOp = dyn_cast<UnaryOperator>(op.E)) {
    LHSTy = UnOp->getSubExpr()->getType();
    RHSTy = UnOp->getSubExpr()->getType();
  }
  ASTContext &Ctx = CGF.getContext();
  Value *LHS = op.LHS;
  Value *RHS = op.RHS;

  auto LHSFixedSema = Ctx.getFixedPointSemantics(LHSTy);
  auto RHSFixedSema = Ctx.getFixedPointSemantics(RHSTy);
  auto ResultFixedSema = Ctx.getFixedPointSemantics(ResultTy);
  auto CommonFixedSema = LHSFixedSema.getCommonSemantics(RHSFixedSema);

  // Perform the actual operation.
  Value *Result;
  llvm::FixedPointBuilder<CGBuilderTy> FPBuilder(Builder);
  switch (op.Opcode) {
  case BO_AddAssign:
  case BO_Add:
    Result = FPBuilder.CreateAdd(LHS, LHSFixedSema, RHS, RHSFixedSema);
    break;
  case BO_SubAssign:
  case BO_Sub:
    Result = FPBuilder.CreateSub(LHS, LHSFixedSema, RHS, RHSFixedSema);
    break;
  case BO_MulAssign:
  case BO_Mul:
    Result = FPBuilder.CreateMul(LHS, LHSFixedSema, RHS, RHSFixedSema);
    break;
  case BO_DivAssign:
  case BO_Div:
    Result = FPBuilder.CreateDiv(LHS, LHSFixedSema, RHS, RHSFixedSema);
    break;
  case BO_ShlAssign:
  case BO_Shl:
    Result = FPBuilder.CreateShl(LHS, LHSFixedSema, RHS);
    break;
  case BO_ShrAssign:
  case BO_Shr:
    Result = FPBuilder.CreateShr(LHS, LHSFixedSema, RHS);
    break;
  case BO_LT:
    return FPBuilder.CreateLT(LHS, LHSFixedSema, RHS, RHSFixedSema);
  case BO_GT:
    return FPBuilder.CreateGT(LHS, LHSFixedSema, RHS, RHSFixedSema);
  case BO_LE:
    return FPBuilder.CreateLE(LHS, LHSFixedSema, RHS, RHSFixedSema);
  case BO_GE:
    return FPBuilder.CreateGE(LHS, LHSFixedSema, RHS, RHSFixedSema);
  case BO_EQ:
    // For equality operations, we assume any padding bits on unsigned types are
    // zero'd out. They could be overwritten through non-saturating operations
    // that cause overflow, but this leads to undefined behavior.
    return FPBuilder.CreateEQ(LHS, LHSFixedSema, RHS, RHSFixedSema);
  case BO_NE:
    return FPBuilder.CreateNE(LHS, LHSFixedSema, RHS, RHSFixedSema);
  case BO_Cmp:
  case BO_LAnd:
  case BO_LOr:
    llvm_unreachable("Found unimplemented fixed point binary operation");
  case BO_PtrMemD:
  case BO_PtrMemI:
  case BO_Rem:
  case BO_Xor:
  case BO_And:
  case BO_Or:
  case BO_Assign:
  case BO_RemAssign:
  case BO_AndAssign:
  case BO_XorAssign:
  case BO_OrAssign:
  case BO_Comma:
    llvm_unreachable("Found unsupported binary operation for fixed point types.");
  }

  bool IsShift = BinaryOperator::isShiftOp(op.Opcode) ||
                 BinaryOperator::isShiftAssignOp(op.Opcode);
  // Convert to the result type.
  return FPBuilder.CreateFixedToFixed(Result, IsShift ? LHSFixedSema
                                                      : CommonFixedSema,
                                      ResultFixedSema);
}

Value *ScalarExprEmitter::EmitSub(const BinOpInfo &op) {
  // The LHS is always a pointer if either side is.
  if (!op.LHS->getType()->isPointerTy()) {
    if (op.Ty->isSignedIntegerOrEnumerationType()) {
      switch (CGF.getLangOpts().getSignedOverflowBehavior()) {
      case LangOptions::SOB_Defined:
        if (!CGF.SanOpts.has(SanitizerKind::SignedIntegerOverflow))
          return Builder.CreateSub(op.LHS, op.RHS, "sub");
        [[fallthrough]];
      case LangOptions::SOB_Undefined:
        if (!CGF.SanOpts.has(SanitizerKind::SignedIntegerOverflow))
          return Builder.CreateNSWSub(op.LHS, op.RHS, "sub");
        [[fallthrough]];
      case LangOptions::SOB_Trapping:
        if (CanElideOverflowCheck(CGF.getContext(), op))
          return Builder.CreateNSWSub(op.LHS, op.RHS, "sub");
        return EmitOverflowCheckedBinOp(op);
      }
    }

    // For vector and matrix subs, try to fold into a fmuladd.
    if (op.LHS->getType()->isFPOrFPVectorTy()) {
      CodeGenFunction::CGFPOptionsRAII FPOptsRAII(CGF, op.FPFeatures);
      // Try to form an fmuladd.
      if (Value *FMulAdd = tryEmitFMulAdd(op, CGF, Builder, true))
        return FMulAdd;
    }

    if (op.Ty->isConstantMatrixType()) {
      llvm::MatrixBuilder MB(Builder);
      CodeGenFunction::CGFPOptionsRAII FPOptsRAII(CGF, op.FPFeatures);
      return MB.CreateSub(op.LHS, op.RHS);
    }

    if (op.Ty->isUnsignedIntegerType() &&
        CGF.SanOpts.has(SanitizerKind::UnsignedIntegerOverflow) &&
        !CanElideOverflowCheck(CGF.getContext(), op))
      return EmitOverflowCheckedBinOp(op);

    if (op.LHS->getType()->isFPOrFPVectorTy()) {
      CodeGenFunction::CGFPOptionsRAII FPOptsRAII(CGF, op.FPFeatures);
      return Builder.CreateFSub(op.LHS, op.RHS, "sub");
    }

    if (op.isFixedPointOp())
      return EmitFixedPointBinOp(op);

    return Builder.CreateSub(op.LHS, op.RHS, "sub");
  }

  // If the RHS is not a pointer, then we have normal pointer
  // arithmetic.
  if (!op.RHS->getType()->isPointerTy())
    return emitPointerArithmetic(CGF, op, CodeGenFunction::IsSubtraction);

  // Otherwise, this is a pointer subtraction.

  // Do the raw subtraction part.
  llvm::Value *LHS
    = Builder.CreatePtrToInt(op.LHS, CGF.PtrDiffTy, "sub.ptr.lhs.cast");
  llvm::Value *RHS
    = Builder.CreatePtrToInt(op.RHS, CGF.PtrDiffTy, "sub.ptr.rhs.cast");
  Value *diffInChars = Builder.CreateSub(LHS, RHS, "sub.ptr.sub");

  // Okay, figure out the element size.
  const BinaryOperator *expr = cast<BinaryOperator>(op.E);
  QualType elementType = expr->getLHS()->getType()->getPointeeType();

  llvm::Value *divisor = nullptr;

  // For a variable-length array, this is going to be non-constant.
  if (const VariableArrayType *vla
        = CGF.getContext().getAsVariableArrayType(elementType)) {
    auto VlaSize = CGF.getVLASize(vla);
    elementType = VlaSize.Type;
    divisor = VlaSize.NumElts;

    // Scale the number of non-VLA elements by the non-VLA element size.
    CharUnits eltSize = CGF.getContext().getTypeSizeInChars(elementType);
    if (!eltSize.isOne())
      divisor = CGF.Builder.CreateNUWMul(CGF.CGM.getSize(eltSize), divisor);

  // For everything elese, we can just compute it, safe in the
  // assumption that Sema won't let anything through that we can't
  // safely compute the size of.
  } else {
    CharUnits elementSize;
    // Handle GCC extension for pointer arithmetic on void* and
    // function pointer types.
    if (elementType->isVoidType() || elementType->isFunctionType())
      elementSize = CharUnits::One();
    else
      elementSize = CGF.getContext().getTypeSizeInChars(elementType);

    // Don't even emit the divide for element size of 1.
    if (elementSize.isOne())
      return diffInChars;

    divisor = CGF.CGM.getSize(elementSize);
  }

  // Otherwise, do a full sdiv. This uses the "exact" form of sdiv, since
  // pointer difference in C is only defined in the case where both operands
  // are pointing to elements of an array.
  return Builder.CreateExactSDiv(diffInChars, divisor, "sub.ptr.div");
}

Value *ScalarExprEmitter::GetMaximumShiftAmount(Value *LHS, Value *RHS,
                                                bool RHSIsSigned) {
  llvm::IntegerType *Ty;
  if (llvm::VectorType *VT = dyn_cast<llvm::VectorType>(LHS->getType()))
    Ty = cast<llvm::IntegerType>(VT->getElementType());
  else
    Ty = cast<llvm::IntegerType>(LHS->getType());
  // For a given type of LHS the maximum shift amount is width(LHS)-1, however
  // it can occur that width(LHS)-1 > range(RHS). Since there is no check for
  // this in ConstantInt::get, this results in the value getting truncated.
  // Constrain the return value to be max(RHS) in this case.
  llvm::Type *RHSTy = RHS->getType();
  llvm::APInt RHSMax =
      RHSIsSigned ? llvm::APInt::getSignedMaxValue(RHSTy->getScalarSizeInBits())
                  : llvm::APInt::getMaxValue(RHSTy->getScalarSizeInBits());
  if (RHSMax.ult(Ty->getBitWidth()))
    return llvm::ConstantInt::get(RHSTy, RHSMax);
  return llvm::ConstantInt::get(RHSTy, Ty->getBitWidth() - 1);
}

Value *ScalarExprEmitter::ConstrainShiftValue(Value *LHS, Value *RHS,
                                              const Twine &Name) {
  llvm::IntegerType *Ty;
  if (auto *VT = dyn_cast<llvm::VectorType>(LHS->getType()))
    Ty = cast<llvm::IntegerType>(VT->getElementType());
  else
    Ty = cast<llvm::IntegerType>(LHS->getType());

  if (llvm::isPowerOf2_64(Ty->getBitWidth()))
    return Builder.CreateAnd(RHS, GetMaximumShiftAmount(LHS, RHS, false), Name);

  return Builder.CreateURem(
      RHS, llvm::ConstantInt::get(RHS->getType(), Ty->getBitWidth()), Name);
}

Value *ScalarExprEmitter::EmitShl(const BinOpInfo &Ops) {
  // TODO: This misses out on the sanitizer check below.
  if (Ops.isFixedPointOp())
    return EmitFixedPointBinOp(Ops);

  // LLVM requires the LHS and RHS to be the same type: promote or truncate the
  // RHS to the same size as the LHS.
  Value *RHS = Ops.RHS;
  if (Ops.LHS->getType() != RHS->getType())
    RHS = Builder.CreateIntCast(RHS, Ops.LHS->getType(), false, "sh_prom");

  bool SanitizeSignedBase = CGF.SanOpts.has(SanitizerKind::ShiftBase) &&
                            Ops.Ty->hasSignedIntegerRepresentation() &&
                            !CGF.getLangOpts().isSignedOverflowDefined() &&
                            !CGF.getLangOpts().CPlusPlus20;
  bool SanitizeUnsignedBase =
      CGF.SanOpts.has(SanitizerKind::UnsignedShiftBase) &&
      Ops.Ty->hasUnsignedIntegerRepresentation();
  bool SanitizeBase = SanitizeSignedBase || SanitizeUnsignedBase;
  bool SanitizeExponent = CGF.SanOpts.has(SanitizerKind::ShiftExponent);
  // OpenCL 6.3j: shift values are effectively % word size of LHS.
  if (CGF.getLangOpts().OpenCL || CGF.getLangOpts().HLSL)
    RHS = ConstrainShiftValue(Ops.LHS, RHS, "shl.mask");
  else if ((SanitizeBase || SanitizeExponent) &&
           isa<llvm::IntegerType>(Ops.LHS->getType())) {
    CodeGenFunction::SanitizerScope SanScope(&CGF);
    SmallVector<std::pair<Value *, SanitizerMask>, 2> Checks;
    bool RHSIsSigned = Ops.rhsHasSignedIntegerRepresentation();
    llvm::Value *WidthMinusOne =
        GetMaximumShiftAmount(Ops.LHS, Ops.RHS, RHSIsSigned);
    llvm::Value *ValidExponent = Builder.CreateICmpULE(Ops.RHS, WidthMinusOne);

    if (SanitizeExponent) {
      Checks.push_back(
          std::make_pair(ValidExponent, SanitizerKind::ShiftExponent));
    }

    if (SanitizeBase) {
      // Check whether we are shifting any non-zero bits off the top of the
      // integer. We only emit this check if exponent is valid - otherwise
      // instructions below will have undefined behavior themselves.
      llvm::BasicBlock *Orig = Builder.GetInsertBlock();
      llvm::BasicBlock *Cont = CGF.createBasicBlock("cont");
      llvm::BasicBlock *CheckShiftBase = CGF.createBasicBlock("check");
      Builder.CreateCondBr(ValidExponent, CheckShiftBase, Cont);
      llvm::Value *PromotedWidthMinusOne =
          (RHS == Ops.RHS) ? WidthMinusOne
                           : GetMaximumShiftAmount(Ops.LHS, RHS, RHSIsSigned);
      CGF.EmitBlock(CheckShiftBase);
      llvm::Value *BitsShiftedOff = Builder.CreateLShr(
          Ops.LHS, Builder.CreateSub(PromotedWidthMinusOne, RHS, "shl.zeros",
                                     /*NUW*/ true, /*NSW*/ true),
          "shl.check");
      if (SanitizeUnsignedBase || CGF.getLangOpts().CPlusPlus) {
        // In C99, we are not permitted to shift a 1 bit into the sign bit.
        // Under C++11's rules, shifting a 1 bit into the sign bit is
        // OK, but shifting a 1 bit out of it is not. (C89 and C++03 don't
        // define signed left shifts, so we use the C99 and C++11 rules there).
        // Unsigned shifts can always shift into the top bit.
        llvm::Value *One = llvm::ConstantInt::get(BitsShiftedOff->getType(), 1);
        BitsShiftedOff = Builder.CreateLShr(BitsShiftedOff, One);
      }
      llvm::Value *Zero = llvm::ConstantInt::get(BitsShiftedOff->getType(), 0);
      llvm::Value *ValidBase = Builder.CreateICmpEQ(BitsShiftedOff, Zero);
      CGF.EmitBlock(Cont);
      llvm::PHINode *BaseCheck = Builder.CreatePHI(ValidBase->getType(), 2);
      BaseCheck->addIncoming(Builder.getTrue(), Orig);
      BaseCheck->addIncoming(ValidBase, CheckShiftBase);
      Checks.push_back(std::make_pair(
          BaseCheck, SanitizeSignedBase ? SanitizerKind::ShiftBase
                                        : SanitizerKind::UnsignedShiftBase));
    }

    assert(!Checks.empty());
    EmitBinOpCheck(Checks, Ops);
  }

  return Builder.CreateShl(Ops.LHS, RHS, "shl");
}

Value *ScalarExprEmitter::EmitShr(const BinOpInfo &Ops) {
  // TODO: This misses out on the sanitizer check below.
  if (Ops.isFixedPointOp())
    return EmitFixedPointBinOp(Ops);

  // LLVM requires the LHS and RHS to be the same type: promote or truncate the
  // RHS to the same size as the LHS.
  Value *RHS = Ops.RHS;
  if (Ops.LHS->getType() != RHS->getType())
    RHS = Builder.CreateIntCast(RHS, Ops.LHS->getType(), false, "sh_prom");

  // OpenCL 6.3j: shift values are effectively % word size of LHS.
  if (CGF.getLangOpts().OpenCL || CGF.getLangOpts().HLSL)
    RHS = ConstrainShiftValue(Ops.LHS, RHS, "shr.mask");
  else if (CGF.SanOpts.has(SanitizerKind::ShiftExponent) &&
           isa<llvm::IntegerType>(Ops.LHS->getType())) {
    CodeGenFunction::SanitizerScope SanScope(&CGF);
    bool RHSIsSigned = Ops.rhsHasSignedIntegerRepresentation();
    llvm::Value *Valid = Builder.CreateICmpULE(
        Ops.RHS, GetMaximumShiftAmount(Ops.LHS, Ops.RHS, RHSIsSigned));
    EmitBinOpCheck(std::make_pair(Valid, SanitizerKind::ShiftExponent), Ops);
  }

  if (Ops.Ty->hasUnsignedIntegerRepresentation())
    return Builder.CreateLShr(Ops.LHS, RHS, "shr");
  return Builder.CreateAShr(Ops.LHS, RHS, "shr");
}

enum IntrinsicType { VCMPEQ, VCMPGT };
// return corresponding comparison intrinsic for given vector type
static llvm::Intrinsic::ID GetIntrinsic(IntrinsicType IT,
                                        BuiltinType::Kind ElemKind) {
  switch (ElemKind) {
  default: llvm_unreachable("unexpected element type");
  case BuiltinType::Char_U:
  case BuiltinType::UChar:
    return (IT == VCMPEQ) ? llvm::Intrinsic::ppc_altivec_vcmpequb_p :
                            llvm::Intrinsic::ppc_altivec_vcmpgtub_p;
  case BuiltinType::Char_S:
  case BuiltinType::SChar:
    return (IT == VCMPEQ) ? llvm::Intrinsic::ppc_altivec_vcmpequb_p :
                            llvm::Intrinsic::ppc_altivec_vcmpgtsb_p;
  case BuiltinType::UShort:
    return (IT == VCMPEQ) ? llvm::Intrinsic::ppc_altivec_vcmpequh_p :
                            llvm::Intrinsic::ppc_altivec_vcmpgtuh_p;
  case BuiltinType::Short:
    return (IT == VCMPEQ) ? llvm::Intrinsic::ppc_altivec_vcmpequh_p :
                            llvm::Intrinsic::ppc_altivec_vcmpgtsh_p;
  case BuiltinType::UInt:
    return (IT == VCMPEQ) ? llvm::Intrinsic::ppc_altivec_vcmpequw_p :
                            llvm::Intrinsic::ppc_altivec_vcmpgtuw_p;
  case BuiltinType::Int:
    return (IT == VCMPEQ) ? llvm::Intrinsic::ppc_altivec_vcmpequw_p :
                            llvm::Intrinsic::ppc_altivec_vcmpgtsw_p;
  case BuiltinType::ULong:
  case BuiltinType::ULongLong:
    return (IT == VCMPEQ) ? llvm::Intrinsic::ppc_altivec_vcmpequd_p :
                            llvm::Intrinsic::ppc_altivec_vcmpgtud_p;
  case BuiltinType::Long:
  case BuiltinType::LongLong:
    return (IT == VCMPEQ) ? llvm::Intrinsic::ppc_altivec_vcmpequd_p :
                            llvm::Intrinsic::ppc_altivec_vcmpgtsd_p;
  case BuiltinType::Float:
    return (IT == VCMPEQ) ? llvm::Intrinsic::ppc_altivec_vcmpeqfp_p :
                            llvm::Intrinsic::ppc_altivec_vcmpgtfp_p;
  case BuiltinType::Double:
    return (IT == VCMPEQ) ? llvm::Intrinsic::ppc_vsx_xvcmpeqdp_p :
                            llvm::Intrinsic::ppc_vsx_xvcmpgtdp_p;
  case BuiltinType::UInt128:
    return (IT == VCMPEQ) ? llvm::Intrinsic::ppc_altivec_vcmpequq_p
                          : llvm::Intrinsic::ppc_altivec_vcmpgtuq_p;
  case BuiltinType::Int128:
    return (IT == VCMPEQ) ? llvm::Intrinsic::ppc_altivec_vcmpequq_p
                          : llvm::Intrinsic::ppc_altivec_vcmpgtsq_p;
  }
}

Value *ScalarExprEmitter::EmitCompare(const BinaryOperator *E,
                                      llvm::CmpInst::Predicate UICmpOpc,
                                      llvm::CmpInst::Predicate SICmpOpc,
                                      llvm::CmpInst::Predicate FCmpOpc,
                                      bool IsSignaling) {
  TestAndClearIgnoreResultAssign();
  Value *Result;
  QualType LHSTy = E->getLHS()->getType();
  QualType RHSTy = E->getRHS()->getType();
  if (const MemberPointerType *MPT = LHSTy->getAs<MemberPointerType>()) {
    assert(E->getOpcode() == BO_EQ ||
           E->getOpcode() == BO_NE);
    Value *LHS = CGF.EmitScalarExpr(E->getLHS());
    Value *RHS = CGF.EmitScalarExpr(E->getRHS());
    Result = CGF.CGM.getCXXABI().EmitMemberPointerComparison(
                   CGF, LHS, RHS, MPT, E->getOpcode() == BO_NE);
  } else if (!LHSTy->isAnyComplexType() && !RHSTy->isAnyComplexType()) {
    BinOpInfo BOInfo = EmitBinOps(E);
    Value *LHS = BOInfo.LHS;
    Value *RHS = BOInfo.RHS;

    // If AltiVec, the comparison results in a numeric type, so we use
    // intrinsics comparing vectors and giving 0 or 1 as a result
    if (LHSTy->isVectorType() && !E->getType()->isVectorType()) {
      // constants for mapping CR6 register bits to predicate result
      enum { CR6_EQ=0, CR6_EQ_REV, CR6_LT, CR6_LT_REV } CR6;

      llvm::Intrinsic::ID ID = llvm::Intrinsic::not_intrinsic;

      // in several cases vector arguments order will be reversed
      Value *FirstVecArg = LHS,
            *SecondVecArg = RHS;

      QualType ElTy = LHSTy->castAs<VectorType>()->getElementType();
      BuiltinType::Kind ElementKind = ElTy->castAs<BuiltinType>()->getKind();

      switch(E->getOpcode()) {
      default: llvm_unreachable("is not a comparison operation");
      case BO_EQ:
        CR6 = CR6_LT;
        ID = GetIntrinsic(VCMPEQ, ElementKind);
        break;
      case BO_NE:
        CR6 = CR6_EQ;
        ID = GetIntrinsic(VCMPEQ, ElementKind);
        break;
      case BO_LT:
        CR6 = CR6_LT;
        ID = GetIntrinsic(VCMPGT, ElementKind);
        std::swap(FirstVecArg, SecondVecArg);
        break;
      case BO_GT:
        CR6 = CR6_LT;
        ID = GetIntrinsic(VCMPGT, ElementKind);
        break;
      case BO_LE:
        if (ElementKind == BuiltinType::Float) {
          CR6 = CR6_LT;
          ID = llvm::Intrinsic::ppc_altivec_vcmpgefp_p;
          std::swap(FirstVecArg, SecondVecArg);
        }
        else {
          CR6 = CR6_EQ;
          ID = GetIntrinsic(VCMPGT, ElementKind);
        }
        break;
      case BO_GE:
        if (ElementKind == BuiltinType::Float) {
          CR6 = CR6_LT;
          ID = llvm::Intrinsic::ppc_altivec_vcmpgefp_p;
        }
        else {
          CR6 = CR6_EQ;
          ID = GetIntrinsic(VCMPGT, ElementKind);
          std::swap(FirstVecArg, SecondVecArg);
        }
        break;
      }

      Value *CR6Param = Builder.getInt32(CR6);
      llvm::Function *F = CGF.CGM.getIntrinsic(ID);
      Result = Builder.CreateCall(F, {CR6Param, FirstVecArg, SecondVecArg});

      // The result type of intrinsic may not be same as E->getType().
      // If E->getType() is not BoolTy, EmitScalarConversion will do the
      // conversion work. If E->getType() is BoolTy, EmitScalarConversion will
      // do nothing, if ResultTy is not i1 at the same time, it will cause
      // crash later.
      llvm::IntegerType *ResultTy = cast<llvm::IntegerType>(Result->getType());
      if (ResultTy->getBitWidth() > 1 &&
          E->getType() == CGF.getContext().BoolTy)
        Result = Builder.CreateTrunc(Result, Builder.getInt1Ty());
      return EmitScalarConversion(Result, CGF.getContext().BoolTy, E->getType(),
                                  E->getExprLoc());
    }

    if (BOInfo.isFixedPointOp()) {
      Result = EmitFixedPointBinOp(BOInfo);
    } else if (LHS->getType()->isFPOrFPVectorTy()) {
      CodeGenFunction::CGFPOptionsRAII FPOptsRAII(CGF, BOInfo.FPFeatures);
      if (!IsSignaling)
        Result = Builder.CreateFCmp(FCmpOpc, LHS, RHS, "cmp");
      else
        Result = Builder.CreateFCmpS(FCmpOpc, LHS, RHS, "cmp");
    } else if (LHSTy->hasSignedIntegerRepresentation()) {
      Result = Builder.CreateICmp(SICmpOpc, LHS, RHS, "cmp");
    } else {
      // Unsigned integers and pointers.

      if (CGF.CGM.getCodeGenOpts().StrictVTablePointers &&
          !isa<llvm::ConstantPointerNull>(LHS) &&
          !isa<llvm::ConstantPointerNull>(RHS)) {

        // Dynamic information is required to be stripped for comparisons,
        // because it could leak the dynamic information.  Based on comparisons
        // of pointers to dynamic objects, the optimizer can replace one pointer
        // with another, which might be incorrect in presence of invariant
        // groups. Comparison with null is safe because null does not carry any
        // dynamic information.
        if (LHSTy.mayBeDynamicClass())
          LHS = Builder.CreateStripInvariantGroup(LHS);
        if (RHSTy.mayBeDynamicClass())
          RHS = Builder.CreateStripInvariantGroup(RHS);
      }

      Result = Builder.CreateICmp(UICmpOpc, LHS, RHS, "cmp");
    }

    // If this is a vector comparison, sign extend the result to the appropriate
    // vector integer type and return it (don't convert to bool).
    if (LHSTy->isVectorType())
      return Builder.CreateSExt(Result, ConvertType(E->getType()), "sext");

  } else {
    // Complex Comparison: can only be an equality comparison.
    CodeGenFunction::ComplexPairTy LHS, RHS;
    QualType CETy;
    if (auto *CTy = LHSTy->getAs<ComplexType>()) {
      LHS = CGF.EmitComplexExpr(E->getLHS());
      CETy = CTy->getElementType();
    } else {
      LHS.first = Visit(E->getLHS());
      LHS.second = llvm::Constant::getNullValue(LHS.first->getType());
      CETy = LHSTy;
    }
    if (auto *CTy = RHSTy->getAs<ComplexType>()) {
      RHS = CGF.EmitComplexExpr(E->getRHS());
      assert(CGF.getContext().hasSameUnqualifiedType(CETy,
                                                     CTy->getElementType()) &&
             "The element types must always match.");
      (void)CTy;
    } else {
      RHS.first = Visit(E->getRHS());
      RHS.second = llvm::Constant::getNullValue(RHS.first->getType());
      assert(CGF.getContext().hasSameUnqualifiedType(CETy, RHSTy) &&
             "The element types must always match.");
    }

    Value *ResultR, *ResultI;
    if (CETy->isRealFloatingType()) {
      // As complex comparisons can only be equality comparisons, they
      // are never signaling comparisons.
      ResultR = Builder.CreateFCmp(FCmpOpc, LHS.first, RHS.first, "cmp.r");
      ResultI = Builder.CreateFCmp(FCmpOpc, LHS.second, RHS.second, "cmp.i");
    } else {
      // Complex comparisons can only be equality comparisons.  As such, signed
      // and unsigned opcodes are the same.
      ResultR = Builder.CreateICmp(UICmpOpc, LHS.first, RHS.first, "cmp.r");
      ResultI = Builder.CreateICmp(UICmpOpc, LHS.second, RHS.second, "cmp.i");
    }

    if (E->getOpcode() == BO_EQ) {
      Result = Builder.CreateAnd(ResultR, ResultI, "and.ri");
    } else {
      assert(E->getOpcode() == BO_NE &&
             "Complex comparison other than == or != ?");
      Result = Builder.CreateOr(ResultR, ResultI, "or.ri");
    }
  }

  return EmitScalarConversion(Result, CGF.getContext().BoolTy, E->getType(),
                              E->getExprLoc());
}

llvm::Value *CodeGenFunction::EmitWithOriginalRHSBitfieldAssignment(
    const BinaryOperator *E, Value **Previous, QualType *SrcType) {
  // In case we have the integer or bitfield sanitizer checks enabled
  // we want to get the expression before scalar conversion.
  if (auto *ICE = dyn_cast<ImplicitCastExpr>(E->getRHS())) {
    CastKind Kind = ICE->getCastKind();
    if (Kind == CK_IntegralCast || Kind == CK_LValueToRValue) {
      *SrcType = ICE->getSubExpr()->getType();
      *Previous = EmitScalarExpr(ICE->getSubExpr());
      // Pass default ScalarConversionOpts to avoid emitting
      // integer sanitizer checks as E refers to bitfield.
      return EmitScalarConversion(*Previous, *SrcType, ICE->getType(),
                                  ICE->getExprLoc());
    }
  }
  return EmitScalarExpr(E->getRHS());
}

Value *ScalarExprEmitter::VisitBinAssign(const BinaryOperator *E) {
  bool Ignore = TestAndClearIgnoreResultAssign();

  Value *RHS;
  LValue LHS;

  switch (E->getLHS()->getType().getObjCLifetime()) {
  case Qualifiers::OCL_Strong:
    std::tie(LHS, RHS) = CGF.EmitARCStoreStrong(E, Ignore);
    break;

  case Qualifiers::OCL_Autoreleasing:
    std::tie(LHS, RHS) = CGF.EmitARCStoreAutoreleasing(E);
    break;

  case Qualifiers::OCL_ExplicitNone:
    std::tie(LHS, RHS) = CGF.EmitARCStoreUnsafeUnretained(E, Ignore);
    break;

  case Qualifiers::OCL_Weak:
    RHS = Visit(E->getRHS());
    LHS = EmitCheckedLValue(E->getLHS(), CodeGenFunction::TCK_Store);
    RHS = CGF.EmitARCStoreWeak(LHS.getAddress(), RHS, Ignore);
    break;

  case Qualifiers::OCL_None:
    // __block variables need to have the rhs evaluated first, plus
    // this should improve codegen just a little.
    Value *Previous = nullptr;
    QualType SrcType = E->getRHS()->getType();
    // Check if LHS is a bitfield, if RHS contains an implicit cast expression
    // we want to extract that value and potentially (if the bitfield sanitizer
    // is enabled) use it to check for an implicit conversion.
    if (E->getLHS()->refersToBitField())
      RHS = CGF.EmitWithOriginalRHSBitfieldAssignment(E, &Previous, &SrcType);
    else
      RHS = Visit(E->getRHS());

    LHS = EmitCheckedLValue(E->getLHS(), CodeGenFunction::TCK_Store);

    // Store the value into the LHS.  Bit-fields are handled specially
    // because the result is altered by the store, i.e., [C99 6.5.16p1]
    // 'An assignment expression has the value of the left operand after
    // the assignment...'.
    if (LHS.isBitField()) {
      CGF.EmitStoreThroughBitfieldLValue(RValue::get(RHS), LHS, &RHS);
      // If the expression contained an implicit conversion, make sure
      // to use the value before the scalar conversion.
      Value *Src = Previous ? Previous : RHS;
      QualType DstType = E->getLHS()->getType();
      CGF.EmitBitfieldConversionCheck(Src, SrcType, RHS, DstType,
                                      LHS.getBitFieldInfo(), E->getExprLoc());
    } else {
      CGF.EmitNullabilityCheck(LHS, RHS, E->getExprLoc());
      CGF.EmitStoreThroughLValue(RValue::get(RHS), LHS);
    }
  }

  // If the result is clearly ignored, return now.
  if (Ignore)
    return nullptr;

  // The result of an assignment in C is the assigned r-value.
  if (!CGF.getLangOpts().CPlusPlus)
    return RHS;

  // If the lvalue is non-volatile, return the computed value of the assignment.
  if (!LHS.isVolatileQualified())
    return RHS;

  // Otherwise, reload the value.
  return EmitLoadOfLValue(LHS, E->getExprLoc());
}

Value *ScalarExprEmitter::VisitBinLAnd(const BinaryOperator *E) {
  // Perform vector logical and on comparisons with zero vectors.
  if (E->getType()->isVectorType()) {
    CGF.incrementProfileCounter(E);

    Value *LHS = Visit(E->getLHS());
    Value *RHS = Visit(E->getRHS());
    Value *Zero = llvm::ConstantAggregateZero::get(LHS->getType());
    if (LHS->getType()->isFPOrFPVectorTy()) {
      CodeGenFunction::CGFPOptionsRAII FPOptsRAII(
          CGF, E->getFPFeaturesInEffect(CGF.getLangOpts()));
      LHS = Builder.CreateFCmp(llvm::CmpInst::FCMP_UNE, LHS, Zero, "cmp");
      RHS = Builder.CreateFCmp(llvm::CmpInst::FCMP_UNE, RHS, Zero, "cmp");
    } else {
      LHS = Builder.CreateICmp(llvm::CmpInst::ICMP_NE, LHS, Zero, "cmp");
      RHS = Builder.CreateICmp(llvm::CmpInst::ICMP_NE, RHS, Zero, "cmp");
    }
    Value *And = Builder.CreateAnd(LHS, RHS);
    return Builder.CreateSExt(And, ConvertType(E->getType()), "sext");
  }

  bool InstrumentRegions = CGF.CGM.getCodeGenOpts().hasProfileClangInstr();
  llvm::Type *ResTy = ConvertType(E->getType());

  // If we have 0 && RHS, see if we can elide RHS, if so, just return 0.
  // If we have 1 && X, just emit X without inserting the control flow.
  bool LHSCondVal;
  if (CGF.ConstantFoldsToSimpleInteger(E->getLHS(), LHSCondVal)) {
    if (LHSCondVal) { // If we have 1 && X, just emit X.
      CGF.incrementProfileCounter(E);

      // If the top of the logical operator nest, reset the MCDC temp to 0.
      if (CGF.MCDCLogOpStack.empty())
        CGF.maybeResetMCDCCondBitmap(E);

      CGF.MCDCLogOpStack.push_back(E);

      Value *RHSCond = CGF.EvaluateExprAsBool(E->getRHS());

      // If we're generating for profiling or coverage, generate a branch to a
      // block that increments the RHS counter needed to track branch condition
      // coverage. In this case, use "FBlock" as both the final "TrueBlock" and
      // "FalseBlock" after the increment is done.
      if (InstrumentRegions &&
          CodeGenFunction::isInstrumentedCondition(E->getRHS())) {
        CGF.maybeUpdateMCDCCondBitmap(E->getRHS(), RHSCond);
        llvm::BasicBlock *FBlock = CGF.createBasicBlock("land.end");
        llvm::BasicBlock *RHSBlockCnt = CGF.createBasicBlock("land.rhscnt");
        Builder.CreateCondBr(RHSCond, RHSBlockCnt, FBlock);
        CGF.EmitBlock(RHSBlockCnt);
        CGF.incrementProfileCounter(E->getRHS());
        CGF.EmitBranch(FBlock);
        CGF.EmitBlock(FBlock);
      } else
        CGF.markStmtMaybeUsed(E->getRHS());

      CGF.MCDCLogOpStack.pop_back();
      // If the top of the logical operator nest, update the MCDC bitmap.
      if (CGF.MCDCLogOpStack.empty())
        CGF.maybeUpdateMCDCTestVectorBitmap(E);

      // ZExt result to int or bool.
      return Builder.CreateZExtOrBitCast(RHSCond, ResTy, "land.ext");
    }

    // 0 && RHS: If it is safe, just elide the RHS, and return 0/false.
    if (!CGF.ContainsLabel(E->getRHS())) {
      CGF.markStmtMaybeUsed(E->getRHS());
      return llvm::Constant::getNullValue(ResTy);
    }
  }

  // If the top of the logical operator nest, reset the MCDC temp to 0.
  if (CGF.MCDCLogOpStack.empty())
    CGF.maybeResetMCDCCondBitmap(E);

  CGF.MCDCLogOpStack.push_back(E);

  llvm::BasicBlock *ContBlock = CGF.createBasicBlock("land.end");
  llvm::BasicBlock *RHSBlock  = CGF.createBasicBlock("land.rhs");

  CodeGenFunction::ConditionalEvaluation eval(CGF);

  // Branch on the LHS first.  If it is false, go to the failure (cont) block.
  CGF.EmitBranchOnBoolExpr(E->getLHS(), RHSBlock, ContBlock,
                           CGF.getProfileCount(E->getRHS()));

  // Any edges into the ContBlock are now from an (indeterminate number of)
  // edges from this first condition.  All of these values will be false.  Start
  // setting up the PHI node in the Cont Block for this.
  llvm::PHINode *PN = llvm::PHINode::Create(llvm::Type::getInt1Ty(VMContext), 2,
                                            "", ContBlock);
  for (llvm::pred_iterator PI = pred_begin(ContBlock), PE = pred_end(ContBlock);
       PI != PE; ++PI)
    PN->addIncoming(llvm::ConstantInt::getFalse(VMContext), *PI);

  eval.begin(CGF);
  CGF.EmitBlock(RHSBlock);
  CGF.incrementProfileCounter(E);
  Value *RHSCond = CGF.EvaluateExprAsBool(E->getRHS());
  eval.end(CGF);

  // Reaquire the RHS block, as there may be subblocks inserted.
  RHSBlock = Builder.GetInsertBlock();

  // If we're generating for profiling or coverage, generate a branch on the
  // RHS to a block that increments the RHS true counter needed to track branch
  // condition coverage.
  if (InstrumentRegions &&
      CodeGenFunction::isInstrumentedCondition(E->getRHS())) {
    CGF.maybeUpdateMCDCCondBitmap(E->getRHS(), RHSCond);
    llvm::BasicBlock *RHSBlockCnt = CGF.createBasicBlock("land.rhscnt");
    Builder.CreateCondBr(RHSCond, RHSBlockCnt, ContBlock);
    CGF.EmitBlock(RHSBlockCnt);
    CGF.incrementProfileCounter(E->getRHS());
    CGF.EmitBranch(ContBlock);
    PN->addIncoming(RHSCond, RHSBlockCnt);
  }

  // Emit an unconditional branch from this block to ContBlock.
  {
    // There is no need to emit line number for unconditional branch.
    auto NL = ApplyDebugLocation::CreateEmpty(CGF);
    CGF.EmitBlock(ContBlock);
  }
  // Insert an entry into the phi node for the edge with the value of RHSCond.
  PN->addIncoming(RHSCond, RHSBlock);

  CGF.MCDCLogOpStack.pop_back();
  // If the top of the logical operator nest, update the MCDC bitmap.
  if (CGF.MCDCLogOpStack.empty())
    CGF.maybeUpdateMCDCTestVectorBitmap(E);

  // Artificial location to preserve the scope information
  {
    auto NL = ApplyDebugLocation::CreateArtificial(CGF);
    PN->setDebugLoc(Builder.getCurrentDebugLocation());
  }

  // ZExt result to int.
  return Builder.CreateZExtOrBitCast(PN, ResTy, "land.ext");
}

Value *ScalarExprEmitter::VisitBinLOr(const BinaryOperator *E) {
  // Perform vector logical or on comparisons with zero vectors.
  if (E->getType()->isVectorType()) {
    CGF.incrementProfileCounter(E);

    Value *LHS = Visit(E->getLHS());
    Value *RHS = Visit(E->getRHS());
    Value *Zero = llvm::ConstantAggregateZero::get(LHS->getType());
    if (LHS->getType()->isFPOrFPVectorTy()) {
      CodeGenFunction::CGFPOptionsRAII FPOptsRAII(
          CGF, E->getFPFeaturesInEffect(CGF.getLangOpts()));
      LHS = Builder.CreateFCmp(llvm::CmpInst::FCMP_UNE, LHS, Zero, "cmp");
      RHS = Builder.CreateFCmp(llvm::CmpInst::FCMP_UNE, RHS, Zero, "cmp");
    } else {
      LHS = Builder.CreateICmp(llvm::CmpInst::ICMP_NE, LHS, Zero, "cmp");
      RHS = Builder.CreateICmp(llvm::CmpInst::ICMP_NE, RHS, Zero, "cmp");
    }
    Value *Or = Builder.CreateOr(LHS, RHS);
    return Builder.CreateSExt(Or, ConvertType(E->getType()), "sext");
  }

  bool InstrumentRegions = CGF.CGM.getCodeGenOpts().hasProfileClangInstr();
  llvm::Type *ResTy = ConvertType(E->getType());

  // If we have 1 || RHS, see if we can elide RHS, if so, just return 1.
  // If we have 0 || X, just emit X without inserting the control flow.
  bool LHSCondVal;
  if (CGF.ConstantFoldsToSimpleInteger(E->getLHS(), LHSCondVal)) {
    if (!LHSCondVal) { // If we have 0 || X, just emit X.
      CGF.incrementProfileCounter(E);

      // If the top of the logical operator nest, reset the MCDC temp to 0.
      if (CGF.MCDCLogOpStack.empty())
        CGF.maybeResetMCDCCondBitmap(E);

      CGF.MCDCLogOpStack.push_back(E);

      Value *RHSCond = CGF.EvaluateExprAsBool(E->getRHS());

      // If we're generating for profiling or coverage, generate a branch to a
      // block that increments the RHS counter need to track branch condition
      // coverage. In this case, use "FBlock" as both the final "TrueBlock" and
      // "FalseBlock" after the increment is done.
      if (InstrumentRegions &&
          CodeGenFunction::isInstrumentedCondition(E->getRHS())) {
        CGF.maybeUpdateMCDCCondBitmap(E->getRHS(), RHSCond);
        llvm::BasicBlock *FBlock = CGF.createBasicBlock("lor.end");
        llvm::BasicBlock *RHSBlockCnt = CGF.createBasicBlock("lor.rhscnt");
        Builder.CreateCondBr(RHSCond, FBlock, RHSBlockCnt);
        CGF.EmitBlock(RHSBlockCnt);
        CGF.incrementProfileCounter(E->getRHS());
        CGF.EmitBranch(FBlock);
        CGF.EmitBlock(FBlock);
      } else
        CGF.markStmtMaybeUsed(E->getRHS());

      CGF.MCDCLogOpStack.pop_back();
      // If the top of the logical operator nest, update the MCDC bitmap.
      if (CGF.MCDCLogOpStack.empty())
        CGF.maybeUpdateMCDCTestVectorBitmap(E);

      // ZExt result to int or bool.
      return Builder.CreateZExtOrBitCast(RHSCond, ResTy, "lor.ext");
    }

    // 1 || RHS: If it is safe, just elide the RHS, and return 1/true.
    if (!CGF.ContainsLabel(E->getRHS())) {
      CGF.markStmtMaybeUsed(E->getRHS());
      return llvm::ConstantInt::get(ResTy, 1);
    }
  }

  // If the top of the logical operator nest, reset the MCDC temp to 0.
  if (CGF.MCDCLogOpStack.empty())
    CGF.maybeResetMCDCCondBitmap(E);

  CGF.MCDCLogOpStack.push_back(E);

  llvm::BasicBlock *ContBlock = CGF.createBasicBlock("lor.end");
  llvm::BasicBlock *RHSBlock = CGF.createBasicBlock("lor.rhs");

  CodeGenFunction::ConditionalEvaluation eval(CGF);

  // Branch on the LHS first.  If it is true, go to the success (cont) block.
  CGF.EmitBranchOnBoolExpr(E->getLHS(), ContBlock, RHSBlock,
                           CGF.getCurrentProfileCount() -
                               CGF.getProfileCount(E->getRHS()));

  // Any edges into the ContBlock are now from an (indeterminate number of)
  // edges from this first condition.  All of these values will be true.  Start
  // setting up the PHI node in the Cont Block for this.
  llvm::PHINode *PN = llvm::PHINode::Create(llvm::Type::getInt1Ty(VMContext), 2,
                                            "", ContBlock);
  for (llvm::pred_iterator PI = pred_begin(ContBlock), PE = pred_end(ContBlock);
       PI != PE; ++PI)
    PN->addIncoming(llvm::ConstantInt::getTrue(VMContext), *PI);

  eval.begin(CGF);

  // Emit the RHS condition as a bool value.
  CGF.EmitBlock(RHSBlock);
  CGF.incrementProfileCounter(E);
  Value *RHSCond = CGF.EvaluateExprAsBool(E->getRHS());

  eval.end(CGF);

  // Reaquire the RHS block, as there may be subblocks inserted.
  RHSBlock = Builder.GetInsertBlock();

  // If we're generating for profiling or coverage, generate a branch on the
  // RHS to a block that increments the RHS true counter needed to track branch
  // condition coverage.
  if (InstrumentRegions &&
      CodeGenFunction::isInstrumentedCondition(E->getRHS())) {
    CGF.maybeUpdateMCDCCondBitmap(E->getRHS(), RHSCond);
    llvm::BasicBlock *RHSBlockCnt = CGF.createBasicBlock("lor.rhscnt");
    Builder.CreateCondBr(RHSCond, ContBlock, RHSBlockCnt);
    CGF.EmitBlock(RHSBlockCnt);
    CGF.incrementProfileCounter(E->getRHS());
    CGF.EmitBranch(ContBlock);
    PN->addIncoming(RHSCond, RHSBlockCnt);
  }

  // Emit an unconditional branch from this block to ContBlock.  Insert an entry
  // into the phi node for the edge with the value of RHSCond.
  CGF.EmitBlock(ContBlock);
  PN->addIncoming(RHSCond, RHSBlock);

  CGF.MCDCLogOpStack.pop_back();
  // If the top of the logical operator nest, update the MCDC bitmap.
  if (CGF.MCDCLogOpStack.empty())
    CGF.maybeUpdateMCDCTestVectorBitmap(E);

  // ZExt result to int.
  return Builder.CreateZExtOrBitCast(PN, ResTy, "lor.ext");
}

Value *ScalarExprEmitter::VisitBinComma(const BinaryOperator *E) {
  CGF.EmitIgnoredExpr(E->getLHS());
  CGF.EnsureInsertPoint();
  return Visit(E->getRHS());
}

//===----------------------------------------------------------------------===//
//                             Other Operators
//===----------------------------------------------------------------------===//

/// isCheapEnoughToEvaluateUnconditionally - Return true if the specified
/// expression is cheap enough and side-effect-free enough to evaluate
/// unconditionally instead of conditionally.  This is used to convert control
/// flow into selects in some cases.
static bool isCheapEnoughToEvaluateUnconditionally(const Expr *E,
                                                   CodeGenFunction &CGF) {
  // Anything that is an integer or floating point constant is fine.
  return E->IgnoreParens()->isEvaluatable(CGF.getContext());

  // Even non-volatile automatic variables can't be evaluated unconditionally.
  // Referencing a thread_local may cause non-trivial initialization work to
  // occur. If we're inside a lambda and one of the variables is from the scope
  // outside the lambda, that function may have returned already. Reading its
  // locals is a bad idea. Also, these reads may introduce races there didn't
  // exist in the source-level program.
}


Value *ScalarExprEmitter::
VisitAbstractConditionalOperator(const AbstractConditionalOperator *E) {
  TestAndClearIgnoreResultAssign();

  // Bind the common expression if necessary.
  CodeGenFunction::OpaqueValueMapping binding(CGF, E);

  Expr *condExpr = E->getCond();
  Expr *lhsExpr = E->getTrueExpr();
  Expr *rhsExpr = E->getFalseExpr();

  // If the condition constant folds and can be elided, try to avoid emitting
  // the condition and the dead arm.
  bool CondExprBool;
  if (CGF.ConstantFoldsToSimpleInteger(condExpr, CondExprBool)) {
    Expr *live = lhsExpr, *dead = rhsExpr;
    if (!CondExprBool) std::swap(live, dead);

    // If the dead side doesn't have labels we need, just emit the Live part.
    if (!CGF.ContainsLabel(dead)) {
      CGF.incrementProfileCounter(!CondExprBool, E, true);
      Value *Result = Visit(live);
      CGF.markStmtMaybeUsed(dead);

      // If the live part is a throw expression, it acts like it has a void
      // type, so evaluating it returns a null Value*.  However, a conditional
      // with non-void type must return a non-null Value*.
      if (!Result && !E->getType()->isVoidType())
        Result = llvm::UndefValue::get(CGF.ConvertType(E->getType()));

      return Result;
    }
  }

  // OpenCL: If the condition is a vector, we can treat this condition like
  // the select function.
  if ((CGF.getLangOpts().OpenCL && condExpr->getType()->isVectorType()) ||
      condExpr->getType()->isExtVectorType()) {
    CGF.incrementProfileCounter(E);

    llvm::Value *CondV = CGF.EmitScalarExpr(condExpr);
    llvm::Value *LHS = Visit(lhsExpr);
    llvm::Value *RHS = Visit(rhsExpr);

    llvm::Type *condType = ConvertType(condExpr->getType());
    auto *vecTy = cast<llvm::FixedVectorType>(condType);

    unsigned numElem = vecTy->getNumElements();
    llvm::Type *elemType = vecTy->getElementType();

    llvm::Value *zeroVec = llvm::Constant::getNullValue(vecTy);
    llvm::Value *TestMSB = Builder.CreateICmpSLT(CondV, zeroVec);
    llvm::Value *tmp = Builder.CreateSExt(
        TestMSB, llvm::FixedVectorType::get(elemType, numElem), "sext");
    llvm::Value *tmp2 = Builder.CreateNot(tmp);

    // Cast float to int to perform ANDs if necessary.
    llvm::Value *RHSTmp = RHS;
    llvm::Value *LHSTmp = LHS;
    bool wasCast = false;
    llvm::VectorType *rhsVTy = cast<llvm::VectorType>(RHS->getType());
    if (rhsVTy->getElementType()->isFloatingPointTy()) {
      RHSTmp = Builder.CreateBitCast(RHS, tmp2->getType());
      LHSTmp = Builder.CreateBitCast(LHS, tmp->getType());
      wasCast = true;
    }

    llvm::Value *tmp3 = Builder.CreateAnd(RHSTmp, tmp2);
    llvm::Value *tmp4 = Builder.CreateAnd(LHSTmp, tmp);
    llvm::Value *tmp5 = Builder.CreateOr(tmp3, tmp4, "cond");
    if (wasCast)
      tmp5 = Builder.CreateBitCast(tmp5, RHS->getType());

    return tmp5;
  }

  if (condExpr->getType()->isVectorType() ||
      condExpr->getType()->isSveVLSBuiltinType()) {
    CGF.incrementProfileCounter(E);

    llvm::Value *CondV = CGF.EmitScalarExpr(condExpr);
    llvm::Value *LHS = Visit(lhsExpr);
    llvm::Value *RHS = Visit(rhsExpr);

    llvm::Type *CondType = ConvertType(condExpr->getType());
    auto *VecTy = cast<llvm::VectorType>(CondType);
    llvm::Value *ZeroVec = llvm::Constant::getNullValue(VecTy);

    CondV = Builder.CreateICmpNE(CondV, ZeroVec, "vector_cond");
    return Builder.CreateSelect(CondV, LHS, RHS, "vector_select");
  }

  // If this is a really simple expression (like x ? 4 : 5), emit this as a
  // select instead of as control flow.  We can only do this if it is cheap and
  // safe to evaluate the LHS and RHS unconditionally.
<<<<<<< HEAD
  if (!CGF.getIsCounterPair(E).second &&
=======
  if (!llvm::EnableSingleByteCoverage &&
>>>>>>> 27364601
      isCheapEnoughToEvaluateUnconditionally(lhsExpr, CGF) &&
      isCheapEnoughToEvaluateUnconditionally(rhsExpr, CGF)) {
    llvm::Value *CondV = CGF.EvaluateExprAsBool(condExpr);
    llvm::Value *StepV = Builder.CreateZExtOrBitCast(CondV, CGF.Int64Ty);

    CGF.incrementProfileCounter(E, StepV);

    llvm::Value *LHS = Visit(lhsExpr);
    llvm::Value *RHS = Visit(rhsExpr);
    if (!LHS) {
      // If the conditional has void type, make sure we return a null Value*.
      assert(!RHS && "LHS and RHS types must match");
      return nullptr;
    }
    return Builder.CreateSelect(CondV, LHS, RHS, "cond");
  }

  // If the top of the logical operator nest, reset the MCDC temp to 0.
  if (CGF.MCDCLogOpStack.empty())
    CGF.maybeResetMCDCCondBitmap(condExpr);

  llvm::BasicBlock *LHSBlock = CGF.createBasicBlock("cond.true");
  llvm::BasicBlock *RHSBlock = CGF.createBasicBlock("cond.false");
  llvm::BasicBlock *ContBlock = CGF.createBasicBlock("cond.end");

  CodeGenFunction::ConditionalEvaluation eval(CGF);
  CGF.EmitBranchOnBoolExpr(condExpr, LHSBlock, RHSBlock,
                           CGF.getProfileCount(lhsExpr));

  CGF.EmitBlock(LHSBlock);

  // If the top of the logical operator nest, update the MCDC bitmap for the
  // ConditionalOperator prior to visiting its LHS and RHS blocks, since they
  // may also contain a boolean expression.
  if (CGF.MCDCLogOpStack.empty())
    CGF.maybeUpdateMCDCTestVectorBitmap(condExpr);

  CGF.incrementProfileCounter(false, E);
  eval.begin(CGF);
  Value *LHS = Visit(lhsExpr);
  eval.end(CGF);

  LHSBlock = Builder.GetInsertBlock();
  Builder.CreateBr(ContBlock);

  CGF.EmitBlock(RHSBlock);

  // If the top of the logical operator nest, update the MCDC bitmap for the
  // ConditionalOperator prior to visiting its LHS and RHS blocks, since they
  // may also contain a boolean expression.
  if (CGF.MCDCLogOpStack.empty())
    CGF.maybeUpdateMCDCTestVectorBitmap(condExpr);

  CGF.incrementProfileCounter(true, E);
  eval.begin(CGF);
  Value *RHS = Visit(rhsExpr);
  eval.end(CGF);

  RHSBlock = Builder.GetInsertBlock();
  CGF.EmitBlock(ContBlock);

  // If the LHS or RHS is a throw expression, it will be legitimately null.
  if (!LHS)
    return RHS;
  if (!RHS)
    return LHS;

  // Create a PHI node for the real part.
  llvm::PHINode *PN = Builder.CreatePHI(LHS->getType(), 2, "cond");
  PN->addIncoming(LHS, LHSBlock);
  PN->addIncoming(RHS, RHSBlock);

  return PN;
}

Value *ScalarExprEmitter::VisitChooseExpr(ChooseExpr *E) {
  return Visit(E->getChosenSubExpr());
}

Value *ScalarExprEmitter::VisitVAArgExpr(VAArgExpr *VE) {
  QualType Ty = VE->getType();

  if (Ty->isVariablyModifiedType())
    CGF.EmitVariablyModifiedType(Ty);

  Address ArgValue = Address::invalid();
  RValue ArgPtr = CGF.EmitVAArg(VE, ArgValue);

  return ArgPtr.getScalarVal();
}

Value *ScalarExprEmitter::VisitBlockExpr(const BlockExpr *block) {
  return CGF.EmitBlockLiteral(block);
}

// Convert a vec3 to vec4, or vice versa.
static Value *ConvertVec3AndVec4(CGBuilderTy &Builder, CodeGenFunction &CGF,
                                 Value *Src, unsigned NumElementsDst) {
  static constexpr int Mask[] = {0, 1, 2, -1};
  return Builder.CreateShuffleVector(Src, llvm::ArrayRef(Mask, NumElementsDst));
}

// Create cast instructions for converting LLVM value \p Src to LLVM type \p
// DstTy. \p Src has the same size as \p DstTy. Both are single value types
// but could be scalar or vectors of different lengths, and either can be
// pointer.
// There are 4 cases:
// 1. non-pointer -> non-pointer  : needs 1 bitcast
// 2. pointer -> pointer          : needs 1 bitcast or addrspacecast
// 3. pointer -> non-pointer
//   a) pointer -> intptr_t       : needs 1 ptrtoint
//   b) pointer -> non-intptr_t   : needs 1 ptrtoint then 1 bitcast
// 4. non-pointer -> pointer
//   a) intptr_t -> pointer       : needs 1 inttoptr
//   b) non-intptr_t -> pointer   : needs 1 bitcast then 1 inttoptr
// Note: for cases 3b and 4b two casts are required since LLVM casts do not
// allow casting directly between pointer types and non-integer non-pointer
// types.
static Value *createCastsForTypeOfSameSize(CGBuilderTy &Builder,
                                           const llvm::DataLayout &DL,
                                           Value *Src, llvm::Type *DstTy,
                                           StringRef Name = "") {
  auto SrcTy = Src->getType();

  // Case 1.
  if (!SrcTy->isPointerTy() && !DstTy->isPointerTy())
    return Builder.CreateBitCast(Src, DstTy, Name);

  // Case 2.
  if (SrcTy->isPointerTy() && DstTy->isPointerTy())
    return Builder.CreatePointerBitCastOrAddrSpaceCast(Src, DstTy, Name);

  // Case 3.
  if (SrcTy->isPointerTy() && !DstTy->isPointerTy()) {
    // Case 3b.
    if (!DstTy->isIntegerTy())
      Src = Builder.CreatePtrToInt(Src, DL.getIntPtrType(SrcTy));
    // Cases 3a and 3b.
    return Builder.CreateBitOrPointerCast(Src, DstTy, Name);
  }

  // Case 4b.
  if (!SrcTy->isIntegerTy())
    Src = Builder.CreateBitCast(Src, DL.getIntPtrType(DstTy));
  // Cases 4a and 4b.
  return Builder.CreateIntToPtr(Src, DstTy, Name);
}

Value *ScalarExprEmitter::VisitAsTypeExpr(AsTypeExpr *E) {
  Value *Src  = CGF.EmitScalarExpr(E->getSrcExpr());
  llvm::Type *DstTy = ConvertType(E->getType());

  llvm::Type *SrcTy = Src->getType();
  unsigned NumElementsSrc =
      isa<llvm::VectorType>(SrcTy)
          ? cast<llvm::FixedVectorType>(SrcTy)->getNumElements()
          : 0;
  unsigned NumElementsDst =
      isa<llvm::VectorType>(DstTy)
          ? cast<llvm::FixedVectorType>(DstTy)->getNumElements()
          : 0;

  // Use bit vector expansion for ext_vector_type boolean vectors.
  if (E->getType()->isExtVectorBoolType())
    return CGF.emitBoolVecConversion(Src, NumElementsDst, "astype");

  // Going from vec3 to non-vec3 is a special case and requires a shuffle
  // vector to get a vec4, then a bitcast if the target type is different.
  if (NumElementsSrc == 3 && NumElementsDst != 3) {
    Src = ConvertVec3AndVec4(Builder, CGF, Src, 4);
    Src = createCastsForTypeOfSameSize(Builder, CGF.CGM.getDataLayout(), Src,
                                       DstTy);

    Src->setName("astype");
    return Src;
  }

  // Going from non-vec3 to vec3 is a special case and requires a bitcast
  // to vec4 if the original type is not vec4, then a shuffle vector to
  // get a vec3.
  if (NumElementsSrc != 3 && NumElementsDst == 3) {
    auto *Vec4Ty = llvm::FixedVectorType::get(
        cast<llvm::VectorType>(DstTy)->getElementType(), 4);
    Src = createCastsForTypeOfSameSize(Builder, CGF.CGM.getDataLayout(), Src,
                                       Vec4Ty);

    Src = ConvertVec3AndVec4(Builder, CGF, Src, 3);
    Src->setName("astype");
    return Src;
  }

  return createCastsForTypeOfSameSize(Builder, CGF.CGM.getDataLayout(),
                                      Src, DstTy, "astype");
}

Value *ScalarExprEmitter::VisitAtomicExpr(AtomicExpr *E) {
  return CGF.EmitAtomicExpr(E).getScalarVal();
}

//===----------------------------------------------------------------------===//
//                         Entry Point into this File
//===----------------------------------------------------------------------===//

/// Emit the computation of the specified expression of scalar type, ignoring
/// the result.
Value *CodeGenFunction::EmitScalarExpr(const Expr *E, bool IgnoreResultAssign) {
  assert(E && hasScalarEvaluationKind(E->getType()) &&
         "Invalid scalar expression to emit");

  return ScalarExprEmitter(*this, IgnoreResultAssign)
      .Visit(const_cast<Expr *>(E));
}

/// Emit a conversion from the specified type to the specified destination type,
/// both of which are LLVM scalar types.
Value *CodeGenFunction::EmitScalarConversion(Value *Src, QualType SrcTy,
                                             QualType DstTy,
                                             SourceLocation Loc) {
  assert(hasScalarEvaluationKind(SrcTy) && hasScalarEvaluationKind(DstTy) &&
         "Invalid scalar expression to emit");
  return ScalarExprEmitter(*this).EmitScalarConversion(Src, SrcTy, DstTy, Loc);
}

/// Emit a conversion from the specified complex type to the specified
/// destination type, where the destination type is an LLVM scalar type.
Value *CodeGenFunction::EmitComplexToScalarConversion(ComplexPairTy Src,
                                                      QualType SrcTy,
                                                      QualType DstTy,
                                                      SourceLocation Loc) {
  assert(SrcTy->isAnyComplexType() && hasScalarEvaluationKind(DstTy) &&
         "Invalid complex -> scalar conversion");
  return ScalarExprEmitter(*this)
      .EmitComplexToScalarConversion(Src, SrcTy, DstTy, Loc);
}


Value *
CodeGenFunction::EmitPromotedScalarExpr(const Expr *E,
                                        QualType PromotionType) {
  if (!PromotionType.isNull())
    return ScalarExprEmitter(*this).EmitPromoted(E, PromotionType);
  else
    return ScalarExprEmitter(*this).Visit(const_cast<Expr *>(E));
}


llvm::Value *CodeGenFunction::
EmitScalarPrePostIncDec(const UnaryOperator *E, LValue LV,
                        bool isInc, bool isPre) {
  return ScalarExprEmitter(*this).EmitScalarPrePostIncDec(E, LV, isInc, isPre);
}

LValue CodeGenFunction::EmitObjCIsaExpr(const ObjCIsaExpr *E) {
  // object->isa or (*object).isa
  // Generate code as for: *(Class*)object

  Expr *BaseExpr = E->getBase();
  Address Addr = Address::invalid();
  if (BaseExpr->isPRValue()) {
    llvm::Type *BaseTy =
        ConvertTypeForMem(BaseExpr->getType()->getPointeeType());
    Addr = Address(EmitScalarExpr(BaseExpr), BaseTy, getPointerAlign());
  } else {
    Addr = EmitLValue(BaseExpr).getAddress();
  }

  // Cast the address to Class*.
  Addr = Addr.withElementType(ConvertType(E->getType()));
  return MakeAddrLValue(Addr, E->getType());
}


LValue CodeGenFunction::EmitCompoundAssignmentLValue(
                                            const CompoundAssignOperator *E) {
  ScalarExprEmitter Scalar(*this);
  Value *Result = nullptr;
  switch (E->getOpcode()) {
#define COMPOUND_OP(Op)                                                       \
    case BO_##Op##Assign:                                                     \
      return Scalar.EmitCompoundAssignLValue(E, &ScalarExprEmitter::Emit##Op, \
                                             Result)
  COMPOUND_OP(Mul);
  COMPOUND_OP(Div);
  COMPOUND_OP(Rem);
  COMPOUND_OP(Add);
  COMPOUND_OP(Sub);
  COMPOUND_OP(Shl);
  COMPOUND_OP(Shr);
  COMPOUND_OP(And);
  COMPOUND_OP(Xor);
  COMPOUND_OP(Or);
#undef COMPOUND_OP

  case BO_PtrMemD:
  case BO_PtrMemI:
  case BO_Mul:
  case BO_Div:
  case BO_Rem:
  case BO_Add:
  case BO_Sub:
  case BO_Shl:
  case BO_Shr:
  case BO_LT:
  case BO_GT:
  case BO_LE:
  case BO_GE:
  case BO_EQ:
  case BO_NE:
  case BO_Cmp:
  case BO_And:
  case BO_Xor:
  case BO_Or:
  case BO_LAnd:
  case BO_LOr:
  case BO_Assign:
  case BO_Comma:
    llvm_unreachable("Not valid compound assignment operators");
  }

  llvm_unreachable("Unhandled compound assignment operator");
}

struct GEPOffsetAndOverflow {
  // The total (signed) byte offset for the GEP.
  llvm::Value *TotalOffset;
  // The offset overflow flag - true if the total offset overflows.
  llvm::Value *OffsetOverflows;
};

/// Evaluate given GEPVal, which is either an inbounds GEP, or a constant,
/// and compute the total offset it applies from it's base pointer BasePtr.
/// Returns offset in bytes and a boolean flag whether an overflow happened
/// during evaluation.
static GEPOffsetAndOverflow EmitGEPOffsetInBytes(Value *BasePtr, Value *GEPVal,
                                                 llvm::LLVMContext &VMContext,
                                                 CodeGenModule &CGM,
                                                 CGBuilderTy &Builder) {
  const auto &DL = CGM.getDataLayout();

  // The total (signed) byte offset for the GEP.
  llvm::Value *TotalOffset = nullptr;

  // Was the GEP already reduced to a constant?
  if (isa<llvm::Constant>(GEPVal)) {
    // Compute the offset by casting both pointers to integers and subtracting:
    // GEPVal = BasePtr + ptr(Offset) <--> Offset = int(GEPVal) - int(BasePtr)
    Value *BasePtr_int =
        Builder.CreatePtrToInt(BasePtr, DL.getIntPtrType(BasePtr->getType()));
    Value *GEPVal_int =
        Builder.CreatePtrToInt(GEPVal, DL.getIntPtrType(GEPVal->getType()));
    TotalOffset = Builder.CreateSub(GEPVal_int, BasePtr_int);
    return {TotalOffset, /*OffsetOverflows=*/Builder.getFalse()};
  }

  auto *GEP = cast<llvm::GEPOperator>(GEPVal);
  assert(GEP->getPointerOperand() == BasePtr &&
         "BasePtr must be the base of the GEP.");
  assert(GEP->isInBounds() && "Expected inbounds GEP");

  auto *IntPtrTy = DL.getIntPtrType(GEP->getPointerOperandType());

  // Grab references to the signed add/mul overflow intrinsics for intptr_t.
  auto *Zero = llvm::ConstantInt::getNullValue(IntPtrTy);
  auto *SAddIntrinsic =
      CGM.getIntrinsic(llvm::Intrinsic::sadd_with_overflow, IntPtrTy);
  auto *SMulIntrinsic =
      CGM.getIntrinsic(llvm::Intrinsic::smul_with_overflow, IntPtrTy);

  // The offset overflow flag - true if the total offset overflows.
  llvm::Value *OffsetOverflows = Builder.getFalse();

  /// Return the result of the given binary operation.
  auto eval = [&](BinaryOperator::Opcode Opcode, llvm::Value *LHS,
                  llvm::Value *RHS) -> llvm::Value * {
    assert((Opcode == BO_Add || Opcode == BO_Mul) && "Can't eval binop");

    // If the operands are constants, return a constant result.
    if (auto *LHSCI = dyn_cast<llvm::ConstantInt>(LHS)) {
      if (auto *RHSCI = dyn_cast<llvm::ConstantInt>(RHS)) {
        llvm::APInt N;
        bool HasOverflow = mayHaveIntegerOverflow(LHSCI, RHSCI, Opcode,
                                                  /*Signed=*/true, N);
        if (HasOverflow)
          OffsetOverflows = Builder.getTrue();
        return llvm::ConstantInt::get(VMContext, N);
      }
    }

    // Otherwise, compute the result with checked arithmetic.
    auto *ResultAndOverflow = Builder.CreateCall(
        (Opcode == BO_Add) ? SAddIntrinsic : SMulIntrinsic, {LHS, RHS});
    OffsetOverflows = Builder.CreateOr(
        Builder.CreateExtractValue(ResultAndOverflow, 1), OffsetOverflows);
    return Builder.CreateExtractValue(ResultAndOverflow, 0);
  };

  // Determine the total byte offset by looking at each GEP operand.
  for (auto GTI = llvm::gep_type_begin(GEP), GTE = llvm::gep_type_end(GEP);
       GTI != GTE; ++GTI) {
    llvm::Value *LocalOffset;
    auto *Index = GTI.getOperand();
    // Compute the local offset contributed by this indexing step:
    if (auto *STy = GTI.getStructTypeOrNull()) {
      // For struct indexing, the local offset is the byte position of the
      // specified field.
      unsigned FieldNo = cast<llvm::ConstantInt>(Index)->getZExtValue();
      LocalOffset = llvm::ConstantInt::get(
          IntPtrTy, DL.getStructLayout(STy)->getElementOffset(FieldNo));
    } else {
      // Otherwise this is array-like indexing. The local offset is the index
      // multiplied by the element size.
      auto *ElementSize =
          llvm::ConstantInt::get(IntPtrTy, GTI.getSequentialElementStride(DL));
      auto *IndexS = Builder.CreateIntCast(Index, IntPtrTy, /*isSigned=*/true);
      LocalOffset = eval(BO_Mul, ElementSize, IndexS);
    }

    // If this is the first offset, set it as the total offset. Otherwise, add
    // the local offset into the running total.
    if (!TotalOffset || TotalOffset == Zero)
      TotalOffset = LocalOffset;
    else
      TotalOffset = eval(BO_Add, TotalOffset, LocalOffset);
  }

  return {TotalOffset, OffsetOverflows};
}

Value *
CodeGenFunction::EmitCheckedInBoundsGEP(llvm::Type *ElemTy, Value *Ptr,
                                        ArrayRef<Value *> IdxList,
                                        bool SignedIndices, bool IsSubtraction,
                                        SourceLocation Loc, const Twine &Name) {
  llvm::Type *PtrTy = Ptr->getType();

  llvm::GEPNoWrapFlags NWFlags = llvm::GEPNoWrapFlags::inBounds();
  if (!SignedIndices && !IsSubtraction)
    NWFlags |= llvm::GEPNoWrapFlags::noUnsignedWrap();

  Value *GEPVal = Builder.CreateGEP(ElemTy, Ptr, IdxList, Name, NWFlags);

  // If the pointer overflow sanitizer isn't enabled, do nothing.
  if (!SanOpts.has(SanitizerKind::PointerOverflow))
    return GEPVal;

  // Perform nullptr-and-offset check unless the nullptr is defined.
  bool PerformNullCheck = !NullPointerIsDefined(
      Builder.GetInsertBlock()->getParent(), PtrTy->getPointerAddressSpace());
  // Check for overflows unless the GEP got constant-folded,
  // and only in the default address space
  bool PerformOverflowCheck =
      !isa<llvm::Constant>(GEPVal) && PtrTy->getPointerAddressSpace() == 0;

  if (!(PerformNullCheck || PerformOverflowCheck))
    return GEPVal;

  const auto &DL = CGM.getDataLayout();

  SanitizerScope SanScope(this);
  llvm::Type *IntPtrTy = DL.getIntPtrType(PtrTy);

  GEPOffsetAndOverflow EvaluatedGEP =
      EmitGEPOffsetInBytes(Ptr, GEPVal, getLLVMContext(), CGM, Builder);

  assert((!isa<llvm::Constant>(EvaluatedGEP.TotalOffset) ||
          EvaluatedGEP.OffsetOverflows == Builder.getFalse()) &&
         "If the offset got constant-folded, we don't expect that there was an "
         "overflow.");

  auto *Zero = llvm::ConstantInt::getNullValue(IntPtrTy);

  // Common case: if the total offset is zero, and we are using C++ semantics,
  // where nullptr+0 is defined, don't emit a check.
  if (EvaluatedGEP.TotalOffset == Zero && CGM.getLangOpts().CPlusPlus)
    return GEPVal;

  // Now that we've computed the total offset, add it to the base pointer (with
  // wrapping semantics).
  auto *IntPtr = Builder.CreatePtrToInt(Ptr, IntPtrTy);
  auto *ComputedGEP = Builder.CreateAdd(IntPtr, EvaluatedGEP.TotalOffset);

  llvm::SmallVector<std::pair<llvm::Value *, SanitizerMask>, 2> Checks;

  if (PerformNullCheck) {
    // In C++, if the base pointer evaluates to a null pointer value,
    // the only valid  pointer this inbounds GEP can produce is also
    // a null pointer, so the offset must also evaluate to zero.
    // Likewise, if we have non-zero base pointer, we can not get null pointer
    // as a result, so the offset can not be -intptr_t(BasePtr).
    // In other words, both pointers are either null, or both are non-null,
    // or the behaviour is undefined.
    //
    // C, however, is more strict in this regard, and gives more
    // optimization opportunities: in C, additionally, nullptr+0 is undefined.
    // So both the input to the 'gep inbounds' AND the output must not be null.
    auto *BaseIsNotNullptr = Builder.CreateIsNotNull(Ptr);
    auto *ResultIsNotNullptr = Builder.CreateIsNotNull(ComputedGEP);
    auto *Valid =
        CGM.getLangOpts().CPlusPlus
            ? Builder.CreateICmpEQ(BaseIsNotNullptr, ResultIsNotNullptr)
            : Builder.CreateAnd(BaseIsNotNullptr, ResultIsNotNullptr);
    Checks.emplace_back(Valid, SanitizerKind::PointerOverflow);
  }

  if (PerformOverflowCheck) {
    // The GEP is valid if:
    // 1) The total offset doesn't overflow, and
    // 2) The sign of the difference between the computed address and the base
    // pointer matches the sign of the total offset.
    llvm::Value *ValidGEP;
    auto *NoOffsetOverflow = Builder.CreateNot(EvaluatedGEP.OffsetOverflows);
    if (SignedIndices) {
      // GEP is computed as `unsigned base + signed offset`, therefore:
      // * If offset was positive, then the computed pointer can not be
      //   [unsigned] less than the base pointer, unless it overflowed.
      // * If offset was negative, then the computed pointer can not be
      //   [unsigned] greater than the bas pointere, unless it overflowed.
      auto *PosOrZeroValid = Builder.CreateICmpUGE(ComputedGEP, IntPtr);
      auto *PosOrZeroOffset =
          Builder.CreateICmpSGE(EvaluatedGEP.TotalOffset, Zero);
      llvm::Value *NegValid = Builder.CreateICmpULT(ComputedGEP, IntPtr);
      ValidGEP =
          Builder.CreateSelect(PosOrZeroOffset, PosOrZeroValid, NegValid);
    } else if (!IsSubtraction) {
      // GEP is computed as `unsigned base + unsigned offset`,  therefore the
      // computed pointer can not be [unsigned] less than base pointer,
      // unless there was an overflow.
      // Equivalent to `@llvm.uadd.with.overflow(%base, %offset)`.
      ValidGEP = Builder.CreateICmpUGE(ComputedGEP, IntPtr);
    } else {
      // GEP is computed as `unsigned base - unsigned offset`, therefore the
      // computed pointer can not be [unsigned] greater than base pointer,
      // unless there was an overflow.
      // Equivalent to `@llvm.usub.with.overflow(%base, sub(0, %offset))`.
      ValidGEP = Builder.CreateICmpULE(ComputedGEP, IntPtr);
    }
    ValidGEP = Builder.CreateAnd(ValidGEP, NoOffsetOverflow);
    Checks.emplace_back(ValidGEP, SanitizerKind::PointerOverflow);
  }

  assert(!Checks.empty() && "Should have produced some checks.");

  llvm::Constant *StaticArgs[] = {EmitCheckSourceLocation(Loc)};
  // Pass the computed GEP to the runtime to avoid emitting poisoned arguments.
  llvm::Value *DynamicArgs[] = {IntPtr, ComputedGEP};
  EmitCheck(Checks, SanitizerHandler::PointerOverflow, StaticArgs, DynamicArgs);

  return GEPVal;
}

Address CodeGenFunction::EmitCheckedInBoundsGEP(
    Address Addr, ArrayRef<Value *> IdxList, llvm::Type *elementType,
    bool SignedIndices, bool IsSubtraction, SourceLocation Loc, CharUnits Align,
    const Twine &Name) {
  if (!SanOpts.has(SanitizerKind::PointerOverflow)) {
    llvm::GEPNoWrapFlags NWFlags = llvm::GEPNoWrapFlags::inBounds();
    if (!SignedIndices && !IsSubtraction)
      NWFlags |= llvm::GEPNoWrapFlags::noUnsignedWrap();

    return Builder.CreateGEP(Addr, IdxList, elementType, Align, Name, NWFlags);
  }

  return RawAddress(
      EmitCheckedInBoundsGEP(Addr.getElementType(), Addr.emitRawPointer(*this),
                             IdxList, SignedIndices, IsSubtraction, Loc, Name),
      elementType, Align);
}<|MERGE_RESOLUTION|>--- conflicted
+++ resolved
@@ -54,6 +54,10 @@
 //===----------------------------------------------------------------------===//
 //                         Scalar Expression Emitter
 //===----------------------------------------------------------------------===//
+
+namespace llvm {
+extern cl::opt<bool> EnableSingleByteCoverage;
+} // namespace llvm
 
 namespace {
 
@@ -5320,11 +5324,7 @@
   // If this is a really simple expression (like x ? 4 : 5), emit this as a
   // select instead of as control flow.  We can only do this if it is cheap and
   // safe to evaluate the LHS and RHS unconditionally.
-<<<<<<< HEAD
-  if (!CGF.getIsCounterPair(E).second &&
-=======
   if (!llvm::EnableSingleByteCoverage &&
->>>>>>> 27364601
       isCheapEnoughToEvaluateUnconditionally(lhsExpr, CGF) &&
       isCheapEnoughToEvaluateUnconditionally(rhsExpr, CGF)) {
     llvm::Value *CondV = CGF.EvaluateExprAsBool(condExpr);
