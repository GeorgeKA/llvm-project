--- conflicted
+++ resolved
@@ -166,8 +166,6 @@
   return ::getPointerAuthInfoForType(*this, T);
 }
 
-<<<<<<< HEAD
-=======
 static bool isZeroConstant(const llvm::Value *Value) {
   if (const auto *CI = dyn_cast<llvm::ConstantInt>(Value))
     return CI->isZero();
@@ -290,7 +288,6 @@
   return Value;
 }
 
->>>>>>> 49ef0a8d
 llvm::Constant *
 CodeGenModule::getConstantSignedPointer(llvm::Constant *Pointer, unsigned Key,
                                         llvm::Constant *StorageAddress,
