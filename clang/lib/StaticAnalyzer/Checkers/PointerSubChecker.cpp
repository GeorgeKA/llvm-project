--- conflicted
+++ resolved
@@ -17,6 +17,7 @@
 #include "clang/StaticAnalyzer/Core/Checker.h"
 #include "clang/StaticAnalyzer/Core/CheckerManager.h"
 #include "clang/StaticAnalyzer/Core/PathSensitive/CheckerContext.h"
+#include "clang/StaticAnalyzer/Core/PathSensitive/DynamicExtent.h"
 #include "llvm/ADT/StringRef.h"
 
 using namespace clang;
@@ -26,8 +27,6 @@
 class PointerSubChecker
   : public Checker< check::PreStmt<BinaryOperator> > {
   const BugType BT{this, "Pointer subtraction"};
-<<<<<<< HEAD
-=======
   const llvm::StringLiteral Msg_MemRegionDifferent =
       "Subtraction of two pointers that do not point into the same array "
       "is undefined behavior.";
@@ -44,15 +43,12 @@
   bool checkArrayBounds(CheckerContext &C, const Expr *E,
                         const ElementRegion *ElemReg,
                         const MemRegion *Reg) const;
->>>>>>> 4ae23bcc
 
 public:
   void checkPreStmt(const BinaryOperator *B, CheckerContext &C) const;
 };
 }
 
-<<<<<<< HEAD
-=======
 bool PointerSubChecker::checkArrayBounds(CheckerContext &C, const Expr *E,
                                          const ElementRegion *ElemReg,
                                          const MemRegion *Reg) const {
@@ -106,11 +102,10 @@
   return true;
 }
 
->>>>>>> 4ae23bcc
 void PointerSubChecker::checkPreStmt(const BinaryOperator *B,
                                      CheckerContext &C) const {
   // When doing pointer subtraction, if the two pointers do not point to the
-  // same memory chunk, emit a warning.
+  // same array, emit a warning.
   if (B->getOpcode() != BO_Sub)
     return;
 
@@ -119,30 +114,25 @@
 
   const MemRegion *LR = LV.getAsRegion();
   const MemRegion *RR = RV.getAsRegion();
-
-  if (!(LR && RR))
+  if (!LR || !RR)
     return;
 
-  const MemRegion *BaseLR = LR->getBaseRegion();
-  const MemRegion *BaseRR = RR->getBaseRegion();
-
-  if (BaseLR == BaseRR)
+  // Allow subtraction of identical pointers.
+  if (LR == RR)
     return;
 
-  // Allow arithmetic on different symbolic regions.
-  if (isa<SymbolicRegion>(BaseLR) || isa<SymbolicRegion>(BaseRR))
+  // No warning if one operand is unknown.
+  if (isa<SymbolicRegion>(LR) || isa<SymbolicRegion>(RR))
     return;
 
-<<<<<<< HEAD
-  if (ExplodedNode *N = C.generateNonFatalErrorNode()) {
-    constexpr llvm::StringLiteral Msg =
-        "Subtraction of two pointers that do not point to the same memory "
-        "chunk may cause incorrect result.";
-    auto R = std::make_unique<PathSensitiveBugReport>(BT, Msg, N);
-    R->addRange(B->getSourceRange());
-    C.emitReport(std::move(R));
-  }
-=======
+  const auto *ElemLR = dyn_cast<ElementRegion>(LR);
+  const auto *ElemRR = dyn_cast<ElementRegion>(RR);
+
+  if (!checkArrayBounds(C, B->getLHS(), ElemLR, RR))
+    return;
+  if (!checkArrayBounds(C, B->getRHS(), ElemRR, LR))
+    return;
+
   const ValueDecl *DiffDeclL = nullptr;
   const ValueDecl *DiffDeclR = nullptr;
 
@@ -178,7 +168,6 @@
     }
     C.emitReport(std::move(R));
   }
->>>>>>> 4ae23bcc
 }
 
 void ento::registerPointerSubChecker(CheckerManager &mgr) {
