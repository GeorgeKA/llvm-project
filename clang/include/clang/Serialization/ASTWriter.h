//===- ASTWriter.h - AST File Writer ----------------------------*- C++ -*-===//
//
// Part of the LLVM Project, under the Apache License v2.0 with LLVM Exceptions.
// See https://llvm.org/LICENSE.txt for license information.
// SPDX-License-Identifier: Apache-2.0 WITH LLVM-exception
//
//===----------------------------------------------------------------------===//
//
//  This file defines the ASTWriter class, which writes an AST file
//  containing a serialized representation of a translation unit.
//
//===----------------------------------------------------------------------===//

#ifndef LLVM_CLANG_SERIALIZATION_ASTWRITER_H
#define LLVM_CLANG_SERIALIZATION_ASTWRITER_H

#include "clang/AST/ASTMutationListener.h"
#include "clang/AST/Decl.h"
#include "clang/AST/Type.h"
#include "clang/Basic/LLVM.h"
#include "clang/Basic/SourceLocation.h"
#include "clang/Sema/Sema.h"
#include "clang/Sema/SemaConsumer.h"
#include "clang/Serialization/ASTBitCodes.h"
#include "clang/Serialization/ASTDeserializationListener.h"
#include "clang/Serialization/PCHContainerOperations.h"
#include "clang/Serialization/SourceLocationEncoding.h"
#include "llvm/ADT/ArrayRef.h"
#include "llvm/ADT/DenseMap.h"
#include "llvm/ADT/DenseSet.h"
#include "llvm/ADT/MapVector.h"
#include "llvm/ADT/STLExtras.h"
#include "llvm/ADT/SetVector.h"
#include "llvm/ADT/SmallVector.h"
#include "llvm/ADT/StringRef.h"
#include "llvm/Bitstream/BitstreamWriter.h"
#include <cassert>
#include <cstddef>
#include <cstdint>
#include <ctime>
#include <memory>
#include <queue>
#include <string>
#include <utility>
#include <vector>

namespace clang {

class ASTContext;
class ASTReader;
class Attr;
class CXXRecordDecl;
class FileEntry;
class FPOptionsOverride;
class FunctionDecl;
class HeaderSearch;
class HeaderSearchOptions;
class IdentifierResolver;
class LangOptions;
class MacroDefinitionRecord;
class MacroInfo;
class Module;
class InMemoryModuleCache;
class ModuleFileExtension;
class ModuleFileExtensionWriter;
class NamedDecl;
class ObjCInterfaceDecl;
class PreprocessingRecord;
class Preprocessor;
class RecordDecl;
class Sema;
class SourceManager;
class Stmt;
class StoredDeclsList;
class SwitchCase;
class Token;

namespace SrcMgr {
class FileInfo;
} // namespace SrcMgr

/// Writes an AST file containing the contents of a translation unit.
///
/// The ASTWriter class produces a bitstream containing the serialized
/// representation of a given abstract syntax tree and its supporting
/// data structures. This bitstream can be de-serialized via an
/// instance of the ASTReader class.
class ASTWriter : public ASTDeserializationListener,
                  public ASTMutationListener {
public:
  friend class ASTDeclWriter;
  friend class ASTRecordWriter;

  using RecordData = SmallVector<uint64_t, 64>;
  using RecordDataImpl = SmallVectorImpl<uint64_t>;
  using RecordDataRef = ArrayRef<uint64_t>;

private:
  /// Map that provides the ID numbers of each type within the
  /// output stream, plus those deserialized from a chained PCH.
  ///
  /// The ID numbers of types are consecutive (in order of discovery)
  /// and start at 1. 0 is reserved for NULL. When types are actually
  /// stored in the stream, the ID number is shifted by 2 bits to
  /// allow for the const/volatile qualifiers.
  ///
  /// Keys in the map never have const/volatile qualifiers.
  using TypeIdxMap = llvm::DenseMap<QualType, serialization::TypeIdx,
                                    serialization::UnsafeQualTypeDenseMapInfo>;

  using LocSeq = SourceLocationSequence;

  /// The bitstream writer used to emit this precompiled header.
  llvm::BitstreamWriter &Stream;

  /// The buffer associated with the bitstream.
  const SmallVectorImpl<char> &Buffer;

  /// The PCM manager which manages memory buffers for pcm files.
  InMemoryModuleCache &ModuleCache;

  /// The ASTContext we're writing.
  ASTContext *Context = nullptr;

  /// The preprocessor we're writing.
  Preprocessor *PP = nullptr;

  /// The reader of existing AST files, if we're chaining.
  ASTReader *Chain = nullptr;

  /// The module we're currently writing, if any.
  Module *WritingModule = nullptr;

  /// The byte range representing all the UNHASHED_CONTROL_BLOCK.
  std::pair<uint64_t, uint64_t> UnhashedControlBlockRange;
  /// The bit offset of the AST block hash blob.
  uint64_t ASTBlockHashOffset = 0;
  /// The bit offset of the signature blob.
  uint64_t SignatureOffset = 0;

  /// The bit offset of the first bit inside the AST_BLOCK.
  uint64_t ASTBlockStartOffset = 0;

  /// The byte range representing all the AST_BLOCK.
  std::pair<uint64_t, uint64_t> ASTBlockRange;

  /// The base directory for any relative paths we emit.
  std::string BaseDirectory;

  /// Indicates whether timestamps should be written to the produced
  /// module file. This is the case for files implicitly written to the
  /// module cache, where we need the timestamps to determine if the module
  /// file is up to date, but not otherwise.
  bool IncludeTimestamps;

  /// Indicates whether the AST file being written is an implicit module.
  /// If that's the case, we may be able to skip writing some information that
  /// are guaranteed to be the same in the importer by the context hash.
  bool BuildingImplicitModule = false;

  /// Indicates when the AST writing is actively performing
  /// serialization, rather than just queueing updates.
  bool WritingAST = false;

  /// Indicates that we are done serializing the collection of decls
  /// and types to emit.
  bool DoneWritingDeclsAndTypes = false;

  /// Indicates that the AST contained compiler errors.
  bool ASTHasCompilerErrors = false;

  /// Indicates that we're going to generate the reduced BMI for C++20
  /// named modules.
  bool GeneratingReducedBMI = false;

  /// Mapping from input file entries to the index into the
  /// offset table where information about that input file is stored.
  llvm::DenseMap<const FileEntry *, uint32_t> InputFileIDs;

  /// Stores a declaration or a type to be written to the AST file.
  class DeclOrType {
  public:
    DeclOrType(Decl *D) : Stored(D), IsType(false) {}
    DeclOrType(QualType T) : Stored(T.getAsOpaquePtr()), IsType(true) {}

    bool isType() const { return IsType; }
    bool isDecl() const { return !IsType; }

    QualType getType() const {
      assert(isType() && "Not a type!");
      return QualType::getFromOpaquePtr(Stored);
    }

    Decl *getDecl() const {
      assert(isDecl() && "Not a decl!");
      return static_cast<Decl *>(Stored);
    }

  private:
    void *Stored;
    bool IsType;
  };

  /// The declarations and types to emit.
  std::queue<DeclOrType> DeclTypesToEmit;

  /// The delayed namespace to emit. Only meaningful for reduced BMI.
  ///
  /// In reduced BMI, we want to elide the unreachable declarations in
  /// the global module fragment. However, in ASTWriterDecl, when we see
  /// a namespace, all the declarations in the namespace would be emitted.
  /// So the optimization become meaningless. To solve the issue, we
  /// delay recording all the declarations until we emit all the declarations.
  /// Then we can safely record the reached declarations only.
  llvm::SmallVector<NamespaceDecl *, 16> DelayedNamespace;

  /// The first ID number we can use for our own declarations.
  LocalDeclID FirstDeclID = LocalDeclID(clang::NUM_PREDEF_DECL_IDS);

  /// The decl ID that will be assigned to the next new decl.
  LocalDeclID NextDeclID = FirstDeclID;

  /// Map that provides the ID numbers of each declaration within
  /// the output stream, as well as those deserialized from a chained PCH.
  ///
  /// The ID numbers of declarations are consecutive (in order of
  /// discovery) and start at 2. 1 is reserved for the translation
  /// unit, while 0 is reserved for NULL.
  llvm::DenseMap<const Decl *, LocalDeclID> DeclIDs;

  /// Set of predefined decls. This is a helper data to determine if a decl
  /// is predefined. It should be more clear and safer to query the set
  /// instead of comparing the result of `getDeclID()` or `GetDeclRef()`.
  llvm::SmallPtrSet<const Decl *, 32> PredefinedDecls;

  /// Offset of each declaration in the bitstream, indexed by
  /// the declaration's ID.
  std::vector<serialization::DeclOffset> DeclOffsets;

  /// The offset of the DECLTYPES_BLOCK. The offsets in DeclOffsets
  /// are relative to this value.
  uint64_t DeclTypesBlockStartOffset = 0;

  /// Sorted (by file offset) vector of pairs of file offset/LocalDeclID.
  using LocDeclIDsTy = SmallVector<std::pair<unsigned, LocalDeclID>, 64>;
  struct DeclIDInFileInfo {
    LocDeclIDsTy DeclIDs;

    /// Set when the DeclIDs vectors from all files are joined, this
    /// indicates the index that this particular vector has in the global one.
    unsigned FirstDeclIndex;
  };
  using FileDeclIDsTy =
      llvm::DenseMap<FileID, std::unique_ptr<DeclIDInFileInfo>>;

  /// Map from file SLocEntries to info about the file-level declarations
  /// that it contains.
  FileDeclIDsTy FileDeclIDs;

  void associateDeclWithFile(const Decl *D, LocalDeclID);

  /// The first ID number we can use for our own types.
  serialization::TypeID FirstTypeID = serialization::NUM_PREDEF_TYPE_IDS;

  /// The type ID that will be assigned to the next new type.
  serialization::TypeID NextTypeID = FirstTypeID;

  /// Map that provides the ID numbers of each type within the
  /// output stream, plus those deserialized from a chained PCH.
  ///
  /// The ID numbers of types are consecutive (in order of discovery)
  /// and start at 1. 0 is reserved for NULL. When types are actually
  /// stored in the stream, the ID number is shifted by 2 bits to
  /// allow for the const/volatile qualifiers.
  ///
  /// Keys in the map never have const/volatile qualifiers.
  TypeIdxMap TypeIdxs;

  /// Offset of each type in the bitstream, indexed by
  /// the type's ID.
  std::vector<serialization::UnalignedUInt64> TypeOffsets;

  /// The first ID number we can use for our own identifiers.
  serialization::IdentifierID FirstIdentID = serialization::NUM_PREDEF_IDENT_IDS;

  /// The identifier ID that will be assigned to the next new identifier.
  serialization::IdentifierID NextIdentID = FirstIdentID;

  /// Map that provides the ID numbers of each identifier in
  /// the output stream.
  ///
  /// The ID numbers for identifiers are consecutive (in order of
  /// discovery), starting at 1. An ID of zero refers to a NULL
  /// IdentifierInfo.
  llvm::MapVector<const IdentifierInfo *, serialization::IdentifierID> IdentifierIDs;

  /// The first ID number we can use for our own macros.
  serialization::MacroID FirstMacroID = serialization::NUM_PREDEF_MACRO_IDS;

  /// The identifier ID that will be assigned to the next new identifier.
  serialization::MacroID NextMacroID = FirstMacroID;

  /// Map that provides the ID numbers of each macro.
  llvm::DenseMap<MacroInfo *, serialization::MacroID> MacroIDs;

  struct MacroInfoToEmitData {
    const IdentifierInfo *Name;
    MacroInfo *MI;
    serialization::MacroID ID;
  };

  /// The macro infos to emit.
  std::vector<MacroInfoToEmitData> MacroInfosToEmit;

  llvm::DenseMap<const IdentifierInfo *, uint32_t>
      IdentMacroDirectivesOffsetMap;

  /// @name FlushStmt Caches
  /// @{

  /// Set of parent Stmts for the currently serializing sub-stmt.
  llvm::DenseSet<Stmt *> ParentStmts;

  /// Offsets of sub-stmts already serialized. The offset points
  /// just after the stmt record.
  llvm::DenseMap<Stmt *, uint64_t> SubStmtEntries;

  /// @}

  /// Offsets of each of the identifier IDs into the identifier
  /// table.
  std::vector<uint32_t> IdentifierOffsets;

  /// The first ID number we can use for our own submodules.
  serialization::SubmoduleID FirstSubmoduleID =
      serialization::NUM_PREDEF_SUBMODULE_IDS;

  /// The submodule ID that will be assigned to the next new submodule.
  serialization::SubmoduleID NextSubmoduleID = FirstSubmoduleID;

  /// The first ID number we can use for our own selectors.
  serialization::SelectorID FirstSelectorID =
      serialization::NUM_PREDEF_SELECTOR_IDS;

  /// The selector ID that will be assigned to the next new selector.
  serialization::SelectorID NextSelectorID = FirstSelectorID;

  /// Map that provides the ID numbers of each Selector.
  llvm::MapVector<Selector, serialization::SelectorID> SelectorIDs;

  /// Offset of each selector within the method pool/selector
  /// table, indexed by the Selector ID (-1).
  std::vector<uint32_t> SelectorOffsets;

  /// Mapping from macro definitions (as they occur in the preprocessing
  /// record) to the macro IDs.
  llvm::DenseMap<const MacroDefinitionRecord *,
                 serialization::PreprocessedEntityID> MacroDefinitions;

  /// Cache of indices of anonymous declarations within their lexical
  /// contexts.
  llvm::DenseMap<const Decl *, unsigned> AnonymousDeclarationNumbers;

  /// The external top level module during the writing process. Used to
  /// generate signature for the module file being written.
  ///
  /// Only meaningful for standard C++ named modules. See the comments in
  /// createSignatureForNamedModule() for details.
  llvm::DenseSet<Module *> TouchedTopLevelModules;

  /// An update to a Decl.
  class DeclUpdate {
    /// A DeclUpdateKind.
    unsigned Kind;
    union {
      const Decl *Dcl;
      void *Type;
      SourceLocation::UIntTy Loc;
      unsigned Val;
      Module *Mod;
      const Attr *Attribute;
    };

  public:
    DeclUpdate(unsigned Kind) : Kind(Kind), Dcl(nullptr) {}
    DeclUpdate(unsigned Kind, const Decl *Dcl) : Kind(Kind), Dcl(Dcl) {}
    DeclUpdate(unsigned Kind, QualType Type)
        : Kind(Kind), Type(Type.getAsOpaquePtr()) {}
    DeclUpdate(unsigned Kind, SourceLocation Loc)
        : Kind(Kind), Loc(Loc.getRawEncoding()) {}
    DeclUpdate(unsigned Kind, unsigned Val) : Kind(Kind), Val(Val) {}
    DeclUpdate(unsigned Kind, Module *M) : Kind(Kind), Mod(M) {}
    DeclUpdate(unsigned Kind, const Attr *Attribute)
          : Kind(Kind), Attribute(Attribute) {}

    unsigned getKind() const { return Kind; }
    const Decl *getDecl() const { return Dcl; }
    QualType getType() const { return QualType::getFromOpaquePtr(Type); }

    SourceLocation getLoc() const {
      return SourceLocation::getFromRawEncoding(Loc);
    }

    unsigned getNumber() const { return Val; }
    Module *getModule() const { return Mod; }
    const Attr *getAttr() const { return Attribute; }
  };

  using UpdateRecord = SmallVector<DeclUpdate, 1>;
  using DeclUpdateMap = llvm::MapVector<const Decl *, UpdateRecord>;

  /// Mapping from declarations that came from a chained PCH to the
  /// record containing modifications to them.
  DeclUpdateMap DeclUpdates;

  /// DeclUpdates added during parsing the GMF. We split these from
  /// DeclUpdates since we want to add these updates in GMF on need.
  /// Only meaningful for reduced BMI.
  DeclUpdateMap DeclUpdatesFromGMF;

  using FirstLatestDeclMap = llvm::DenseMap<Decl *, Decl *>;

  /// Map of first declarations from a chained PCH that point to the
  /// most recent declarations in another PCH.
  FirstLatestDeclMap FirstLatestDecls;

  /// Declarations encountered that might be external
  /// definitions.
  ///
  /// We keep track of external definitions and other 'interesting' declarations
  /// as we are emitting declarations to the AST file. The AST file contains a
  /// separate record for these declarations, which are provided to the AST
  /// consumer by the AST reader. This is behavior is required to properly cope with,
  /// e.g., tentative variable definitions that occur within
  /// headers. The declarations themselves are stored as declaration
  /// IDs, since they will be written out to an EAGERLY_DESERIALIZED_DECLS
  /// record.
  RecordData EagerlyDeserializedDecls;
  RecordData ModularCodegenDecls;

  /// DeclContexts that have received extensions since their serialized
  /// form.
  ///
  /// For namespaces, when we're chaining and encountering a namespace, we check
  /// if its primary namespace comes from the chain. If it does, we add the
  /// primary to this set, so that we can write out lexical content updates for
  /// it.
  llvm::SmallSetVector<const DeclContext *, 16> UpdatedDeclContexts;

  /// Keeps track of declarations that we must emit, even though we're
  /// not guaranteed to be able to find them by walking the AST starting at the
  /// translation unit.
  SmallVector<const Decl *, 16> DeclsToEmitEvenIfUnreferenced;

  /// The set of Objective-C class that have categories we
  /// should serialize.
  llvm::SetVector<ObjCInterfaceDecl *> ObjCClassesWithCategories;

  /// The set of declarations that may have redeclaration chains that
  /// need to be serialized.
  llvm::SmallVector<const Decl *, 16> Redeclarations;

  /// A cache of the first local declaration for "interesting"
  /// redeclaration chains.
  llvm::DenseMap<const Decl *, const Decl *> FirstLocalDeclCache;

  /// Mapping from SwitchCase statements to IDs.
  llvm::DenseMap<SwitchCase *, unsigned> SwitchCaseIDs;

  /// The number of statements written to the AST file.
  unsigned NumStatements = 0;

  /// The number of macros written to the AST file.
  unsigned NumMacros = 0;

  /// The number of lexical declcontexts written to the AST
  /// file.
  unsigned NumLexicalDeclContexts = 0;

  /// The number of visible declcontexts written to the AST
  /// file.
  unsigned NumVisibleDeclContexts = 0;

  /// A mapping from each known submodule to its ID number, which will
  /// be a positive integer.
  llvm::DenseMap<const Module *, unsigned> SubmoduleIDs;

  /// A list of the module file extension writers.
  std::vector<std::unique_ptr<ModuleFileExtensionWriter>>
      ModuleFileExtensionWriters;

  /// Mapping from a source location entry to whether it is affecting or not.
  llvm::BitVector IsSLocAffecting;

  /// Mapping from \c FileID to an index into the FileID adjustment table.
  std::vector<FileID> NonAffectingFileIDs;
  std::vector<unsigned> NonAffectingFileIDAdjustments;

  /// Mapping from an offset to an index into the offset adjustment table.
  std::vector<SourceRange> NonAffectingRanges;
  std::vector<SourceLocation::UIntTy> NonAffectingOffsetAdjustments;

  /// Computes input files that didn't affect compilation of the current module,
  /// and initializes data structures necessary for leaving those files out
  /// during \c SourceManager serialization.
  void computeNonAffectingInputFiles();

  /// Some affecting files can be included from files that are not affecting.
  /// This function erases source locations pointing into such files.
  SourceLocation getAffectingIncludeLoc(const SourceManager &SourceMgr,
                                        const SrcMgr::FileInfo &File);

  /// Returns an adjusted \c FileID, accounting for any non-affecting input
  /// files.
  FileID getAdjustedFileID(FileID FID) const;
  /// Returns an adjusted number of \c FileIDs created within the specified \c
  /// FileID, accounting for any non-affecting input files.
  unsigned getAdjustedNumCreatedFIDs(FileID FID) const;
  /// Returns an adjusted \c SourceLocation, accounting for any non-affecting
  /// input files.
  SourceLocation getAdjustedLocation(SourceLocation Loc) const;
  /// Returns an adjusted \c SourceRange, accounting for any non-affecting input
  /// files.
  SourceRange getAdjustedRange(SourceRange Range) const;
  /// Returns an adjusted \c SourceLocation offset, accounting for any
  /// non-affecting input files.
  SourceLocation::UIntTy getAdjustedOffset(SourceLocation::UIntTy Offset) const;
  /// Returns an adjustment for offset into SourceManager, accounting for any
  /// non-affecting input files.
  SourceLocation::UIntTy getAdjustment(SourceLocation::UIntTy Offset) const;

  /// Retrieve or create a submodule ID for this module.
  unsigned getSubmoduleID(Module *Mod);

  /// Write the given subexpression to the bitstream.
  void WriteSubStmt(Stmt *S);

  void WriteBlockInfoBlock();
  void WriteControlBlock(Preprocessor &PP, ASTContext &Context,
                         StringRef isysroot);

  /// Write out the signature and diagnostic options, and return the signature.
  void writeUnhashedControlBlock(Preprocessor &PP, ASTContext &Context);
  ASTFileSignature backpatchSignature();

  /// Calculate hash of the pcm content.
  std::pair<ASTFileSignature, ASTFileSignature> createSignature() const;
  ASTFileSignature createSignatureForNamedModule() const;

  void WriteInputFiles(SourceManager &SourceMgr, HeaderSearchOptions &HSOpts);
  void WriteSourceManagerBlock(SourceManager &SourceMgr,
                               const Preprocessor &PP);
  void WritePreprocessor(const Preprocessor &PP, bool IsModule);
  void WriteHeaderSearch(const HeaderSearch &HS);
  void WritePreprocessorDetail(PreprocessingRecord &PPRec,
                               uint64_t MacroOffsetsBase);
  void WriteSubmodules(Module *WritingModule);

  void WritePragmaDiagnosticMappings(const DiagnosticsEngine &Diag,
                                     bool isModule);

  unsigned TypeExtQualAbbrev = 0;
  void WriteTypeAbbrevs();
  void WriteType(QualType T);

  bool isLookupResultExternal(StoredDeclsList &Result, DeclContext *DC);

  void GenerateNameLookupTable(const DeclContext *DC,
                               llvm::SmallVectorImpl<char> &LookupTable);
  uint64_t WriteDeclContextLexicalBlock(ASTContext &Context,
                                        const DeclContext *DC);
  uint64_t WriteDeclContextVisibleBlock(ASTContext &Context, DeclContext *DC);
  void WriteTypeDeclOffsets();
  void WriteFileDeclIDsMap();
  void WriteComments();
  void WriteSelectors(Sema &SemaRef);
  void WriteReferencedSelectorsPool(Sema &SemaRef);
  void WriteIdentifierTable(Preprocessor &PP, IdentifierResolver &IdResolver,
                            bool IsModule);
  void WriteDeclAndTypes(ASTContext &Context);
  void PrepareWritingSpecialDecls(Sema &SemaRef);
  void WriteSpecialDeclRecords(Sema &SemaRef);
  void WriteDeclUpdatesBlocks(RecordDataImpl &OffsetsRecord);
  void WriteDeclContextVisibleUpdate(const DeclContext *DC);
  void WriteFPPragmaOptions(const FPOptionsOverride &Opts);
  void WriteOpenCLExtensions(Sema &SemaRef);
  void WriteCUDAPragmas(Sema &SemaRef);
  void WriteObjCCategories();
  void WriteLateParsedTemplates(Sema &SemaRef);
  void WriteOptimizePragmaOptions(Sema &SemaRef);
  void WriteMSStructPragmaOptions(Sema &SemaRef);
  void WriteMSPointersToMembersPragmaOptions(Sema &SemaRef);
  void WritePackPragmaOptions(Sema &SemaRef);
  void WriteFloatControlPragmaOptions(Sema &SemaRef);
  void WriteModuleFileExtension(Sema &SemaRef,
                                ModuleFileExtensionWriter &Writer);

  unsigned DeclParmVarAbbrev = 0;
  unsigned DeclContextLexicalAbbrev = 0;
  unsigned DeclContextVisibleLookupAbbrev = 0;
  unsigned UpdateVisibleAbbrev = 0;
  unsigned DeclRecordAbbrev = 0;
  unsigned DeclTypedefAbbrev = 0;
  unsigned DeclVarAbbrev = 0;
  unsigned DeclFieldAbbrev = 0;
  unsigned DeclEnumAbbrev = 0;
  unsigned DeclObjCIvarAbbrev = 0;
  unsigned DeclCXXMethodAbbrev = 0;
  unsigned DeclDependentNonTemplateCXXMethodAbbrev = 0;
  unsigned DeclTemplateCXXMethodAbbrev = 0;
  unsigned DeclMemberSpecializedCXXMethodAbbrev = 0;
  unsigned DeclTemplateSpecializedCXXMethodAbbrev = 0;
  unsigned DeclDependentSpecializationCXXMethodAbbrev = 0;
  unsigned DeclTemplateTypeParmAbbrev = 0;
  unsigned DeclUsingShadowAbbrev = 0;

  unsigned DeclRefExprAbbrev = 0;
  unsigned CharacterLiteralAbbrev = 0;
  unsigned IntegerLiteralAbbrev = 0;
  unsigned ExprImplicitCastAbbrev = 0;
  unsigned BinaryOperatorAbbrev = 0;
  unsigned CompoundAssignOperatorAbbrev = 0;
  unsigned CallExprAbbrev = 0;
  unsigned CXXOperatorCallExprAbbrev = 0;
  unsigned CXXMemberCallExprAbbrev = 0;

  unsigned CompoundStmtAbbrev = 0;

  void WriteDeclAbbrevs();
  void WriteDecl(ASTContext &Context, Decl *D);

  ASTFileSignature WriteASTCore(Sema &SemaRef, StringRef isysroot,
                                Module *WritingModule);

public:
  /// Create a new precompiled header writer that outputs to
  /// the given bitstream.
  ASTWriter(llvm::BitstreamWriter &Stream, SmallVectorImpl<char> &Buffer,
            InMemoryModuleCache &ModuleCache,
            ArrayRef<std::shared_ptr<ModuleFileExtension>> Extensions,
            bool IncludeTimestamps = true, bool BuildingImplicitModule = false,
            bool GeneratingReducedBMI = false);
  ~ASTWriter() override;

  ASTContext &getASTContext() const {
    assert(Context && "requested AST context when not writing AST");
    return *Context;
  }

  const LangOptions &getLangOpts() const;

  /// Get a timestamp for output into the AST file. The actual timestamp
  /// of the specified file may be ignored if we have been instructed to not
  /// include timestamps in the output file.
  time_t getTimestampForOutput(const FileEntry *E) const;

  /// Write a precompiled header for the given semantic analysis.
  ///
  /// \param SemaRef a reference to the semantic analysis object that processed
  /// the AST to be written into the precompiled header.
  ///
  /// \param WritingModule The module that we are writing. If null, we are
  /// writing a precompiled header.
  ///
  /// \param isysroot if non-empty, write a relocatable file whose headers
  /// are relative to the given system root. If we're writing a module, its
  /// build directory will be used in preference to this if both are available.
  ///
  /// \return the module signature, which eventually will be a hash of
  /// the module but currently is merely a random 32-bit number.
  ASTFileSignature WriteAST(Sema &SemaRef, StringRef OutputFile,
                            Module *WritingModule, StringRef isysroot,
                            bool ShouldCacheASTInMemory = false);

  /// Emit a token.
  void AddToken(const Token &Tok, RecordDataImpl &Record);

  /// Emit a AlignPackInfo.
  void AddAlignPackInfo(const Sema::AlignPackInfo &Info,
                        RecordDataImpl &Record);

  /// Emit a FileID.
  void AddFileID(FileID FID, RecordDataImpl &Record);

  /// Emit a source location.
  void AddSourceLocation(SourceLocation Loc, RecordDataImpl &Record,
                         LocSeq *Seq = nullptr);

  /// Return the raw encodings for source locations.
  SourceLocationEncoding::RawLocEncoding
  getRawSourceLocationEncoding(SourceLocation Loc, LocSeq *Seq = nullptr);

  /// Emit a source range.
  void AddSourceRange(SourceRange Range, RecordDataImpl &Record,
                      LocSeq *Seq = nullptr);

  /// Emit a reference to an identifier.
  void AddIdentifierRef(const IdentifierInfo *II, RecordDataImpl &Record);

  /// Get the unique number used to refer to the given selector.
  serialization::SelectorID getSelectorRef(Selector Sel);

  /// Get the unique number used to refer to the given identifier.
  serialization::IdentifierID getIdentifierRef(const IdentifierInfo *II);

  /// Get the unique number used to refer to the given macro.
  serialization::MacroID getMacroRef(MacroInfo *MI, const IdentifierInfo *Name);

  /// Determine the ID of an already-emitted macro.
  serialization::MacroID getMacroID(MacroInfo *MI);

  uint32_t getMacroDirectivesOffset(const IdentifierInfo *Name);

  /// Emit a reference to a type.
  void AddTypeRef(QualType T, RecordDataImpl &Record);

  /// Force a type to be emitted and get its ID.
  serialization::TypeID GetOrCreateTypeID(QualType T);

  /// Find the first local declaration of a given local redeclarable
  /// decl.
  const Decl *getFirstLocalDecl(const Decl *D);

  /// Is this a local declaration (that is, one that will be written to
  /// our AST file)? This is the case for declarations that are neither imported
  /// from another AST file nor predefined.
  bool IsLocalDecl(const Decl *D) {
    if (D->isFromASTFile())
      return false;
    auto I = DeclIDs.find(D);
    return (I == DeclIDs.end() ||
            I->second.get() >= clang::NUM_PREDEF_DECL_IDS);
  };

  /// Emit a reference to a declaration.
  void AddDeclRef(const Decl *D, RecordDataImpl &Record);
  // Emit a reference to a declaration if the declaration was emitted.
  void AddEmittedDeclRef(const Decl *D, RecordDataImpl &Record);

  /// Force a declaration to be emitted and get its local ID to the module file
  /// been writing.
  LocalDeclID GetDeclRef(const Decl *D);

  /// Determine the local declaration ID of an already-emitted
  /// declaration.
  LocalDeclID getDeclID(const Decl *D);

  /// Whether or not the declaration got emitted. If not, it wouldn't be
  /// emitted.
  ///
  /// This may only be called after we've done the job to write the
  /// declarations (marked by DoneWritingDeclsAndTypes).
  ///
  /// A declaration may only be omitted in reduced BMI.
  bool wasDeclEmitted(const Decl *D) const;

  unsigned getAnonymousDeclarationNumber(const NamedDecl *D);

  /// Add a string to the given record.
  void AddString(StringRef Str, RecordDataImpl &Record);

  /// Convert a path from this build process into one that is appropriate
  /// for emission in the module file.
  bool PreparePathForOutput(SmallVectorImpl<char> &Path);

  /// Add a path to the given record.
  void AddPath(StringRef Path, RecordDataImpl &Record);

  /// Emit the current record with the given path as a blob.
  void EmitRecordWithPath(unsigned Abbrev, RecordDataRef Record,
                          StringRef Path);

  /// Add a version tuple to the given record
  void AddVersionTuple(const VersionTuple &Version, RecordDataImpl &Record);

  /// Retrieve or create a submodule ID for this module, or return 0 if
  /// the submodule is neither local (a submodle of the currently-written module)
  /// nor from an imported module.
  unsigned getLocalOrImportedSubmoduleID(const Module *Mod);

  /// Note that the identifier II occurs at the given offset
  /// within the identifier table.
  void SetIdentifierOffset(const IdentifierInfo *II, uint32_t Offset);

  /// Note that the selector Sel occurs at the given offset
  /// within the method pool/selector table.
  void SetSelectorOffset(Selector Sel, uint32_t Offset);

  /// Record an ID for the given switch-case statement.
  unsigned RecordSwitchCaseID(SwitchCase *S);

  /// Retrieve the ID for the given switch-case statement.
  unsigned getSwitchCaseID(SwitchCase *S);

  void ClearSwitchCaseIDs();

  unsigned getTypeExtQualAbbrev() const {
    return TypeExtQualAbbrev;
  }

  unsigned getDeclParmVarAbbrev() const { return DeclParmVarAbbrev; }
  unsigned getDeclRecordAbbrev() const { return DeclRecordAbbrev; }
  unsigned getDeclTypedefAbbrev() const { return DeclTypedefAbbrev; }
  unsigned getDeclVarAbbrev() const { return DeclVarAbbrev; }
  unsigned getDeclFieldAbbrev() const { return DeclFieldAbbrev; }
  unsigned getDeclEnumAbbrev() const { return DeclEnumAbbrev; }
  unsigned getDeclObjCIvarAbbrev() const { return DeclObjCIvarAbbrev; }
  unsigned getDeclCXXMethodAbbrev(FunctionDecl::TemplatedKind Kind) const {
    switch (Kind) {
    case FunctionDecl::TK_NonTemplate:
      return DeclCXXMethodAbbrev;
    case FunctionDecl::TK_FunctionTemplate:
      return DeclTemplateCXXMethodAbbrev;
    case FunctionDecl::TK_MemberSpecialization:
      return DeclMemberSpecializedCXXMethodAbbrev;
    case FunctionDecl::TK_FunctionTemplateSpecialization:
      return DeclTemplateSpecializedCXXMethodAbbrev;
    case FunctionDecl::TK_DependentNonTemplate:
      return DeclDependentNonTemplateCXXMethodAbbrev;
    case FunctionDecl::TK_DependentFunctionTemplateSpecialization:
      return DeclDependentSpecializationCXXMethodAbbrev;
    }
    llvm_unreachable("Unknwon Template Kind!");
  }
  unsigned getDeclTemplateTypeParmAbbrev() const {
    return DeclTemplateTypeParmAbbrev;
  }
  unsigned getDeclUsingShadowAbbrev() const { return DeclUsingShadowAbbrev; }

  unsigned getDeclRefExprAbbrev() const { return DeclRefExprAbbrev; }
  unsigned getCharacterLiteralAbbrev() const { return CharacterLiteralAbbrev; }
  unsigned getIntegerLiteralAbbrev() const { return IntegerLiteralAbbrev; }
  unsigned getExprImplicitCastAbbrev() const { return ExprImplicitCastAbbrev; }
  unsigned getBinaryOperatorAbbrev() const { return BinaryOperatorAbbrev; }
  unsigned getCompoundAssignOperatorAbbrev() const {
    return CompoundAssignOperatorAbbrev;
  }
  unsigned getCallExprAbbrev() const { return CallExprAbbrev; }
  unsigned getCXXOperatorCallExprAbbrev() { return CXXOperatorCallExprAbbrev; }
  unsigned getCXXMemberCallExprAbbrev() { return CXXMemberCallExprAbbrev; }

  unsigned getCompoundStmtAbbrev() const { return CompoundStmtAbbrev; }

  bool hasChain() const { return Chain; }
  ASTReader *getChain() const { return Chain; }

  bool isWritingModule() const { return WritingModule; }

  bool isWritingStdCXXNamedModules() const {
    return WritingModule && WritingModule->isNamedModule();
  }

  bool isGeneratingReducedBMI() const { return GeneratingReducedBMI; }

  bool getDoneWritingDeclsAndTypes() const { return DoneWritingDeclsAndTypes; }

<<<<<<< HEAD
=======
  bool isDeclPredefined(const Decl *D) const {
    return PredefinedDecls.count(D);
  }

  void handleVTable(CXXRecordDecl *RD);

>>>>>>> 4ae23bcc
private:
  // ASTDeserializationListener implementation
  void ReaderInitialized(ASTReader *Reader) override;
  void IdentifierRead(serialization::IdentifierID ID, IdentifierInfo *II) override;
  void MacroRead(serialization::MacroID ID, MacroInfo *MI) override;
  void TypeRead(serialization::TypeIdx Idx, QualType T) override;
  void SelectorRead(serialization::SelectorID ID, Selector Sel) override;
  void MacroDefinitionRead(serialization::PreprocessedEntityID ID,
                           MacroDefinitionRecord *MD) override;
  void ModuleRead(serialization::SubmoduleID ID, Module *Mod) override;

  // ASTMutationListener implementation.
  void CompletedTagDefinition(const TagDecl *D) override;
  void AddedVisibleDecl(const DeclContext *DC, const Decl *D) override;
  void AddedCXXImplicitMember(const CXXRecordDecl *RD, const Decl *D) override;
  void AddedCXXTemplateSpecialization(
      const ClassTemplateDecl *TD,
      const ClassTemplateSpecializationDecl *D) override;
  void AddedCXXTemplateSpecialization(
      const VarTemplateDecl *TD,
      const VarTemplateSpecializationDecl *D) override;
  void AddedCXXTemplateSpecialization(const FunctionTemplateDecl *TD,
                                      const FunctionDecl *D) override;
  void ResolvedExceptionSpec(const FunctionDecl *FD) override;
  void DeducedReturnType(const FunctionDecl *FD, QualType ReturnType) override;
  void ResolvedOperatorDelete(const CXXDestructorDecl *DD,
                              const FunctionDecl *Delete,
                              Expr *ThisArg) override;
  void CompletedImplicitDefinition(const FunctionDecl *D) override;
  void InstantiationRequested(const ValueDecl *D) override;
  void VariableDefinitionInstantiated(const VarDecl *D) override;
  void FunctionDefinitionInstantiated(const FunctionDecl *D) override;
  void DefaultArgumentInstantiated(const ParmVarDecl *D) override;
  void DefaultMemberInitializerInstantiated(const FieldDecl *D) override;
  void AddedObjCCategoryToInterface(const ObjCCategoryDecl *CatD,
                                    const ObjCInterfaceDecl *IFD) override;
  void DeclarationMarkedUsed(const Decl *D) override;
  void DeclarationMarkedOpenMPThreadPrivate(const Decl *D) override;
  void DeclarationMarkedOpenMPDeclareTarget(const Decl *D,
                                            const Attr *Attr) override;
  void DeclarationMarkedOpenMPAllocate(const Decl *D, const Attr *A) override;
  void RedefinedHiddenDefinition(const NamedDecl *D, Module *M) override;
  void AddedAttributeToRecord(const Attr *Attr,
                              const RecordDecl *Record) override;
  void EnteringModulePurview() override;
  void AddedManglingNumber(const Decl *D, unsigned) override;
  void AddedStaticLocalNumbers(const Decl *D, unsigned) override;
  void AddedAnonymousNamespace(const TranslationUnitDecl *,
                               NamespaceDecl *AnonNamespace) override;
};

/// AST and semantic-analysis consumer that generates a
/// precompiled header from the parsed source code.
class PCHGenerator : public SemaConsumer {
  void anchor() override;

  Preprocessor &PP;
  std::string OutputFile;
  std::string isysroot;
  Sema *SemaPtr;
  std::shared_ptr<PCHBuffer> Buffer;
  llvm::BitstreamWriter Stream;
  ASTWriter Writer;
  bool AllowASTWithErrors;
  bool ShouldCacheASTInMemory;

protected:
  ASTWriter &getWriter() { return Writer; }
  const ASTWriter &getWriter() const { return Writer; }
  SmallVectorImpl<char> &getPCH() const { return Buffer->Data; }

  bool isComplete() const { return Buffer->IsComplete; }
  PCHBuffer *getBufferPtr() { return Buffer.get(); }
  StringRef getOutputFile() const { return OutputFile; }
  DiagnosticsEngine &getDiagnostics() const {
    return SemaPtr->getDiagnostics();
  }
  Preprocessor &getPreprocessor() { return PP; }

  virtual Module *getEmittingModule(ASTContext &Ctx);

public:
  PCHGenerator(Preprocessor &PP, InMemoryModuleCache &ModuleCache,
               StringRef OutputFile, StringRef isysroot,
               std::shared_ptr<PCHBuffer> Buffer,
               ArrayRef<std::shared_ptr<ModuleFileExtension>> Extensions,
               bool AllowASTWithErrors = false, bool IncludeTimestamps = true,
               bool BuildingImplicitModule = false,
               bool ShouldCacheASTInMemory = false,
               bool GeneratingReducedBMI = false);
  ~PCHGenerator() override;

  void InitializeSema(Sema &S) override { SemaPtr = &S; }
  void HandleTranslationUnit(ASTContext &Ctx) override;
  ASTMutationListener *GetASTMutationListener() override;
  ASTDeserializationListener *GetASTDeserializationListener() override;
  bool hasEmittedPCH() const { return Buffer->IsComplete; }
};

class CXX20ModulesGenerator : public PCHGenerator {
  void anchor() override;

protected:
  virtual Module *getEmittingModule(ASTContext &Ctx) override;

  CXX20ModulesGenerator(Preprocessor &PP, InMemoryModuleCache &ModuleCache,
                        StringRef OutputFile, bool GeneratingReducedBMI);

public:
  CXX20ModulesGenerator(Preprocessor &PP, InMemoryModuleCache &ModuleCache,
                        StringRef OutputFile)
      : CXX20ModulesGenerator(PP, ModuleCache, OutputFile,
                              /*GeneratingReducedBMI=*/false) {}

  void HandleTranslationUnit(ASTContext &Ctx) override;
};

class ReducedBMIGenerator : public CXX20ModulesGenerator {
  void anchor() override;

public:
  ReducedBMIGenerator(Preprocessor &PP, InMemoryModuleCache &ModuleCache,
                      StringRef OutputFile)
      : CXX20ModulesGenerator(PP, ModuleCache, OutputFile,
                              /*GeneratingReducedBMI=*/true) {}
};

/// If we can elide the definition of \param D in reduced BMI.
///
/// Generally, we can elide the definition of a declaration if it won't affect
/// the ABI. e.g., the non-inline function bodies.
bool CanElideDeclDef(const Decl *D);

/// A simple helper class to pack several bits in order into (a) 32 bit
/// integer(s).
class BitsPacker {
  constexpr static uint32_t BitIndexUpbound = 32u;

public:
  BitsPacker() = default;
  BitsPacker(const BitsPacker &) = delete;
  BitsPacker(BitsPacker &&) = delete;
  BitsPacker operator=(const BitsPacker &) = delete;
  BitsPacker operator=(BitsPacker &&) = delete;
  ~BitsPacker() = default;

  bool canWriteNextNBits(uint32_t BitsWidth) const {
    return CurrentBitIndex + BitsWidth < BitIndexUpbound;
  }

  void reset(uint32_t Value) {
    UnderlyingValue = Value;
    CurrentBitIndex = 0;
  }

  void addBit(bool Value) { addBits(Value, 1); }
  void addBits(uint32_t Value, uint32_t BitsWidth) {
    assert(BitsWidth < BitIndexUpbound);
    assert((Value < (1u << BitsWidth)) && "Passing narrower bit width!");
    assert(canWriteNextNBits(BitsWidth) &&
           "Inserting too much bits into a value!");

    UnderlyingValue |= Value << CurrentBitIndex;
    CurrentBitIndex += BitsWidth;
  }

  operator uint32_t() { return UnderlyingValue; }

private:
  uint32_t UnderlyingValue = 0;
  uint32_t CurrentBitIndex = 0;
};

} // namespace clang

#endif // LLVM_CLANG_SERIALIZATION_ASTWRITER_H<|MERGE_RESOLUTION|>--- conflicted
+++ resolved
@@ -500,6 +500,10 @@
   std::vector<SourceRange> NonAffectingRanges;
   std::vector<SourceLocation::UIntTy> NonAffectingOffsetAdjustments;
 
+  /// A list of classes which need to emit the VTable in the corresponding
+  /// object file.
+  llvm::SmallVector<CXXRecordDecl *> PendingEmittingVTables;
+
   /// Computes input files that didn't affect compilation of the current module,
   /// and initializes data structures necessary for leaving those files out
   /// during \c SourceManager serialization.
@@ -728,8 +732,7 @@
     if (D->isFromASTFile())
       return false;
     auto I = DeclIDs.find(D);
-    return (I == DeclIDs.end() ||
-            I->second.get() >= clang::NUM_PREDEF_DECL_IDS);
+    return (I == DeclIDs.end() || I->second >= clang::NUM_PREDEF_DECL_IDS);
   };
 
   /// Emit a reference to a declaration.
@@ -854,15 +857,12 @@
 
   bool getDoneWritingDeclsAndTypes() const { return DoneWritingDeclsAndTypes; }
 
-<<<<<<< HEAD
-=======
   bool isDeclPredefined(const Decl *D) const {
     return PredefinedDecls.count(D);
   }
 
   void handleVTable(CXXRecordDecl *RD);
 
->>>>>>> 4ae23bcc
 private:
   // ASTDeserializationListener implementation
   void ReaderInitialized(ASTReader *Reader) override;
@@ -957,6 +957,7 @@
 
   void InitializeSema(Sema &S) override { SemaPtr = &S; }
   void HandleTranslationUnit(ASTContext &Ctx) override;
+  void HandleVTable(CXXRecordDecl *RD) override { Writer.handleVTable(RD); }
   ASTMutationListener *GetASTMutationListener() override;
   ASTDeserializationListener *GetASTDeserializationListener() override;
   bool hasEmittedPCH() const { return Buffer->IsComplete; }
