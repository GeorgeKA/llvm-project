// RUN: %clang_cc1 -std=c++23 -triple x86_64-linux-gnu -ast-dump -verify -xc++ < %s | FileCheck %s

using test1 = __type_pack_element<0, int>;
//      CHECK: |-TypeAliasDecl 0x{{[0-9A-Fa-f]+}} <<stdin>:3:1, col:41> col:7 test1 '__type_pack_element<0, int>':'int'
// CHECK-NEXT:   `-ElaboratedType 0x{{[0-9A-Fa-f]+}} '__type_pack_element<0, int>' sugar
<<<<<<< HEAD
// CHECK-NEXT:     `-TemplateSpecializationType 0x{{[0-9A-Fa-f]+}} '__type_pack_element<0, int>' sugar alias __type_pack_element
=======
// CHECK-NEXT:     `-TemplateSpecializationType 0x{{[0-9A-Fa-f]+}} '__type_pack_element<0, int>' sugar alias
// CHECK-NEXT:       |-name: '__type_pack_element' qualified
// CHECK-NEXT:       | `-BuiltinTemplateDecl {{.+}} __type_pack_element
>>>>>>> e9954ec0
// CHECK-NEXT:       |-TemplateArgument expr '0'
// CHECK-NEXT:       | `-ConstantExpr 0x{{[0-9A-Fa-f]+}} <col:35> 'unsigned long'
// CHECK-NEXT:       |   |-value: Int 0
// CHECK-NEXT:       |   `-ImplicitCastExpr 0x{{[0-9A-Fa-f]+}} <col:35> 'unsigned long' <IntegralCast>
// CHECK-NEXT:       |     `-IntegerLiteral 0x{{[0-9A-Fa-f]+}} <col:35> 'int' 0
// CHECK-NEXT:       |-TemplateArgument type 'int'
// CHECK-NEXT:       | `-BuiltinType 0x{{[0-9A-Fa-f]+}} 'int'
// CHECK-NEXT:       `-BuiltinType 0x{{[0-9A-Fa-f]+}} 'int'

template<int N, class ...Ts> struct A {
  using test2 = __type_pack_element<N, Ts...>;
//      CHECK: |-TypeAliasDecl 0x{{[0-9A-Fa-f]+}} <line:{{.+}}:3, col:45> col:9 test2 '__type_pack_element<N, Ts...>':'__type_pack_element<N, type-parameter-0-1...>'
// CHECK-NEXT:   `-ElaboratedType 0x{{[0-9A-Fa-f]+}} '__type_pack_element<N, Ts...>' sugar dependent
<<<<<<< HEAD
// CHECK-NEXT:     `-TemplateSpecializationType 0x{{[0-9A-Fa-f]+}} '__type_pack_element<N, Ts...>' sugar dependent alias __type_pack_element
=======
// CHECK-NEXT:     `-TemplateSpecializationType 0x{{[0-9A-Fa-f]+}} '__type_pack_element<N, Ts...>' sugar dependent alias
// CHECK-NEXT:       |-name: '__type_pack_element' qualified
// CHECK-NEXT:       | `-BuiltinTemplateDecl {{.+}} __type_pack_element
>>>>>>> e9954ec0
// CHECK-NEXT:       |-TemplateArgument expr 'N'
// CHECK-NEXT:       | `-ImplicitCastExpr 0x{{[0-9A-Fa-f]+}} <col:37> 'unsigned long' <IntegralCast>
// CHECK-NEXT:       |   `-DeclRefExpr 0x{{[0-9A-Fa-f]+}} <col:37> 'int' NonTypeTemplateParm 0x{{[0-9A-Fa-f]+}} 'N' 'int'
// CHECK-NEXT:       |-TemplateArgument type 'Ts...'
// CHECK-NEXT:       | `-PackExpansionType 0x{{[0-9A-Fa-f]+}} 'Ts...' dependent
// CHECK-NEXT:       |   `-TemplateTypeParmType 0x{{[0-9A-Fa-f]+}} 'Ts' dependent contains_unexpanded_pack depth 0 index 1 pack
// CHECK-NEXT:       |     `-TemplateTypeParm 0x{{[0-9A-Fa-f]+}} 'Ts'
<<<<<<< HEAD
// CHECK-NEXT:       `-TemplateSpecializationType 0x{{[0-9A-Fa-f]+}} '__type_pack_element<N, type-parameter-0-1...>' dependent __type_pack_element
=======
// CHECK-NEXT:       `-TemplateSpecializationType 0x{{[0-9A-Fa-f]+}} '__type_pack_element<N, type-parameter-0-1...>' dependent
// CHECK-NEXT:         |-name: '__type_pack_element'
// CHECK-NEXT:         | `-BuiltinTemplateDecl {{.+}} __type_pack_element
>>>>>>> e9954ec0
// CHECK-NEXT:         |-TemplateArgument expr 'N'
// CHECK-NEXT:         | `-ImplicitCastExpr 0x{{[0-9A-Fa-f]+}} <col:37> 'unsigned long' <IntegralCast>
// CHECK-NEXT:         |   `-DeclRefExpr 0x{{[0-9A-Fa-f]+}} <col:37> 'int' NonTypeTemplateParm 0x{{[0-9A-Fa-f]+}} 'N' 'int'
// CHECK-NEXT:         `-TemplateArgument pack '<type-parameter-0-1...>'
// CHECK-NEXT:           `-TemplateArgument type 'type-parameter-0-1...'
// CHECK-NEXT:             `-PackExpansionType 0x{{[0-9A-Fa-f]+}} 'type-parameter-0-1...' dependent
// CHECK-NEXT:               `-TemplateTypeParmType 0x{{[0-9A-Fa-f]+}} 'type-parameter-0-1' dependent contains_unexpanded_pack depth 0 index 1 pack

  using test3 = __type_pack_element<0, Ts...>;
//      CHECK: |-TypeAliasDecl 0x{{[0-9A-Fa-f]+}} <line:{{.+}}:3, col:45> col:9 test3 '__type_pack_element<0, Ts...>':'__type_pack_element<0, type-parameter-0-1...>'
// CHECK-NEXT:   `-ElaboratedType 0x{{[0-9A-Fa-f]+}} '__type_pack_element<0, Ts...>' sugar dependent
<<<<<<< HEAD
// CHECK-NEXT:     `-TemplateSpecializationType 0x{{[0-9A-Fa-f]+}} '__type_pack_element<0, Ts...>' sugar dependent alias __type_pack_element
=======
// CHECK-NEXT:     `-TemplateSpecializationType 0x{{[0-9A-Fa-f]+}} '__type_pack_element<0, Ts...>' sugar dependent alias
// CHECK-NEXT:       |-name: '__type_pack_element' qualified
// CHECK-NEXT:       | `-BuiltinTemplateDecl {{.+}} __type_pack_element
>>>>>>> e9954ec0
// CHECK-NEXT:       |-TemplateArgument expr '0'
// CHECK-NEXT:       | `-ConstantExpr 0x{{[0-9A-Fa-f]+}} <col:37> 'unsigned long'
// CHECK-NEXT:       |   |-value: Int 0
// CHECK-NEXT:       |   `-ImplicitCastExpr 0x{{[0-9A-Fa-f]+}} <col:37> 'unsigned long' <IntegralCast>
// CHECK-NEXT:       |     `-IntegerLiteral 0x{{[0-9A-Fa-f]+}} <col:37> 'int' 0
// CHECK-NEXT:       |-TemplateArgument type 'Ts...'
// CHECK-NEXT:       | `-PackExpansionType 0x{{[0-9A-Fa-f]+}} 'Ts...' dependent
// CHECK-NEXT:       |   `-TemplateTypeParmType 0x{{[0-9A-Fa-f]+}} 'Ts' dependent contains_unexpanded_pack depth 0 index 1 pack
// CHECK-NEXT:       |     `-TemplateTypeParm 0x{{[0-9A-Fa-f]+}} 'Ts'
<<<<<<< HEAD
// CHECK-NEXT:       `-TemplateSpecializationType 0x{{[0-9A-Fa-f]+}} '__type_pack_element<0, type-parameter-0-1...>' dependent __type_pack_element
=======
// CHECK-NEXT:       `-TemplateSpecializationType 0x{{[0-9A-Fa-f]+}} '__type_pack_element<0, type-parameter-0-1...>' dependent
// CHECK-NEXT:         |-name: '__type_pack_element'
// CHECK-NEXT:         | `-BuiltinTemplateDecl {{.+}} __type_pack_element
>>>>>>> e9954ec0
// CHECK-NEXT:         |-TemplateArgument integral '0UL'
// CHECK-NEXT:         `-TemplateArgument pack '<type-parameter-0-1...>'
// CHECK-NEXT:           `-TemplateArgument type 'type-parameter-0-1...'
// CHECK-NEXT:             `-PackExpansionType 0x{{[0-9A-Fa-f]+}} 'type-parameter-0-1...' dependent
// CHECK-NEXT:               `-TemplateTypeParmType 0x{{[0-9A-Fa-f]+}} 'type-parameter-0-1' dependent contains_unexpanded_pack depth 0 index 1 pack

  using test4 = __type_pack_element<N, int>;
//      CHECK: `-TypeAliasDecl 0x{{[0-9A-Fa-f]+}} <line:{{.+}}:3, col:43> col:9 test4 '__type_pack_element<N, int>'
// CHECK-NEXT:   `-ElaboratedType 0x{{[0-9A-Fa-f]+}} '__type_pack_element<N, int>' sugar dependent
<<<<<<< HEAD
// CHECK-NEXT:     `-TemplateSpecializationType 0x{{[0-9A-Fa-f]+}} '__type_pack_element<N, int>' sugar dependent alias __type_pack_element
=======
// CHECK-NEXT:     `-TemplateSpecializationType 0x{{[0-9A-Fa-f]+}} '__type_pack_element<N, int>' sugar dependent alias
// CHECK-NEXT:       |-name: '__type_pack_element' qualified
// CHECK-NEXT:       | `-BuiltinTemplateDecl {{.+}} __type_pack_element
>>>>>>> e9954ec0
// CHECK-NEXT:       |-TemplateArgument expr 'N'
// CHECK-NEXT:       | `-ImplicitCastExpr 0x{{[0-9A-Fa-f]+}} <col:37> 'unsigned long' <IntegralCast>
// CHECK-NEXT:       |   `-DeclRefExpr 0x{{[0-9A-Fa-f]+}} <col:37> 'int' NonTypeTemplateParm 0x{{[0-9A-Fa-f]+}} 'N' 'int'
// CHECK-NEXT:       |-TemplateArgument type 'int'
// CHECK-NEXT:       | `-BuiltinType 0x{{[0-9A-Fa-f]+}} 'int'
<<<<<<< HEAD
// CHECK-NEXT:       `-TemplateSpecializationType 0x{{[0-9A-Fa-f]+}} '__type_pack_element<N, int>' dependent __type_pack_element
=======
// CHECK-NEXT:       `-TemplateSpecializationType 0x{{[0-9A-Fa-f]+}} '__type_pack_element<N, int>' dependent
// CHECK-NEXT:         |-name: '__type_pack_element'
// CHECK-NEXT:         | `-BuiltinTemplateDecl {{.+}} __type_pack_element
>>>>>>> e9954ec0
// CHECK-NEXT:         |-TemplateArgument expr 'N'
// CHECK-NEXT:         | `-ImplicitCastExpr 0x{{[0-9A-Fa-f]+}} <col:37> 'unsigned long' <IntegralCast>
// CHECK-NEXT:         |   `-DeclRefExpr 0x{{[0-9A-Fa-f]+}} <col:37> 'int' NonTypeTemplateParm 0x{{[0-9A-Fa-f]+}} 'N' 'int'
// CHECK-NEXT:         `-TemplateArgument pack '<int>'
// CHECK-NEXT:           `-TemplateArgument type 'int'
// CHECK-NEXT:             `-BuiltinType 0x{{[0-9A-Fa-f]+}} 'int'
};

// expected-no-diagnostics

template <class T, class S> struct B;
template <class T> struct B<T, __type_pack_element<sizeof(T), void, long>> {};
template struct B<char, long>;

template <class T, class S> struct C;
template <class T> struct C<T, __type_pack_element<0, T, short>> {};
template struct C<int, int>;

template <class T> struct D;
template <class T, class U> struct D<__type_pack_element<0, T, U>> {};
template <class T, class U> struct D<__type_pack_element<0, U, T>> {};

template <class T> struct E;
template <class T> struct E<__type_pack_element<0, T>> {};
template <class T, class U> struct E<__type_pack_element<0, T, U>> {};<|MERGE_RESOLUTION|>--- conflicted
+++ resolved
@@ -3,13 +3,9 @@
 using test1 = __type_pack_element<0, int>;
 //      CHECK: |-TypeAliasDecl 0x{{[0-9A-Fa-f]+}} <<stdin>:3:1, col:41> col:7 test1 '__type_pack_element<0, int>':'int'
 // CHECK-NEXT:   `-ElaboratedType 0x{{[0-9A-Fa-f]+}} '__type_pack_element<0, int>' sugar
-<<<<<<< HEAD
-// CHECK-NEXT:     `-TemplateSpecializationType 0x{{[0-9A-Fa-f]+}} '__type_pack_element<0, int>' sugar alias __type_pack_element
-=======
 // CHECK-NEXT:     `-TemplateSpecializationType 0x{{[0-9A-Fa-f]+}} '__type_pack_element<0, int>' sugar alias
 // CHECK-NEXT:       |-name: '__type_pack_element' qualified
 // CHECK-NEXT:       | `-BuiltinTemplateDecl {{.+}} __type_pack_element
->>>>>>> e9954ec0
 // CHECK-NEXT:       |-TemplateArgument expr '0'
 // CHECK-NEXT:       | `-ConstantExpr 0x{{[0-9A-Fa-f]+}} <col:35> 'unsigned long'
 // CHECK-NEXT:       |   |-value: Int 0
@@ -23,13 +19,9 @@
   using test2 = __type_pack_element<N, Ts...>;
 //      CHECK: |-TypeAliasDecl 0x{{[0-9A-Fa-f]+}} <line:{{.+}}:3, col:45> col:9 test2 '__type_pack_element<N, Ts...>':'__type_pack_element<N, type-parameter-0-1...>'
 // CHECK-NEXT:   `-ElaboratedType 0x{{[0-9A-Fa-f]+}} '__type_pack_element<N, Ts...>' sugar dependent
-<<<<<<< HEAD
-// CHECK-NEXT:     `-TemplateSpecializationType 0x{{[0-9A-Fa-f]+}} '__type_pack_element<N, Ts...>' sugar dependent alias __type_pack_element
-=======
 // CHECK-NEXT:     `-TemplateSpecializationType 0x{{[0-9A-Fa-f]+}} '__type_pack_element<N, Ts...>' sugar dependent alias
 // CHECK-NEXT:       |-name: '__type_pack_element' qualified
 // CHECK-NEXT:       | `-BuiltinTemplateDecl {{.+}} __type_pack_element
->>>>>>> e9954ec0
 // CHECK-NEXT:       |-TemplateArgument expr 'N'
 // CHECK-NEXT:       | `-ImplicitCastExpr 0x{{[0-9A-Fa-f]+}} <col:37> 'unsigned long' <IntegralCast>
 // CHECK-NEXT:       |   `-DeclRefExpr 0x{{[0-9A-Fa-f]+}} <col:37> 'int' NonTypeTemplateParm 0x{{[0-9A-Fa-f]+}} 'N' 'int'
@@ -37,13 +29,9 @@
 // CHECK-NEXT:       | `-PackExpansionType 0x{{[0-9A-Fa-f]+}} 'Ts...' dependent
 // CHECK-NEXT:       |   `-TemplateTypeParmType 0x{{[0-9A-Fa-f]+}} 'Ts' dependent contains_unexpanded_pack depth 0 index 1 pack
 // CHECK-NEXT:       |     `-TemplateTypeParm 0x{{[0-9A-Fa-f]+}} 'Ts'
-<<<<<<< HEAD
-// CHECK-NEXT:       `-TemplateSpecializationType 0x{{[0-9A-Fa-f]+}} '__type_pack_element<N, type-parameter-0-1...>' dependent __type_pack_element
-=======
 // CHECK-NEXT:       `-TemplateSpecializationType 0x{{[0-9A-Fa-f]+}} '__type_pack_element<N, type-parameter-0-1...>' dependent
 // CHECK-NEXT:         |-name: '__type_pack_element'
 // CHECK-NEXT:         | `-BuiltinTemplateDecl {{.+}} __type_pack_element
->>>>>>> e9954ec0
 // CHECK-NEXT:         |-TemplateArgument expr 'N'
 // CHECK-NEXT:         | `-ImplicitCastExpr 0x{{[0-9A-Fa-f]+}} <col:37> 'unsigned long' <IntegralCast>
 // CHECK-NEXT:         |   `-DeclRefExpr 0x{{[0-9A-Fa-f]+}} <col:37> 'int' NonTypeTemplateParm 0x{{[0-9A-Fa-f]+}} 'N' 'int'
@@ -55,13 +43,9 @@
   using test3 = __type_pack_element<0, Ts...>;
 //      CHECK: |-TypeAliasDecl 0x{{[0-9A-Fa-f]+}} <line:{{.+}}:3, col:45> col:9 test3 '__type_pack_element<0, Ts...>':'__type_pack_element<0, type-parameter-0-1...>'
 // CHECK-NEXT:   `-ElaboratedType 0x{{[0-9A-Fa-f]+}} '__type_pack_element<0, Ts...>' sugar dependent
-<<<<<<< HEAD
-// CHECK-NEXT:     `-TemplateSpecializationType 0x{{[0-9A-Fa-f]+}} '__type_pack_element<0, Ts...>' sugar dependent alias __type_pack_element
-=======
 // CHECK-NEXT:     `-TemplateSpecializationType 0x{{[0-9A-Fa-f]+}} '__type_pack_element<0, Ts...>' sugar dependent alias
 // CHECK-NEXT:       |-name: '__type_pack_element' qualified
 // CHECK-NEXT:       | `-BuiltinTemplateDecl {{.+}} __type_pack_element
->>>>>>> e9954ec0
 // CHECK-NEXT:       |-TemplateArgument expr '0'
 // CHECK-NEXT:       | `-ConstantExpr 0x{{[0-9A-Fa-f]+}} <col:37> 'unsigned long'
 // CHECK-NEXT:       |   |-value: Int 0
@@ -71,13 +55,9 @@
 // CHECK-NEXT:       | `-PackExpansionType 0x{{[0-9A-Fa-f]+}} 'Ts...' dependent
 // CHECK-NEXT:       |   `-TemplateTypeParmType 0x{{[0-9A-Fa-f]+}} 'Ts' dependent contains_unexpanded_pack depth 0 index 1 pack
 // CHECK-NEXT:       |     `-TemplateTypeParm 0x{{[0-9A-Fa-f]+}} 'Ts'
-<<<<<<< HEAD
-// CHECK-NEXT:       `-TemplateSpecializationType 0x{{[0-9A-Fa-f]+}} '__type_pack_element<0, type-parameter-0-1...>' dependent __type_pack_element
-=======
 // CHECK-NEXT:       `-TemplateSpecializationType 0x{{[0-9A-Fa-f]+}} '__type_pack_element<0, type-parameter-0-1...>' dependent
 // CHECK-NEXT:         |-name: '__type_pack_element'
 // CHECK-NEXT:         | `-BuiltinTemplateDecl {{.+}} __type_pack_element
->>>>>>> e9954ec0
 // CHECK-NEXT:         |-TemplateArgument integral '0UL'
 // CHECK-NEXT:         `-TemplateArgument pack '<type-parameter-0-1...>'
 // CHECK-NEXT:           `-TemplateArgument type 'type-parameter-0-1...'
@@ -87,25 +67,17 @@
   using test4 = __type_pack_element<N, int>;
 //      CHECK: `-TypeAliasDecl 0x{{[0-9A-Fa-f]+}} <line:{{.+}}:3, col:43> col:9 test4 '__type_pack_element<N, int>'
 // CHECK-NEXT:   `-ElaboratedType 0x{{[0-9A-Fa-f]+}} '__type_pack_element<N, int>' sugar dependent
-<<<<<<< HEAD
-// CHECK-NEXT:     `-TemplateSpecializationType 0x{{[0-9A-Fa-f]+}} '__type_pack_element<N, int>' sugar dependent alias __type_pack_element
-=======
 // CHECK-NEXT:     `-TemplateSpecializationType 0x{{[0-9A-Fa-f]+}} '__type_pack_element<N, int>' sugar dependent alias
 // CHECK-NEXT:       |-name: '__type_pack_element' qualified
 // CHECK-NEXT:       | `-BuiltinTemplateDecl {{.+}} __type_pack_element
->>>>>>> e9954ec0
 // CHECK-NEXT:       |-TemplateArgument expr 'N'
 // CHECK-NEXT:       | `-ImplicitCastExpr 0x{{[0-9A-Fa-f]+}} <col:37> 'unsigned long' <IntegralCast>
 // CHECK-NEXT:       |   `-DeclRefExpr 0x{{[0-9A-Fa-f]+}} <col:37> 'int' NonTypeTemplateParm 0x{{[0-9A-Fa-f]+}} 'N' 'int'
 // CHECK-NEXT:       |-TemplateArgument type 'int'
 // CHECK-NEXT:       | `-BuiltinType 0x{{[0-9A-Fa-f]+}} 'int'
-<<<<<<< HEAD
-// CHECK-NEXT:       `-TemplateSpecializationType 0x{{[0-9A-Fa-f]+}} '__type_pack_element<N, int>' dependent __type_pack_element
-=======
 // CHECK-NEXT:       `-TemplateSpecializationType 0x{{[0-9A-Fa-f]+}} '__type_pack_element<N, int>' dependent
 // CHECK-NEXT:         |-name: '__type_pack_element'
 // CHECK-NEXT:         | `-BuiltinTemplateDecl {{.+}} __type_pack_element
->>>>>>> e9954ec0
 // CHECK-NEXT:         |-TemplateArgument expr 'N'
 // CHECK-NEXT:         | `-ImplicitCastExpr 0x{{[0-9A-Fa-f]+}} <col:37> 'unsigned long' <IntegralCast>
 // CHECK-NEXT:         |   `-DeclRefExpr 0x{{[0-9A-Fa-f]+}} <col:37> 'int' NonTypeTemplateParm 0x{{[0-9A-Fa-f]+}} 'N' 'int'
