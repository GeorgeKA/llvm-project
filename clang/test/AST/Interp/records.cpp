// RUN: %clang_cc1 -fexperimental-new-constant-interpreter -std=c++14 -verify=expected,both %s
// RUN: %clang_cc1 -fexperimental-new-constant-interpreter -std=c++17 -verify=expected,both %s
// RUN: %clang_cc1 -fexperimental-new-constant-interpreter -std=c++17 -triple i686 -verify=expected,both %s
// RUN: %clang_cc1 -fexperimental-new-constant-interpreter -std=c++20 -verify=expected,both %s
// RUN: %clang_cc1 -verify=ref,both -std=c++14 %s
// RUN: %clang_cc1 -verify=ref,both -std=c++17 %s
// RUN: %clang_cc1 -verify=ref,both -std=c++17 -triple i686 %s
// RUN: %clang_cc1 -verify=ref,both -std=c++20 %s

/// Used to crash.
struct Empty {};
constexpr Empty e = {Empty()};

struct BoolPair {
  bool first;
  bool second;
};

struct Ints {
  int a = 20;
  int b = 30;
  bool c = true;
  BoolPair bp = {true, false};
  int numbers[3] = {1,2,3};

  static const int five = 5;
  static constexpr int getFive() {
    return five;
  }

  constexpr int getTen() const {
    return 10;
  }
};

static_assert(Ints::getFive() == 5, "");

constexpr Ints ints;
static_assert(ints.a == 20, "");
static_assert(ints.b == 30, "");
static_assert(ints.c, "");
static_assert(ints.getTen() == 10, "");
static_assert(ints.numbers[0] == 1, "");
static_assert(ints.numbers[1] == 2, "");
static_assert(ints.numbers[2] == 3, "");

constexpr const BoolPair &BP = ints.bp;
static_assert(BP.first, "");
static_assert(!BP.second, "");
static_assert(ints.bp.first, "");
static_assert(!ints.bp.second, "");


constexpr Ints ints2{-20, -30, false};
static_assert(ints2.a == -20, "");
static_assert(ints2.b == -30, "");
static_assert(!ints2.c, "");

constexpr Ints getInts() {
  return {64, 128, true};
}
constexpr Ints ints3 = getInts();
static_assert(ints3.a == 64, "");
static_assert(ints3.b == 128, "");
static_assert(ints3.c, "");

constexpr Ints ints4 = {
  .a = 40 * 50,
  .b = 0,
  .c = (ints.a > 0),

};
static_assert(ints4.a == (40 * 50), "");
static_assert(ints4.b == 0, "");
static_assert(ints4.c, "");
static_assert(ints4.numbers[0] == 1, "");
static_assert(ints4.numbers[1] == 2, "");
static_assert(ints4.numbers[2] == 3, "");

constexpr Ints ints5 = ints4;
static_assert(ints5.a == (40 * 50), "");
static_assert(ints5.b == 0, "");
static_assert(ints5.c, "");
static_assert(ints5.numbers[0] == 1, "");
static_assert(ints5.numbers[1] == 2, "");
static_assert(ints5.numbers[2] == 3, "");


struct Ints2 {
  int a = 10;
  int b;
};
constexpr Ints2 ints22; // both-error {{without a user-provided default constructor}}

constexpr Ints2 I2 = Ints2{12, 25};
static_assert(I2.a == 12, "");
static_assert(I2.b == 25, "");

class C {
  public:
    int a;
    int b;

  constexpr C() : a(100), b(200) {}

  constexpr C get() const {
    return *this;
  }
};

constexpr C c;
static_assert(c.a == 100, "");
static_assert(c.b == 200, "");

constexpr C c2 = C().get();
static_assert(c2.a == 100, "");
static_assert(c2.b == 200, "");


/// A global, composite temporary variable.
constexpr const C &c3 = C().get();

/// Same, but with a bitfield.
class D {
public:
  unsigned a : 4;
  constexpr D() : a(15) {}
  constexpr D get() const {
    return *this;
  }
};
constexpr const D &d4 = D().get();

constexpr int getB() {
  C c;
  int &j = c.b;

  j = j * 2;

  return c.b;
}
static_assert(getB() == 400, "");

constexpr int getA(const C &c) {
  return c.a;
}
static_assert(getA(c) == 100, "");

constexpr const C* getPointer() {
  return &c;
}
static_assert(getPointer()->a == 100, "");

constexpr C RVOAndParams(const C *c) {
  return C();
}
constexpr C RVOAndParamsResult = RVOAndParams(&c);

/// Parameter and return value have different types.
constexpr C RVOAndParams(int a) {
  return C();
}
constexpr C RVOAndParamsResult2 = RVOAndParams(12);

class Bar { // both-note {{definition of 'Bar' is not complete}}
public:
  constexpr Bar(){}
  constexpr Bar b; // both-error {{cannot be constexpr}} \
                   // both-error {{has incomplete type 'const Bar'}}
};
constexpr Bar B; // both-error {{must be initialized by a constant expression}}
constexpr Bar *pb = nullptr;

constexpr int locals() {
  C c;
  c.a = 10;

  // Assignment, not an initializer.
  c = C();
  c.a = 10;


  // Assignment, not an initializer.
  c = RVOAndParams(&c);

  return c.a;
}
static_assert(locals() == 100, "");

namespace thisPointer {
  struct S {
    constexpr int get12() { return 12; }
  };

  constexpr int foo() { // both-error {{never produces a constant expression}}
    S *s = nullptr;
    return s->get12(); // both-note 2{{member call on dereferenced null pointer}}

  }
  static_assert(foo() == 12, ""); // both-error {{not an integral constant expression}} \
                                  // both-note {{in call to 'foo()'}}
};

struct FourBoolPairs {
  BoolPair v[4] = {
    {false, false},
    {false,  true},
    {true,  false},
    {true,  true },
  };
};
// Init
constexpr FourBoolPairs LT;
// Copy ctor
constexpr FourBoolPairs LT2 = LT;
static_assert(LT2.v[0].first == false, "");
static_assert(LT2.v[0].second == false, "");
static_assert(LT2.v[2].first == true, "");
static_assert(LT2.v[2].second == false, "");

class Base {
public:
  int i;
  constexpr Base() : i(10) {}
  constexpr Base(int i) : i(i) {}
};

class A : public Base {
public:
  constexpr A() : Base(100) {}
  constexpr A(int a) : Base(a) {}
};
constexpr A a{};
static_assert(a.i == 100, "");
constexpr A a2{12};
static_assert(a2.i == 12, "");
static_assert(a2.i == 200, ""); // both-error {{static assertion failed}} \
                                // both-note {{evaluates to '12 == 200'}}


struct S {
  int a = 0;
  constexpr int get5() const { return 5; }
  constexpr void fo() const {
    this; // both-warning {{expression result unused}}
    this->a; // both-warning {{expression result unused}}
    get5();
    getInts();
  }

  constexpr int m() const {
    fo();
    return 1;
  }
};
constexpr S s;
static_assert(s.m() == 1, "");

namespace InitializerTemporaries {
  class Bar {
  private:
    int a;

  public:
    constexpr Bar() : a(10) {}
    constexpr int getA() const { return a; }
  };

  class Foo {
  public:
    int a;

    constexpr Foo() : a(Bar().getA()) {}
  };
  constexpr Foo F;
  static_assert(F.a == 10, "");


  /// Needs constexpr destructors.
#if __cplusplus >= 202002L
  /// Does
  ///    Arr[Pos] = Value;
  ///    ++Pos;
  /// in its destructor.
  class BitSetter {
  private:
    int *Arr;
    int &Pos;
    int Value;

  public:
    constexpr BitSetter(int *Arr, int &Pos, int Value) :
      Arr(Arr), Pos(Pos), Value(Value) {}

    constexpr int getValue() const { return 0; }
    constexpr ~BitSetter() {
      Arr[Pos] = Value;
      ++Pos;
    }
  };

  class Test {
    int a, b, c;
  public:
    constexpr Test(int *Arr, int &Pos) :
      a(BitSetter(Arr, Pos, 1).getValue()),
      b(BitSetter(Arr, Pos, 2).getValue()),
      c(BitSetter(Arr, Pos, 3).getValue())
    {}
  };


  constexpr int T(int Index) {
    int Arr[] = {0, 0, 0};
    int Pos = 0;

    {
      Test(Arr, Pos);
      // End of scope, should destroy Test.
    }

    return Arr[Index];
  }
  static_assert(T(0) == 1);
  static_assert(T(1) == 2);
  static_assert(T(2) == 3);

  // Invalid destructor.
  struct S {
    constexpr S() {}
    constexpr ~S() noexcept(false) { throw 12; } // both-error {{cannot use 'throw'}} \
                                                 // both-error {{never produces a constant expression}} \
                                                 // both-note 2{{subexpression not valid}}
  };

  constexpr int f() {
    S{}; // ref-note {{in call to 'S{}.~S()'}} \
         // expected-note {{in call to '&S{}->~S()'}}
    return 12;
  }
  static_assert(f() == 12); // both-error {{not an integral constant expression}} \
                            // both-note {{in call to 'f()'}}


#endif
}

#if __cplusplus >= 201703L
namespace BaseInit {
  class _A {public: int a;};
  class _B : public _A {};
  class _C : public _B {};

  constexpr _C c{12};
  constexpr const _B &b = c;
  static_assert(b.a == 12);

  class A {public: int a;};
  class B : public A {};
  class C : public A {};
  class D : public B, public C {};

  // This initializes D::B::A::a and not D::C::A::a.
  constexpr D d{12};
  static_assert(d.B::a == 12);
  static_assert(d.C::a == 0);
};
#endif

namespace MI {
  class A {
  public:
    int a;
    constexpr A(int a) : a(a) {}
  };

  class B {
  public:
    int b;
    constexpr B(int b) : b(b) {}
  };

  class C : public A, public B {
  public:
    constexpr C() : A(10), B(20) {}
  };
  constexpr C c = {};
  static_assert(c.a == 10, "");
  static_assert(c.b == 20, "");

  constexpr const A *aPointer = &c;
  constexpr const B *bPointer = &c;

  class D : private A, private B {
    public:
    constexpr D() : A(20), B(30) {}
    constexpr int getA() const { return a; }
    constexpr int getB() const { return b; }
  };
  constexpr D d = {};
  static_assert(d.getA() == 20, "");
  static_assert(d.getB() == 30, "");
};

namespace DeriveFailures {
#if __cplusplus < 202002L
  struct Base { // both-note {{declared here}} \
                // ref-note {{declared here}}
    int Val;
  };

  struct Derived : Base {
    int OtherVal;

    constexpr Derived(int i) : OtherVal(i) {} // ref-error {{never produces a constant expression}} \
                                              // both-note {{non-constexpr constructor 'Base' cannot be used in a constant expression}} \
                                              // ref-note {{non-constexpr constructor 'Base' cannot be used in a constant expression}} 
  };

  constexpr Derived D(12); // both-error {{must be initialized by a constant expression}} \
                           // both-note {{in call to 'Derived(12)'}} \
                           // both-note {{declared here}}

  static_assert(D.Val == 0, ""); // both-error {{not an integral constant expression}} \
                                 // both-note {{initializer of 'D' is not a constant expression}}
#endif

  struct AnotherBase {
    int Val;
    constexpr AnotherBase(int i) : Val(12 / i) {} // both-note {{division by zero}}
  };

  struct AnotherDerived : AnotherBase {
    constexpr AnotherDerived(int i) : AnotherBase(i) {}
  };
  constexpr AnotherBase Derp(0); // both-error {{must be initialized by a constant expression}} \
                                 // both-note {{in call to 'AnotherBase(0)'}}

  struct YetAnotherBase {
    int Val;
    constexpr YetAnotherBase(int i) : Val(i) {}
  };

  struct YetAnotherDerived : YetAnotherBase {
    using YetAnotherBase::YetAnotherBase; // both-note {{declared here}}
    int OtherVal;

    constexpr bool doit() const { return Val == OtherVal; }
  };

  constexpr YetAnotherDerived Oops(0); // both-error {{must be initialized by a constant expression}} \
                                       // both-note {{constructor inherited from base class 'YetAnotherBase' cannot be used in a constant expression}}
};

namespace EmptyCtor {
  struct piecewise_construct_t { explicit piecewise_construct_t() = default; };
  constexpr piecewise_construct_t piecewise_construct =
    piecewise_construct_t();
};

namespace ConditionalInit {
  struct S { int a; };

  constexpr S getS(bool b) {
    return b ? S{12} : S{13};
  }

  static_assert(getS(true).a == 12, "");
  static_assert(getS(false).a == 13, "");
};
/// FIXME: The following tests are broken.
///   They are using CXXDefaultInitExprs which contain a CXXThisExpr. The This pointer
///   in those refers to the declaration we are currently initializing, *not* the
///   This pointer of the current stack frame. This is something we haven't
///   implemented in the new interpreter yet.
namespace DeclRefs {
  struct A{ int m; const int &f = m; }; // expected-note {{implicit use of 'this'}}

  constexpr A a{10}; // expected-error {{must be initialized by a constant expression}} \
                     // expected-note {{declared here}}
  static_assert(a.m == 10, "");
  static_assert(a.f == 10, ""); // expected-error {{not an integral constant expression}} \
                                // expected-note {{initializer of 'a' is not a constant expression}}

  class Foo {
  public:
    int z = 1337;
    constexpr int a() const {
      A b{this->z};

      return b.f;
    }
  };
  constexpr Foo f;
  static_assert(f.a() == 1337, "");


  struct B {
    A a = A{100};
  };
  constexpr B b;
  /// FIXME: The following two lines don't work because we don't get the
  ///   pointers on the LHS correct. They make us run into an assertion
  ///   in CheckEvaluationResult. However, this may just be caused by the
  ///   problems in the previous examples.
  //static_assert(b.a.m == 100, "");
  //static_assert(b.a.f == 100, "");
}

namespace PointerArith {
  struct A {};
  struct B : A { int n; };

  B b = {};
  constexpr A *a1 = &b;
  constexpr B *b1 = &b + 1;
  constexpr B *b2 = &b + 0;

  constexpr A *a2 = &b + 1; // both-error {{must be initialized by a constant expression}} \
                            // both-note {{cannot access base class of pointer past the end of object}}
  constexpr const int *pn = &(&b + 1)->n; // both-error {{must be initialized by a constant expression}} \
                                          // both-note {{cannot access field of pointer past the end of object}}
}

#if __cplusplus >= 202002L
namespace VirtualCalls {
namespace Obvious {

  class A {
  public:
    constexpr A(){}
    constexpr virtual int foo() {
      return 3;
    }
  };
  class B : public A {
  public:
    constexpr int foo() override {
      return 6;
    }
  };

  constexpr int getFooB(bool b) {
    A *a;
    A myA;
    B myB;

    if (b)
      a = &myA;
    else
      a = &myB;

    return a->foo();
  }
  static_assert(getFooB(true) == 3, "");
  static_assert(getFooB(false) == 6, "");
}

namespace MultipleBases {
  class A {
  public:
    constexpr virtual int getInt() const { return 10; }
  };
  class B {
  public:
  };
  class C : public A, public B {
  public:
    constexpr int getInt() const override { return 20; }
  };

  constexpr int callGetInt(const A& a) { return a.getInt(); }
  static_assert(callGetInt(C()) == 20, "");
  static_assert(callGetInt(A()) == 10, "");
}

namespace Destructors {
  class Base {
  public:
    int i;
    constexpr Base(int &i) : i(i) {i++;}
    constexpr virtual ~Base() {i--;}
  };

  class Derived : public Base {
  public:
    constexpr Derived(int &i) : Base(i) {}
    constexpr virtual ~Derived() {i--;}
  };

  constexpr int test() {
    int i = 0;
    Derived d(i);
    return i;
  }
  static_assert(test() == 1);

  struct S {
    constexpr S() {}
    constexpr ~S() { // both-error {{never produces a constant expression}}
      int i = 1 / 0; // both-warning {{division by zero}} \
                     // both-note 2{{division by zero}}
    }
  };
  constexpr int testS() {
    S{}; // ref-note {{in call to 'S{}.~S()'}} \
         // expected-note {{in call to '&S{}->~S()'}}
    return 1;
  }
  static_assert(testS() == 1); // both-error {{not an integral constant expression}} \
                               // both-note {{in call to 'testS()'}}
}

namespace BaseToDerived {
namespace A {
  struct A {};
  struct B : A { int n; };
  struct C : B {};
  C c = {};
  constexpr C *pb = (C*)((A*)&c + 1); // both-error {{must be initialized by a constant expression}} \
                                      // both-note {{cannot access derived class of pointer past the end of object}}
}
namespace B {
  struct A {};
  struct Z {};
  struct B : Z, A {
    int n;
   constexpr B() : n(10) {}
  };
  struct C : B {
   constexpr C() : B() {}
  };

  constexpr C c = {};
  constexpr const A *pa = &c;
  constexpr const C *cp = (C*)pa;
  constexpr const B *cb = (B*)cp;

  static_assert(cb->n == 10);
  static_assert(cp->n == 10);
}

namespace C {
  struct Base { int *a; };
  struct Base2 : Base { int f[12]; };

  struct Middle1 { int b[3]; };
  struct Middle2 : Base2 { char c; };
  struct Middle3 : Middle2 { char g[3]; };
  struct Middle4 { int f[3]; };
  struct Middle5 : Middle4, Middle3 { char g2[3]; };

  struct NotQuiteDerived : Middle1, Middle5 { bool d; };
  struct Derived : NotQuiteDerived { int e; };

  constexpr NotQuiteDerived NQD1 = {};

  constexpr Middle5 *M4 = (Middle5*)((Base2*)&NQD1);
  static_assert(M4->a == nullptr);
  static_assert(M4->g2[0] == 0);
}
}


namespace VirtualDtors {
  class A {
  public:
    unsigned &v;
    constexpr A(unsigned &v) : v(v) {}
    constexpr virtual ~A() {
      v |= (1 << 0);
    }
  };
  class B : public A {
  public:
    constexpr B(unsigned &v) : A(v) {}
    constexpr virtual ~B() {
      v |= (1 << 1);
    }
  };
  class C : public B {
  public:
    constexpr C(unsigned &v) : B(v) {}
    constexpr virtual ~C() {
      v |= (1 << 2);
    }
  };

  constexpr bool foo() {
    unsigned a = 0;
    {
      C c(a);
    }
    return ((a & (1 << 0)) && (a & (1 << 1)) && (a & (1 << 2)));
  }

  static_assert(foo());
};

namespace QualifiedCalls {
  class A {
      public:
      constexpr virtual int foo() const {
          return 5;
      }
  };
  class B : public A {};
  class C : public B {
      public:
      constexpr int foo() const override {
          return B::foo(); // B doesn't have a foo(), so this should call A::foo().
      }
      constexpr int foo2() const {
        return this->A::foo();
      }
  };
  constexpr C c;
  static_assert(c.foo() == 5);
  static_assert(c.foo2() == 5);


  struct S {
    int _c = 0;
    virtual constexpr int foo() const { return 1; }
  };

  struct SS : S {
    int a;
    constexpr SS() {
      a = S::foo();
    }
    constexpr int foo() const override {
      return S::foo();
    }
  };

  constexpr SS ss;
  static_assert(ss.a == 1);
}

namespace CtorDtor {
  struct Base {
    int i = 0;
    int j = 0;

    constexpr Base() : i(func()) {
      j = func();
    }
    constexpr Base(int i) : i(i), j(i) {}

    constexpr virtual int func() const { return 1; }
  };

  struct Derived : Base {
    constexpr Derived() {}
    constexpr Derived(int i) : Base(i) {}
    constexpr int func() const override { return 2; }
  };

  struct Derived2 : Derived {
    constexpr Derived2() : Derived(func()) {} // ref-note {{subexpression not valid in a constant expression}}
    constexpr int func() const override { return 3; }
  };

  constexpr Base B;
  static_assert(B.i == 1 && B.j == 1, "");

  constexpr Derived D;
  static_assert(D.i == 1, ""); // expected-error {{static assertion failed}} \
                               // expected-note {{2 == 1}}
  static_assert(D.j == 1, ""); // expected-error {{static assertion failed}} \
                               // expected-note {{2 == 1}}

  constexpr Derived2 D2; // ref-error {{must be initialized by a constant expression}} \
                         // ref-note {{in call to 'Derived2()'}} \
                         // ref-note 2{{declared here}}
  static_assert(D2.i == 3, ""); // ref-error {{not an integral constant expression}} \
                                // ref-note {{initializer of 'D2' is not a constant expression}}
  static_assert(D2.j == 3, ""); // ref-error {{not an integral constant expression}} \
                                // ref-note {{initializer of 'D2' is not a constant expression}}

}

namespace VirtualFunctionPointers {
  struct S {
    virtual constexpr int func() const { return 1; }
  };

  struct Middle : S {
    constexpr Middle(int i) : i(i) {}
    int i;
  };

  struct Other {
    constexpr Other(int k) : k(k) {}
    int k;
  };

  struct S2 : Middle, Other {
    int j;
    constexpr S2(int i, int j, int k) : Middle(i), Other(k), j(j) {}
    virtual constexpr int func() const { return i + j + k  + S::func(); }
  };

  constexpr S s;
  constexpr decltype(&S::func) foo = &S::func;
  constexpr int value = (s.*foo)();
  static_assert(value == 1);


  constexpr S2 s2(1, 2, 3);
  static_assert(s2.i == 1);
  static_assert(s2.j == 2);
  static_assert(s2.k == 3);

  constexpr int value2 = s2.func();
  constexpr int value3 = (s2.*foo)();
  static_assert(value3 == 7);

  constexpr int dynamicDispatch(const S &s) {
    constexpr decltype(&S::func) SFunc = &S::func;

    return (s.*SFunc)();
  }

  static_assert(dynamicDispatch(s) == 1);
  static_assert(dynamicDispatch(s2) == 7);
};

};
#endif

#if __cplusplus < 202002L
namespace VirtualFromBase {
  struct S1 {
    virtual int f() const;
  };
  struct S2 {
    virtual int f();
  };
  template <typename T> struct X : T {
    constexpr X() {}
    double d = 0.0;
    constexpr int f() { return sizeof(T); }
  };

  // Non-virtual f(), OK.
  constexpr X<X<S1>> xxs1;
  constexpr X<S1> *p = const_cast<X<X<S1>>*>(&xxs1);
  static_assert(p->f() == sizeof(S1), "");

  // Virtual f(), not OK.
  constexpr X<X<S2>> xxs2;
  constexpr X<S2> *q = const_cast<X<X<S2>>*>(&xxs2);
  static_assert(q->f() == sizeof(X<S2>), ""); // both-error {{not an integral constant expression}} \
                                              // both-note {{cannot evaluate call to virtual function}}
}
#endif

namespace CompositeDefaultArgs {
  struct Foo {
    int a;
    int b;
    constexpr Foo() : a(12), b(13) {}
  };

  class Bar {
  public:
    bool B = false;

    constexpr int someFunc(Foo F = Foo()) {
      this->B = true;
      return 5;
    }
  };

  constexpr bool testMe() {
    Bar B;
    B.someFunc();
    return B.B;
  }
  static_assert(testMe(), "");
}

constexpr bool BPand(BoolPair bp) {
  return bp.first && bp.second;
}
static_assert(BPand(BoolPair{true, false}) == false, "");

namespace TemporaryObjectExpr {
  struct F {
    int a;
    constexpr F() : a(12) {}
  };
  constexpr int foo(F f) {
    return 0;
  }
  static_assert(foo(F()) == 0, "");
}

  namespace ZeroInit {
  struct F {
    int a;
  };

  namespace Simple {
    struct A {
      char a;
      bool b;
      int c[4];
      float d;
    };
    constexpr int foo(A x) {
      return x.a + static_cast<int>(x.b) + x.c[0] + x.c[3] + static_cast<int>(x.d);
    }
    static_assert(foo(A()) == 0, "");
  }

  namespace Inheritance {
    struct F2 : F {
      float f;
    };

    constexpr int foo(F2 f) {
      return (int)f.f + f.a;
    }
    static_assert(foo(F2()) == 0, "");
  }

  namespace BitFields {
    struct F {
      unsigned a : 6;
    };
    constexpr int foo(F f) {
      return f.a;
    }
    static_assert(foo(F()) == 0, "");
  }

  namespace Nested {
    struct F2 {
      float f;
      char c;
    };

    struct F {
      F2 f2;
      int i;
    };

    constexpr int foo(F f) {
      return f.i + f.f2.f + f.f2.c;
    }
    static_assert(foo(F()) == 0, "");
  }

  namespace CompositeArrays {
    struct F2 {
      float f;
      char c;
    };

    struct F {
      F2 f2[2];
      int i;
    };

    constexpr int foo(F f) {
      return f.i + f.f2[0].f + f.f2[0].c + f.f2[1].f + f.f2[1].c;
    }
    static_assert(foo(F()) == 0, "");
  }

  /// FIXME: This needs support for unions on the new interpreter.
  /// We diagnose an uninitialized object in c++14.
#if __cplusplus > 201402L
  namespace Unions {
    struct F {
      union {
        int a;
        char c[4];
        float f;
      } U;
      int i;
    };

    constexpr int foo(F f) {
      return f.i + f.U.f; // ref-note {{read of member 'f' of union with active member 'a'}}
    }
    static_assert(foo(F()) == 0, ""); // ref-error {{not an integral constant expression}} \
                                      // ref-note {{in call to}}
  }
#endif

#if __cplusplus >= 202002L
  namespace Failure {
    struct S {
      int a;
      F f{12};
    };
    constexpr int foo(S x) {
      return x.a;
    }
    static_assert(foo(S()) == 0, "");
  };
#endif
}

#if __cplusplus >= 202002L
namespace ParenInit {
  struct A {
    int a;
  };

  struct B : A {
    int b;
  };

  constexpr B b(A(1),2);


  struct O {
    int &&j;
  };

  /// Not constexpr!
  O o1(0);
  constinit O o2(0); // both-error {{variable does not have a constant initializer}} \
                     // both-note {{required by 'constinit' specifier}} \
                     // both-note {{reference to temporary is not a constant expression}} \
                     // both-note {{temporary created here}}


  /// Initializing an array.
  constexpr void bar(int i, int j) {
    int arr[4](i, j);
  }
}
#endif

namespace DelegatingConstructors {
  struct S {
    int a;
    constexpr S() : S(10) {}
    constexpr S(int a) : a(a) {}
  };
  constexpr S s = {};
  static_assert(s.a == 10, "");

  struct B {
    int a;
    int b;

    constexpr B(int a) : a(a), b(a + 2) {}
  };
  struct A : B {
    constexpr A() : B(10) {};
  };
  constexpr A d4 = {};
  static_assert(d4.a == 10, "");
  static_assert(d4.b == 12, "");
}

namespace AccessOnNullptr {
  struct F {
    int a;
  };

  constexpr int a() { // both-error {{never produces a constant expression}}
    F *f = nullptr;

    f->a = 0; // both-note 2{{cannot access field of null pointer}}
    return f->a;
  }
  static_assert(a() == 0, ""); // both-error {{not an integral constant expression}} \
                               // both-note {{in call to 'a()'}}

  constexpr int a2() { // both-error {{never produces a constant expression}}
    F *f = nullptr;


    const int *a = &(f->a); // both-note 2{{cannot access field of null pointer}}
    return f->a;
  }
  static_assert(a2() == 0, ""); // both-error {{not an integral constant expression}} \
                                // both-note {{in call to 'a2()'}}
}

namespace IndirectFieldInit {
#if __cplusplus >= 202002L
  /// Primitive.
  struct Nested1 {
    struct {
      int first;
    };
    int x;
    constexpr Nested1(int x) : first(12), x() { x = 4; }
    constexpr Nested1() : Nested1(42) {}
  };
  constexpr Nested1 N1{};
  static_assert(N1.first == 12, "");

  /// Composite.
  struct Nested2 {
    struct First { int x = 42; };
    struct {
      First first;
    };
    int x;
    constexpr Nested2(int x) : first(12), x() { x = 4; }
    constexpr Nested2() : Nested2(42) {}
  };
  constexpr Nested2 N2{};
  static_assert(N2.first.x == 12, "");

  /// Bitfield.
  struct Nested3 {
    struct {
      unsigned first : 2;
    };
    int x;
    constexpr Nested3(int x) : first(3), x() { x = 4; }
    constexpr Nested3() : Nested3(42) {}
  };

  constexpr Nested3 N3{};
  static_assert(N3.first == 3, "");

  /// Test that we get the offset right if the
  /// record has a base.
  struct Nested4Base {
    int a;
    int b;
    char c;
  };
  struct Nested4 : Nested4Base{
    struct {
      int first;
    };
    int x;
    constexpr Nested4(int x) : first(123), x() { a = 1; b = 2; c = 3; x = 4; }
    constexpr Nested4() : Nested4(42) {}
  };
  constexpr Nested4 N4{};
  static_assert(N4.first == 123, "");

  struct S {
    struct {
      int x, y;
    };

    constexpr S(int x_, int y_) : x(x_), y(y_) {}
  };

  constexpr S s(1, 2);
  static_assert(s.x == 1 && s.y == 2);

  struct S2 {
    int a;
    struct {
      int b;
      struct {
        int x, y;
      };
    };

    constexpr S2(int x_, int y_) : a(3), b(4), x(x_), y(y_) {}
  };

  constexpr S2 s2(1, 2);
  static_assert(s2.x == 1 && s2.y == 2 && s2.a == 3 && s2.b == 4);

#endif
}

namespace InheritedConstructor {
  namespace PR47555 {
    struct A {
      int c;
      int d;
      constexpr A(int c, int d) : c(c), d(d){}
    };
    struct B : A { using A::A; };

    constexpr B b = {13, 1};
    static_assert(b.c == 13, "");
    static_assert(b.d == 1, "");
  }

  namespace PR47555_2 {
    struct A {
      int c;
      int d;
      double e;
      constexpr A(int c, int &d, double e) : c(c), d(++d), e(e){}
    };
    struct B : A { using A::A; };

    constexpr int f() {
      int a = 10;
      B b = {10, a, 40.0};
      return a;
    }
    static_assert(f() == 11, "");
  }

  namespace AaronsTest {
    struct T {
      constexpr T(float) {}
    };

    struct Base {
      constexpr Base(T t = 1.0f) {}
      constexpr Base(float) {}
    };

    struct FirstMiddle : Base {
      using Base::Base;
      constexpr FirstMiddle() : Base(2.0f) {}
    };

    struct SecondMiddle : Base {
      constexpr SecondMiddle() : Base(3.0f) {}
      constexpr SecondMiddle(T t) : Base(t) {}
    };

    struct S : FirstMiddle, SecondMiddle {
      using FirstMiddle::FirstMiddle;
      constexpr S(int i) : S(4.0f) {}
    };

    constexpr S s(1);
  }
}

namespace InvalidCtorInitializer {
  struct X {
    int Y;
    constexpr X()
        : Y(fo_o_()) {} // both-error {{use of undeclared identifier 'fo_o_'}}
  };
  // no crash on evaluating the constexpr ctor.
  constexpr int Z = X().Y; // both-error {{constexpr variable 'Z' must be initialized by a constant expression}}
}

extern int f(); // both-note {{here}}
struct HasNonConstExprMemInit {
  int x = f(); // both-note {{non-constexpr function}}
  constexpr HasNonConstExprMemInit() {} // both-error {{never produces a constant expression}}
};

namespace {
  template <class Tp, Tp v>
  struct integral_constant {
    static const Tp value = v;
  };

  template <class Tp, Tp v>
  const Tp integral_constant<Tp, v>::value;

  typedef integral_constant<bool, true> true_type;
  typedef integral_constant<bool, false> false_type;

  /// This might look innocent, but we get an evaluateAsInitializer call for the
  /// static bool member before evaluating the first static_assert, but we do NOT
  /// get such a call for the second one. So the second one needs to lazily visit
  /// the data member itself.
  static_assert(true_type::value, "");
  static_assert(true_type::value, "");
}

#if __cplusplus >= 202002L
namespace {
  /// Used to crash because the CXXDefaultInitExpr is of compound type.
  struct A {
    int &x;
    constexpr ~A() { --x; }
  };
  struct B {
    int &x;
    const A &a = A{x};
  };
  constexpr int a() {
    int x = 1;
    int f = B{x}.x;
    B{x}; // both-warning {{expression result unused}}

    return 1;
  }
}
#endif

namespace pr18633 {
  struct A1 {
    static const int sz;
    static const int sz2;
  };
  const int A1::sz2 = 11;
  template<typename T>
  void func () {
    int arr[A1::sz];
    // both-warning@-1 {{variable length arrays in C++ are a Clang extension}}
    // both-note@-2 {{initializer of 'sz' is unknown}}
    // both-note@-9 {{declared here}}
  }
  template<typename T>
  void func2 () {
    int arr[A1::sz2];
  }
  const int A1::sz = 12;
  void func2() {
    func<int>();
    func2<int>();
  }
}

namespace {
  struct F {
    static constexpr int Z = 12;
  };
  F f;
  static_assert(f.Z == 12, "");
}

namespace UnnamedBitFields {
  struct A {
    int : 1;
    double f;
    int : 1;
    char c;
  };

  constexpr A a = (A){1.0, 'a'};
  static_assert(a.f == 1.0, "");
  static_assert(a.c == 'a', "");
}

/// FIXME: This still doesn't work in the new interpreter because
/// we lack type information for dummy pointers.
namespace VirtualBases {
  /// This used to crash.
  namespace One {
    class A {
    protected:
      int x;
    };
    class B : public virtual A {
    public:
      int getX() { return x; } // ref-note {{declared here}}
    };

    class DV : virtual public B{};

    void foo() {
      DV b;
      int a[b.getX()]; // both-warning {{variable length arrays}} \
                       // ref-note {{non-constexpr function 'getX' cannot be used}}
    }
  }

  namespace Two {
    struct U { int n; };
    struct A : virtual U { int n; };
    struct B : A {};
    B a;
    static_assert((U*)(A*)(&a) == (U*)(&a), "");

    struct C : virtual A {};
    struct D : B, C {};
    D d;
    constexpr B *p = &d;
    constexpr C *q = &d;
    static_assert((A*)p == (A*)q, ""); // both-error {{failed}}
  }

  namespace Three {
    struct U { int n; };
    struct V : U { int n; };
    struct A : virtual V { int n; };
    struct Aa { int n; };
    struct B : virtual A, Aa {};

    struct C : virtual A, Aa {};

    struct D : B, C {};

    D d;

    constexpr B *p = &d;
    constexpr C *q = &d;

    static_assert((void*)p != (void*)q, "");
    static_assert((A*)p == (A*)q, "");
    static_assert((Aa*)p != (Aa*)q, "");

    constexpr V *v = p;
    constexpr V *w = q;
    constexpr V *x = (A*)p;
    static_assert(v == w, "");
    static_assert(v == x, "");

    static_assert((U*)&d == p, "");
    static_assert((U*)&d == q, "");
    static_assert((U*)&d == v, "");
    static_assert((U*)&d == w, "");
    static_assert((U*)&d == x, "");

    struct X {};
    struct Y1 : virtual X {};
    struct Y2 : X {};
    struct Z : Y1, Y2 {};
    Z z;
    static_assert((X*)(Y1*)&z != (X*)(Y2*)&z, "");
  }
}

namespace ZeroInit {
  struct S3 {
    S3() = default;
    S3(const S3&) = default;
    S3(S3&&) = default;
    constexpr S3(int n) : n(n) {}
    int n;
  };
  constexpr S3 s3d; // both-error {{default initialization of an object of const type 'const S3' without a user-provided default constructor}}
  static_assert(s3d.n == 0, "");

  struct P {
    int a = 10;
  };
  static_assert(P().a == 10, "");
}

namespace {
#if __cplusplus >= 202002L
  struct C {
    template <unsigned N> constexpr C(const char (&)[N]) : n(N) {}
    unsigned n;
  };
  template <C c>
  constexpr auto operator""_c() { return c.n; }

  constexpr auto waldo = "abc"_c;
  static_assert(waldo == 4, "");
#endif
}


namespace TemporaryWithInvalidDestructor {
#if __cplusplus >= 202002L
  struct A {
    bool a = true;
    constexpr ~A() noexcept(false) { // both-error {{never produces a constant expression}}
      throw; // both-note 2{{not valid in a constant expression}} \
             // both-error {{cannot use 'throw' with exceptions disabled}}
    }
  };
  static_assert(A().a, ""); // both-error {{not an integral constant expression}} \
                        // both-note {{in call to}}
#endif
<<<<<<< HEAD
=======
}

namespace IgnoredCtorWithZeroInit {
  struct S {
    int a;
  };

  bool get_status() {
    return (S(), true);
  }
>>>>>>> 97025bd9
}<|MERGE_RESOLUTION|>--- conflicted
+++ resolved
@@ -1458,8 +1458,6 @@
   static_assert(A().a, ""); // both-error {{not an integral constant expression}} \
                         // both-note {{in call to}}
 #endif
-<<<<<<< HEAD
-=======
 }
 
 namespace IgnoredCtorWithZeroInit {
@@ -1470,5 +1468,4 @@
   bool get_status() {
     return (S(), true);
   }
->>>>>>> 97025bd9
 }