# See www/CMake.html for instructions on how to build libcxxabi with CMake.

#===============================================================================
# Setup Project
#===============================================================================

cmake_minimum_required(VERSION 3.20.0)
set(LLVM_SUBPROJECT_TITLE "libc++abi")

set(LLVM_COMMON_CMAKE_UTILS "${CMAKE_CURRENT_SOURCE_DIR}/../cmake")

# Add path for custom modules
list(INSERT CMAKE_MODULE_PATH 0
  "${CMAKE_CURRENT_SOURCE_DIR}/cmake"
  "${CMAKE_CURRENT_SOURCE_DIR}/cmake/Modules"
  "${CMAKE_CURRENT_SOURCE_DIR}/../runtimes/cmake/Modules"
  "${LLVM_COMMON_CMAKE_UTILS}"
  "${LLVM_COMMON_CMAKE_UTILS}/Modules"
  )

set(CMAKE_FOLDER "libc++")

set(LIBCXXABI_SOURCE_DIR  ${CMAKE_CURRENT_SOURCE_DIR})
set(LIBCXXABI_BINARY_DIR  ${CMAKE_CURRENT_BINARY_DIR})
set(LIBCXXABI_LIBCXX_PATH "${CMAKE_CURRENT_LIST_DIR}/../libcxx" CACHE PATH
        "Specify path to libc++ source.")

include(GNUInstallDirs)

# Require out of source build.
include(MacroEnsureOutOfSourceBuild)
MACRO_ENSURE_OUT_OF_SOURCE_BUILD(
 "${PROJECT_NAME} requires an out of source build. Please create a separate
 build directory and run 'cmake /path/to/${PROJECT_NAME} [options]' there."
 )

#===============================================================================
# Setup CMake Options
#===============================================================================
include(CMakeDependentOption)
include(HandleCompilerRT)

# Define options.
option(LIBCXXABI_ENABLE_EXCEPTIONS
  "Provide support for exceptions in the runtime.
  When disabled, libc++abi does not support stack unwinding and other exceptions-related features." ON)
option(LIBCXXABI_ENABLE_ASSERTIONS "Enable assertions independent of build mode." ON)
option(LIBCXXABI_ENABLE_PEDANTIC "Compile with pedantic enabled." OFF)
option(LIBCXXABI_ENABLE_WERROR "Fail and stop if a warning is triggered." OFF)
option(LIBCXXABI_USE_LLVM_UNWINDER "Build and use the LLVM unwinder." ON)
if (LIBCXXABI_USE_LLVM_UNWINDER AND NOT "libunwind" IN_LIST LLVM_ENABLE_RUNTIMES)
  message(FATAL_ERROR "LIBCXXABI_USE_LLVM_UNWINDER is set to ON, but libunwind is not specified in LLVM_ENABLE_RUNTIMES.")
endif()
option(LIBCXXABI_ENABLE_STATIC_UNWINDER "Statically link the LLVM unwinder." OFF)
option(LIBCXXABI_USE_COMPILER_RT "Use compiler-rt instead of libgcc" OFF)
option(LIBCXXABI_ENABLE_THREADS "Build with threads enabled" ON)
option(LIBCXXABI_HAS_PTHREAD_API "Ignore auto-detection and force use of pthread API" OFF)
option(LIBCXXABI_HAS_WIN32_THREAD_API "Ignore auto-detection and force use of win32 thread API" OFF)
option(LIBCXXABI_HAS_EXTERNAL_THREAD_API
  "Build libc++abi with an externalized threading API.
  This option may only be set to ON when LIBCXXABI_ENABLE_THREADS=ON." OFF)
option(LIBCXXABI_ENABLE_FORGIVING_DYNAMIC_CAST
"Make dynamic_cast more forgiving when type_info's mistakenly have hidden \
visibility, and thus multiple type_infos can exist for a single type. \
When the dynamic_cast would normally fail, this option will cause the \
library to try comparing the type_info names to see if they are equal \
instead." OFF)

option(LIBCXXABI_ENABLE_NEW_DELETE_DEFINITIONS
  "Build libc++abi with definitions for operator new/delete. These are normally
   defined in libc++abi, but it is also possible to define them in libc++, in
   which case the definition in libc++abi should be turned off." ON)
option(LIBCXXABI_BUILD_32_BITS "Build 32 bit multilib libc++abi. This option is not supported anymore when building the runtimes. Please specify a full triple instead." ${LLVM_BUILD_32_BITS})
if (LIBCXXABI_BUILD_32_BITS)
  message(FATAL_ERROR "LIBCXXABI_BUILD_32_BITS is not supported anymore when building the runtimes, please specify a full triple instead.")
endif()

option(LIBCXXABI_INCLUDE_TESTS "Generate build targets for the libc++abi unit tests." ${LLVM_INCLUDE_TESTS})
set(LIBCXXABI_LIBDIR_SUFFIX "${LLVM_LIBDIR_SUFFIX}" CACHE STRING
    "Define suffix of library directory name (32/64)")
option(LIBCXXABI_INSTALL_HEADERS "Install the libc++abi headers." ON)
option(LIBCXXABI_INSTALL_LIBRARY "Install the libc++abi library." ON)

set(LIBCXXABI_SHARED_OUTPUT_NAME "c++abi" CACHE STRING "Output name for the shared libc++abi runtime library.")
set(LIBCXXABI_STATIC_OUTPUT_NAME "c++abi" CACHE STRING "Output name for the static libc++abi runtime library.")

set(LIBCXXABI_INSTALL_INCLUDE_DIR "${CMAKE_INSTALL_INCLUDEDIR}/c++/v1" CACHE STRING "Path to install the libc++abi headers at.")

<<<<<<< HEAD
set(LIBCXXABI_GENERATED_INCLUDE_DIR "${LIBCXXABI_BINARY_DIR}/include/c++/v1")

=======
>>>>>>> 9c557660
set(LIBCXXABI_LIBCXX_LIBRARY_PATH "" CACHE PATH "The path to libc++ library.")
set(LIBCXXABI_LIBRARY_VERSION "1.0" CACHE STRING
"Version of libc++abi. This will be reflected in the name of the shared \
library produced. For example, -DLIBCXXABI_LIBRARY_VERSION=x.y will \
result in the library being named libc++abi.x.y.dylib, along with the \
usual symlinks pointing to that.")

# Default to building a shared library so that the default options still test
# the libc++abi that is being built. The problem with testing a static libc++abi
# is that libc++ will prefer a dynamic libc++abi from the system over a static
# libc++abi from the output directory.
option(LIBCXXABI_ENABLE_SHARED "Build libc++abi as a shared library." ON)
option(LIBCXXABI_ENABLE_STATIC "Build libc++abi as a static library." ON)

cmake_dependent_option(LIBCXXABI_INSTALL_STATIC_LIBRARY
  "Install the static libc++abi library." ON
  "LIBCXXABI_ENABLE_STATIC;LIBCXXABI_INSTALL_LIBRARY" OFF)
cmake_dependent_option(LIBCXXABI_INSTALL_SHARED_LIBRARY
  "Install the shared libc++abi library." ON
  "LIBCXXABI_ENABLE_SHARED;LIBCXXABI_INSTALL_LIBRARY" OFF)

cmake_dependent_option(LIBCXXABI_STATICALLY_LINK_UNWINDER_IN_STATIC_LIBRARY
  "Statically link the LLVM unwinder to static library" ON
  "LIBCXXABI_ENABLE_STATIC_UNWINDER" OFF)
cmake_dependent_option(LIBCXXABI_STATICALLY_LINK_UNWINDER_IN_SHARED_LIBRARY
  "Statically link the LLVM unwinder to shared library" ON
  "LIBCXXABI_ENABLE_STATIC_UNWINDER" OFF)

option(LIBCXXABI_BAREMETAL "Build libc++abi for baremetal targets." OFF)
# The default terminate handler attempts to demangle uncaught exceptions, which
# causes extra I/O and demangling code to be pulled in.
option(LIBCXXABI_SILENT_TERMINATE "Set this to make the terminate handler default to a silent alternative" OFF)
option(LIBCXXABI_NON_DEMANGLING_TERMINATE "Set this to make the terminate handler
avoid demangling" OFF)

if (NOT LIBCXXABI_ENABLE_SHARED AND NOT LIBCXXABI_ENABLE_STATIC)
  message(FATAL_ERROR "libc++abi must be built as either a shared or static library.")
endif()

set(LIBCXXABI_HERMETIC_STATIC_LIBRARY_DEFAULT OFF)
if (WIN32)
  set(LIBCXXABI_HERMETIC_STATIC_LIBRARY_DEFAULT ON)
endif()
option(LIBCXXABI_HERMETIC_STATIC_LIBRARY
  "Do not export any symbols from the static library." ${LIBCXXABI_HERMETIC_STATIC_LIBRARY_DEFAULT})

if(MINGW)
  set(LIBCXXABI_DEFAULT_TEST_CONFIG "llvm-libc++abi-mingw.cfg.in")
elseif(WIN32) # clang-cl
  if (LIBCXXABI_ENABLE_SHARED)
    set(LIBCXXABI_DEFAULT_TEST_CONFIG "llvm-libc++abi-shared-clangcl.cfg.in")
  else()
    set(LIBCXXABI_DEFAULT_TEST_CONFIG "llvm-libc++abi-static-clangcl.cfg.in")
  endif()
else()
  if (LIBCXXABI_ENABLE_SHARED)
    set(LIBCXXABI_DEFAULT_TEST_CONFIG "llvm-libc++abi-shared.cfg.in")
  else()
    set(LIBCXXABI_DEFAULT_TEST_CONFIG "llvm-libc++abi-static.cfg.in")
  endif()
endif()
set(LIBCXXABI_TEST_CONFIG "${LIBCXXABI_DEFAULT_TEST_CONFIG}" CACHE STRING
  "The path to the Lit testing configuration to use when running the tests.
   If a relative path is provided, it is assumed to be relative to '<monorepo>/libcxxabi/test/configs'.")
if (NOT IS_ABSOLUTE "${LIBCXXABI_TEST_CONFIG}")
  set(LIBCXXABI_TEST_CONFIG "${CMAKE_CURRENT_SOURCE_DIR}/test/configs/${LIBCXXABI_TEST_CONFIG}")
endif()
message(STATUS "Using libc++abi testing configuration: ${LIBCXXABI_TEST_CONFIG}")
set(LIBCXXABI_TEST_PARAMS "" CACHE STRING
    "A list of parameters to run the Lit test suite with.")

#===============================================================================
# Configure System
#===============================================================================

# Add path for custom modules
set(CMAKE_MODULE_PATH
  "${CMAKE_CURRENT_SOURCE_DIR}/cmake"
  "${CMAKE_CURRENT_SOURCE_DIR}/cmake/Modules"
  ${CMAKE_MODULE_PATH}
  )

set(LIBCXXABI_INSTALL_RUNTIME_DIR "${CMAKE_INSTALL_BINDIR}" CACHE STRING
    "Path where built libc++abi runtime libraries should be installed.")

if(LLVM_ENABLE_PER_TARGET_RUNTIME_DIR AND NOT APPLE)
  set(LIBCXXABI_TARGET_SUBDIR ${LLVM_DEFAULT_TARGET_TRIPLE})
  if(LIBCXXABI_LIBDIR_SUBDIR)
    string(APPEND LIBCXXABI_TARGET_SUBDIR /${LIBCXXABI_LIBDIR_SUBDIR})
  endif()
  set(LIBCXXABI_HEADER_DIR ${LLVM_BINARY_DIR})
  set(LIBCXXABI_LIBRARY_DIR ${LLVM_LIBRARY_OUTPUT_INTDIR}/${LIBCXXABI_TARGET_SUBDIR})
  set(LIBCXXABI_INSTALL_LIBRARY_DIR lib${LLVM_LIBDIR_SUFFIX}/${LIBCXXABI_TARGET_SUBDIR} CACHE STRING
      "Path where built libc++abi libraries should be installed.")
  unset(LIBCXXABI_TARGET_SUBDIR)
else()
  if(LLVM_LIBRARY_OUTPUT_INTDIR)
    set(LIBCXXABI_HEADER_DIR ${LLVM_BINARY_DIR})
    set(LIBCXXABI_LIBRARY_DIR ${LLVM_LIBRARY_OUTPUT_INTDIR})
  else()
    set(LIBCXXABI_HEADER_DIR ${CMAKE_BINARY_DIR})
    set(LIBCXXABI_LIBRARY_DIR ${CMAKE_BINARY_DIR}/lib${LIBCXXABI_LIBDIR_SUFFIX})
  endif()
  set(LIBCXXABI_INSTALL_LIBRARY_DIR lib${LIBCXXABI_LIBDIR_SUFFIX} CACHE STRING
      "Path where built libc++abi libraries should be installed.")
endif()

set(CMAKE_ARCHIVE_OUTPUT_DIRECTORY ${LIBCXXABI_LIBRARY_DIR})
set(CMAKE_LIBRARY_OUTPUT_DIRECTORY ${LIBCXXABI_LIBRARY_DIR})
set(CMAKE_RUNTIME_OUTPUT_DIRECTORY ${LIBCXXABI_LIBRARY_DIR})

# By default, libcxx and libcxxabi share a library directory.
if (NOT LIBCXXABI_LIBCXX_LIBRARY_PATH)
  set(LIBCXXABI_LIBCXX_LIBRARY_PATH "${LIBCXXABI_LIBRARY_DIR}" CACHE PATH
      "The path to libc++ library." FORCE)
endif()

# Declare libc++abi configuration variables.
# They are intended for use as follows:
# LIBCXXABI_C_FLAGS: General flags for both the c++ compiler and linker.
# LIBCXXABI_CXX_FLAGS: General flags for both the c++ compiler and linker.
# LIBCXXABI_COMPILE_FLAGS: Compile only flags.
# LIBCXXABI_LINK_FLAGS: Linker only flags.
# LIBCXXABI_LIBRARIES: libraries libc++abi is linked to.

set(LIBCXXABI_C_FLAGS "")
set(LIBCXXABI_CXX_FLAGS "")
set(LIBCXXABI_COMPILE_FLAGS "")
set(LIBCXXABI_LINK_FLAGS "")
set(LIBCXXABI_LIBRARIES "")
set(LIBCXXABI_ADDITIONAL_COMPILE_FLAGS "" CACHE STRING "See documentation LIBCXX_ADDITIONAL_COMPILE_FLAGS")
set(LIBCXXABI_ADDITIONAL_LIBRARIES "" CACHE STRING
    "Additional libraries libc++abi is linked to which can be provided in cache")

# Include macros for adding and removing libc++abi flags.
include(HandleLibcxxabiFlags)

#===============================================================================
# Setup Compiler Flags
#===============================================================================

# Configure target flags
if (${CMAKE_SYSTEM_NAME} MATCHES "AIX")
  add_flags_if_supported("-mdefault-visibility-export-mapping=explicit")
  set(CMAKE_AIX_EXPORT_ALL_SYMBOLS OFF)
endif()
add_library_flags("${LIBCXXABI_ADDITIONAL_LIBRARIES}")

# Configure compiler. Must happen after setting the target flags.
include(config-ix)

if (CXX_SUPPORTS_NOSTDINCXX_FLAG)
  list(APPEND LIBCXXABI_COMPILE_FLAGS -nostdinc++)
  # cmake 3.14 and above remove system include paths that are explicitly
  # passed on the command line.  We build with -nostdinc++ and explicitly add
  # just the libcxx system include paths with -I on the command line.
  # Setting CMAKE_CXX_IMPLICIT_INCLUDE_DIRECTORIES effectively prevents cmake
  # from removing these.
  # See: https://gitlab.kitware.com/cmake/cmake/issues/19227
  set(CMAKE_CXX_IMPLICIT_INCLUDE_DIRECTORIES "")
  # Remove -stdlib flags to prevent them from causing an unused flag warning.
  string(REPLACE "--stdlib=libc++" "" CMAKE_CXX_FLAGS "${CMAKE_CXX_FLAGS}")
  string(REPLACE "--stdlib=libstdc++" "" CMAKE_CXX_FLAGS "${CMAKE_CXX_FLAGS}")
  string(REPLACE "-stdlib=libc++" "" CMAKE_CXX_FLAGS "${CMAKE_CXX_FLAGS}")
  string(REPLACE "-stdlib=libstdc++" "" CMAKE_CXX_FLAGS "${CMAKE_CXX_FLAGS}")
endif()

# Let the library headers know they are currently being used to build the
# library.
add_definitions(-D_LIBCXXABI_BUILDING_LIBRARY)

# libcxxabi needs to, for various reasons, include the libcpp headers as if
# it is being built as part of libcxx.
add_definitions(-D_LIBCPP_BUILDING_LIBRARY)

# Get feature flags.
add_compile_flags_if_supported(-fstrict-aliasing)

# Exceptions
if (LIBCXXABI_ENABLE_EXCEPTIONS)
  # Catches C++ exceptions only and tells the compiler to assume that extern C
  # functions never throw a C++ exception.
  add_compile_flags_if_supported(-EHsc)
  # Do we really need to be run through the C compiler ?
  add_c_compile_flags_if_supported(-funwind-tables)
else()
  add_compile_flags_if_supported(-fno-exceptions)
  add_compile_flags_if_supported(-EHs-)
  add_compile_flags_if_supported(-EHa-)
endif()

# Assert
string(TOUPPER "${CMAKE_BUILD_TYPE}" uppercase_CMAKE_BUILD_TYPE)
if (LIBCXXABI_ENABLE_ASSERTIONS)
  # MSVC doesn't like _DEBUG on release builds. See PR 4379.
  if (NOT MSVC)
    list(APPEND LIBCXXABI_COMPILE_FLAGS -D_DEBUG)
  endif()
  # On Release builds cmake automatically defines NDEBUG, so we
  # explicitly undefine it:
  if (uppercase_CMAKE_BUILD_TYPE STREQUAL "RELEASE")
    list(APPEND LIBCXXABI_COMPILE_FLAGS -UNDEBUG)
  endif()
else()
  if (NOT uppercase_CMAKE_BUILD_TYPE STREQUAL "RELEASE")
    list(APPEND LIBCXXABI_COMPILE_FLAGS -DNDEBUG)
  endif()
endif()

# Threading
if (NOT LIBCXXABI_ENABLE_THREADS)
  if (LIBCXXABI_HAS_PTHREAD_API)
    message(FATAL_ERROR "LIBCXXABI_HAS_PTHREAD_API can only"
                        " be set to ON when LIBCXXABI_ENABLE_THREADS"
                        " is also set to ON.")
  endif()
  if (LIBCXXABI_HAS_WIN32_THREAD_API)
    message(FATAL_ERROR "LIBCXXABI_HAS_WIN32_THREAD_API can only"
                        " be set to ON when LIBCXXABI_ENABLE_THREADS"
                        " is also set to ON.")
  endif()
  if (LIBCXXABI_HAS_EXTERNAL_THREAD_API)
    message(FATAL_ERROR "LIBCXXABI_HAS_EXTERNAL_THREAD_API can only"
                        " be set to ON when LIBCXXABI_ENABLE_THREADS"
                        " is also set to ON.")
  endif()
  add_definitions(-D_LIBCXXABI_HAS_NO_THREADS)
endif()

if (LIBCXXABI_HAS_EXTERNAL_THREAD_API)
  if (LIBCXXABI_HAS_PTHREAD_API)
    message(FATAL_ERROR "The options LIBCXXABI_HAS_EXTERNAL_THREAD_API"
                        " and LIBCXXABI_HAS_PTHREAD_API cannot be both"
                        " set to ON at the same time.")
  endif()
  if (LIBCXXABI_HAS_WIN32_THREAD_API)
    message(FATAL_ERROR "The options LIBCXXABI_HAS_EXTERNAL_THREAD_API"
                        " and LIBCXXABI_HAS_WIN32_THREAD_API cannot be both"
                        " set to ON at the same time.")
  endif()
endif()

if (LIBCXXABI_HAS_PTHREAD_API)
  if (LIBCXXABI_HAS_WIN32_THREAD_API)
    message(FATAL_ERROR "The options LIBCXXABI_HAS_PTHREAD_API"
            "and LIBCXXABI_HAS_WIN32_THREAD_API cannot be both"
            "set to ON at the same time.")
  endif()
endif()

if (LLVM_ENABLE_MODULES)
  # Ignore that the rest of the modules flags are now unused.
  add_compile_flags_if_supported(-Wno-unused-command-line-argument)
  add_compile_flags(-fno-modules)
endif()

set(LIBCXXABI_HAS_UNDEFINED_SYMBOLS OFF)
if ((NOT LIBCXXABI_ENABLE_NEW_DELETE_DEFINITIONS) OR MINGW)
  set(LIBCXXABI_HAS_UNDEFINED_SYMBOLS ON)
endif()

if (LIBCXXABI_HAS_UNDEFINED_SYMBOLS)
  # Need to allow unresolved symbols if this is to work with shared library builds
  if (APPLE)
    list(APPEND LIBCXXABI_LINK_FLAGS "-undefined dynamic_lookup")
  else()
    # Relax this restriction from HandleLLVMOptions
    string(REPLACE "-Wl,-z,defs" "" CMAKE_SHARED_LINKER_FLAGS "${CMAKE_SHARED_LINKER_FLAGS}")
  endif()
endif()

if (LIBCXXABI_HAS_PTHREAD_API)
  add_definitions(-D_LIBCPP_HAS_THREAD_API_PTHREAD)
endif()

if (LIBCXXABI_HAS_WIN32_THREAD_API)
  add_definitions(-D_LIBCPP_HAS_THREAD_API_WIN32)
endif()

if (LIBCXXABI_HAS_EXTERNAL_THREAD_API)
  add_definitions(-D_LIBCPP_HAS_THREAD_API_EXTERNAL)
endif()

if (MSVC)
  add_definitions(-D_CRT_SECURE_NO_WARNINGS)
endif()

if (LIBCXXABI_SILENT_TERMINATE)
  add_definitions(-DLIBCXXABI_SILENT_TERMINATE)
endif()

if (LIBCXXABI_NON_DEMANGLING_TERMINATE)
  add_definitions(-DLIBCXXABI_NON_DEMANGLING_TERMINATE)
endif()

if (LIBCXXABI_BAREMETAL)
    add_definitions(-DLIBCXXABI_BAREMETAL)
endif()

if (C_SUPPORTS_COMMENT_LIB_PRAGMA)
  if (LIBCXXABI_HAS_PTHREAD_LIB)
    add_definitions(-D_LIBCXXABI_LINK_PTHREAD_LIB)
  endif()
endif()

string(REPLACE ";" " " LIBCXXABI_CXX_FLAGS "${LIBCXXABI_CXX_FLAGS}")
set(CMAKE_CXX_FLAGS "${CMAKE_CXX_FLAGS} ${LIBCXXABI_CXX_FLAGS}")
set(CMAKE_C_FLAGS "${CMAKE_C_FLAGS} ${LIBCXXABI_C_FLAGS}")

# On AIX, avoid picking up VMX extensions(i.e. vec_malloc) which would change
# the default alignment of the allocators here.
if (UNIX AND ${CMAKE_SYSTEM_NAME} MATCHES "AIX")
  add_definitions("-D_XOPEN_SOURCE=700")
endif()

#===============================================================================
# Setup Source Code
#===============================================================================

set(LIBCXXABI_LIBUNWIND_INCLUDES "${LIBCXXABI_LIBUNWIND_INCLUDES}" CACHE PATH
    "Specify path to libunwind includes." FORCE)
set(LIBCXXABI_LIBUNWIND_PATH "${LIBCXXABI_LIBUNWIND_PATH}" CACHE PATH
    "Specify path to libunwind source." FORCE)

if (LIBCXXABI_USE_LLVM_UNWINDER OR LLVM_NATIVE_ARCH MATCHES ARM)
  find_path(LIBCXXABI_LIBUNWIND_INCLUDES_INTERNAL libunwind.h
    PATHS ${LIBCXXABI_LIBUNWIND_INCLUDES}
          ${LIBCXXABI_LIBUNWIND_PATH}/include
          ${CMAKE_BINARY_DIR}/${LIBCXXABI_LIBUNWIND_INCLUDES}
          ${LLVM_MAIN_SRC_DIR}/projects/libunwind/include
          ${LLVM_MAIN_SRC_DIR}/runtimes/libunwind/include
          ${LLVM_MAIN_SRC_DIR}/../libunwind/include
    NO_DEFAULT_PATH
    NO_CMAKE_FIND_ROOT_PATH
  )

  if (LIBCXXABI_LIBUNWIND_INCLUDES_INTERNAL STREQUAL "LIBCXXABI_LIBUNWIND_INCLUDES_INTERNAL-NOTFOUND")
    set(LIBCXXABI_LIBUNWIND_INCLUDES_INTERNAL "")
  endif()
endif()

if (NOT "${LIBCXXABI_LIBUNWIND_INCLUDES_INTERNAL}" STREQUAL "")
  include_directories("${LIBCXXABI_LIBUNWIND_INCLUDES_INTERNAL}")
endif()

add_custom_target(cxxabi-test-depends
  COMMENT "Build dependencies required to run the libc++abi test suite.")

# Add source code. This also contains all of the logic for deciding linker flags
# soname, etc...
add_subdirectory(include)
add_subdirectory(src)

if (LIBCXXABI_INCLUDE_TESTS)
  add_subdirectory(test)
  add_subdirectory(fuzz)
endif()<|MERGE_RESOLUTION|>--- conflicted
+++ resolved
@@ -86,11 +86,6 @@
 
 set(LIBCXXABI_INSTALL_INCLUDE_DIR "${CMAKE_INSTALL_INCLUDEDIR}/c++/v1" CACHE STRING "Path to install the libc++abi headers at.")
 
-<<<<<<< HEAD
-set(LIBCXXABI_GENERATED_INCLUDE_DIR "${LIBCXXABI_BINARY_DIR}/include/c++/v1")
-
-=======
->>>>>>> 9c557660
 set(LIBCXXABI_LIBCXX_LIBRARY_PATH "" CACHE PATH "The path to libc++ library.")
 set(LIBCXXABI_LIBRARY_VERSION "1.0" CACHE STRING
 "Version of libc++abi. This will be reflected in the name of the shared \
