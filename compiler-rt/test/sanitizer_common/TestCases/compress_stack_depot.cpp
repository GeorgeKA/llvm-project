--- conflicted
+++ resolved
@@ -12,11 +12,7 @@
 // UNSUPPORTED: target=s390x{{.*}}
 
 // Similar to D114934, something is broken with background thread on THUMB and Asan.
-<<<<<<< HEAD
-// XFAIL: target={{.*thumb.*}} && asan
-=======
 // XFAIL: target=thumb{{.*}} && asan
->>>>>>> e1acf65b
 
 #include <sanitizer/common_interface_defs.h>
 
