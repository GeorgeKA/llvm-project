--- conflicted
+++ resolved
@@ -210,11 +210,7 @@
 
 #  if SANITIZER_GLIBC && !SANITIZER_GO
 
-<<<<<<< HEAD
-static void GetLibcVersion(int *major, int *minor, int *patch) {
-=======
 static void GetGLibcVersion(int *major, int *minor, int *patch) {
->>>>>>> 95253caa
   const char *p = gnu_get_libc_version();
   *major = internal_simple_strtoll(p, &p, 10);
   // Caller does not expect anything else.
@@ -227,11 +223,7 @@
 
 void InitTlsSize() {
   int major, minor, patch;
-<<<<<<< HEAD
-  GetLibcVersion(&major, &minor, &patch);
-=======
   GetGLibcVersion(&major, &minor, &patch);
->>>>>>> 95253caa
   g_use_dlpi_tls_data = major == 2 && minor >= 25;
 
 #    if defined(__aarch64__) || defined(__x86_64__) || \
@@ -260,36 +252,6 @@
   int major;
   int minor;
   int patch;
-<<<<<<< HEAD
-  GetLibcVersion(&major, &minor, &patch);
-  if (major == 2) {
-    /* sizeof(struct pthread) values from various glibc versions.  */
-    if (SANITIZER_X32)
-      val = 1728;  // Assume only one particular version for x32.
-    // For ARM sizeof(struct pthread) changed in Glibc 2.23.
-    else if (SANITIZER_ARM)
-      val = minor <= 22 ? 1120 : 1216;
-    else if (minor <= 3)
-      val = FIRST_32_SECOND_64(1104, 1696);
-    else if (minor == 4)
-      val = FIRST_32_SECOND_64(1120, 1728);
-    else if (minor == 5)
-      val = FIRST_32_SECOND_64(1136, 1728);
-    else if (minor <= 9)
-      val = FIRST_32_SECOND_64(1136, 1712);
-    else if (minor == 10)
-      val = FIRST_32_SECOND_64(1168, 1776);
-    else if (minor == 11 || (minor == 12 && patch == 1))
-      val = FIRST_32_SECOND_64(1168, 2288);
-    else if (minor <= 14)
-      val = FIRST_32_SECOND_64(1168, 2304);
-    else if (minor < 32)  // Unknown version
-      val = FIRST_32_SECOND_64(1216, 2304);
-    else  // minor == 32
-      val = FIRST_32_SECOND_64(1344, 2496);
-  }
-#    elif defined(__s390__) || defined(__sparc__)
-=======
   GetGLibcVersion(&major, &minor, &patch);
 #      else   // SANITIZER_GLIBC
   return 0;
@@ -334,7 +296,6 @@
 #    endif
 
 #    if defined(__s390__) || defined(__sparc__)
->>>>>>> 95253caa
   // The size of a prefix of TCB including pthread::{specific_1stblock,specific}
   // suffices. Just return offsetof(struct pthread, specific_used), which hasn't
   // changed since 2007-05. Technically this applies to i386/x86_64 as well but
@@ -345,29 +306,8 @@
 
 #    if defined(__mips__)
   // TODO(sagarthakur): add more values as per different glibc versions.
-<<<<<<< HEAD
-  val = FIRST_32_SECOND_64(1152, 1776);
-#    elif SANITIZER_LOONGARCH64
-  val = 1856;  // from glibc 2.36
-#    elif SANITIZER_RISCV64
-  int major;
-  int minor;
-  int patch;
-  GetLibcVersion(&major, &minor, &patch);
-  if (major == 2) {
-    // TODO: consider adding an optional runtime check for an unknown (untested)
-    // glibc version
-    if (minor <= 28)  // WARNING: the highest tested version is 2.29
-      val = 1772;     // no guarantees for this one
-    else if (minor <= 31)
-      val = 1772;  // tested against glibc 2.29, 2.31
-    else
-      val = 1936;  // tested against glibc 2.32
-  }
-=======
   return FIRST_32_SECOND_64(1152, 1776);
 #    endif
->>>>>>> 95253caa
 
 #    if SANITIZER_LOONGARCH64
   return 1856;  // from glibc 2.36
