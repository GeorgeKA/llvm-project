--- conflicted
+++ resolved
@@ -31,11 +31,7 @@
       DEPS ${TSAN_RUNTIME_LIBRARIES}
       CFLAGS ${TARGET_CFLAGS} -fsanitize=thread
       USE_TOOLCHAIN)
-<<<<<<< HEAD
-    list(APPEND libcxx_tsan_deps libcxx_tsan_${arch}-install)
-=======
     list(APPEND libcxx_tsan_deps libcxx_tsan_${arch}-install-cmake326-workaround)
->>>>>>> 5082acce
   endforeach()
 
   add_custom_target(libcxx_tsan DEPENDS ${libcxx_tsan_deps})
