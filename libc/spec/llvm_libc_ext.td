--- conflicted
+++ resolved
@@ -69,13 +69,10 @@
           GuardedFunctionSpec<"f16divf", RetValSpec<Float16Type>, [ArgSpec<FloatType>, ArgSpec<FloatType>], "LIBC_TYPES_HAS_FLOAT16">,
           GuardedFunctionSpec<"f16divl", RetValSpec<Float16Type>, [ArgSpec<LongDoubleType>, ArgSpec<LongDoubleType>], "LIBC_TYPES_HAS_FLOAT16">,
 
-<<<<<<< HEAD
-=======
           GuardedFunctionSpec<"f16fma", RetValSpec<Float16Type>, [ArgSpec<DoubleType>, ArgSpec<DoubleType>, ArgSpec<DoubleType>], "LIBC_TYPES_HAS_FLOAT16">,
           GuardedFunctionSpec<"f16fmaf", RetValSpec<Float16Type>, [ArgSpec<FloatType>, ArgSpec<FloatType>, ArgSpec<FloatType>], "LIBC_TYPES_HAS_FLOAT16">,
           GuardedFunctionSpec<"f16fmal", RetValSpec<Float16Type>, [ArgSpec<LongDoubleType>, ArgSpec<LongDoubleType>, ArgSpec<LongDoubleType>], "LIBC_TYPES_HAS_FLOAT16">,
 
->>>>>>> 3a497065
           GuardedFunctionSpec<"f16sqrt", RetValSpec<Float16Type>, [ArgSpec<DoubleType>], "LIBC_TYPES_HAS_FLOAT16">,
           GuardedFunctionSpec<"f16sqrtf", RetValSpec<Float16Type>, [ArgSpec<FloatType>], "LIBC_TYPES_HAS_FLOAT16">,
           GuardedFunctionSpec<"f16sqrtl", RetValSpec<Float16Type>, [ArgSpec<LongDoubleType>], "LIBC_TYPES_HAS_FLOAT16">,
