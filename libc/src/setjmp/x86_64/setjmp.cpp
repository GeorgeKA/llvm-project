--- conflicted
+++ resolved
@@ -17,11 +17,6 @@
 
 namespace LIBC_NAMESPACE_DECL {
 
-<<<<<<< HEAD
-[[gnu::naked]]
-LLVM_LIBC_FUNCTION(int, setjmp, (jmp_buf buf)) {
-  asm(R"(
-=======
 #ifdef __i386__
 [[gnu::naked]]
 LLVM_LIBC_FUNCTION(int, setjmp, (jmp_buf buf)) {
@@ -50,7 +45,6 @@
 [[gnu::naked]]
 LLVM_LIBC_FUNCTION(int, setjmp, (jmp_buf buf)) {
   asm(R"(
->>>>>>> f791cfc8
       mov %%rbx, %c[rbx](%%rdi)
       mov %%rbp, %c[rbp](%%rdi)
       mov %%r12, %c[r12](%%rdi)
