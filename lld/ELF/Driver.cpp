--- conflicted
+++ resolved
@@ -1517,11 +1517,7 @@
     }
   }
 
-<<<<<<< HEAD
-  for (opt::Arg *arg : args.filtered(OPT_compress_nonalloc_sections)) {
-=======
   for (opt::Arg *arg : args.filtered(OPT_compress_sections)) {
->>>>>>> 65f07b80
     SmallVector<StringRef, 0> fields;
     StringRef(arg->getValue()).split(fields, '=');
     if (fields.size() != 2 || fields[1].empty()) {
@@ -1531,11 +1527,7 @@
     }
     auto type = getCompressionType(fields[1], arg->getSpelling());
     if (Expected<GlobPattern> pat = GlobPattern::create(fields[0])) {
-<<<<<<< HEAD
-      config->compressNonAllocSections.emplace_back(std::move(*pat), type);
-=======
       config->compressSections.emplace_back(std::move(*pat), type);
->>>>>>> 65f07b80
     } else {
       error(arg->getSpelling() + ": " + toString(pat.takeError()));
       continue;
