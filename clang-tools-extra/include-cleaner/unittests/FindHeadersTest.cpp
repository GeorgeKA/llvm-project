--- conflicted
+++ resolved
@@ -7,11 +7,7 @@
 //===----------------------------------------------------------------------===//
 
 #include "AnalysisInternal.h"
-<<<<<<< HEAD
-#include "clang-include-cleaner/Analysis.h"
-=======
 #include "TypesInternal.h"
->>>>>>> e1acf65b
 #include "clang-include-cleaner/Record.h"
 #include "clang-include-cleaner/Types.h"
 #include "clang/AST/RecursiveASTVisitor.h"
@@ -19,14 +15,8 @@
 #include "clang/Basic/FileManager.h"
 #include "clang/Frontend/FrontendActions.h"
 #include "clang/Testing/TestAST.h"
-<<<<<<< HEAD
-#include "llvm/ADT/ArrayRef.h"
-#include "llvm/Support/raw_ostream.h"
-#include "llvm/Testing/Support/Annotations.h"
-=======
 #include "clang/Tooling/Inclusions/StandardLibrary.h"
 #include "llvm/ADT/SmallVector.h"
->>>>>>> e1acf65b
 #include "gmock/gmock.h"
 #include "gtest/gtest.h"
 #include <memory>
@@ -234,19 +224,13 @@
     CustomVisitor Visitor;
     Visitor.TraverseDecl(AST->context().getTranslationUnitDecl());
 
-<<<<<<< HEAD
-    llvm::SmallVector<Header> Headers = clang::include_cleaner::findHeaders(
-=======
     auto Headers = clang::include_cleaner::findHeaders(
->>>>>>> e1acf65b
         Visitor.Out->getLocation(), AST->sourceManager(),
         /*PragmaIncludes=*/nullptr);
     EXPECT_THAT(Headers, UnorderedElementsAre(physicalHeader("declare.h")));
   }
 }
 
-<<<<<<< HEAD
-=======
 MATCHER_P2(HintedHeader, Header, Hint, "") {
   return std::tie(arg.Hint, arg) == std::tie(Hint, Header);
 }
@@ -446,6 +430,5 @@
   EXPECT_THAT(headersForFoo(), ElementsAre(Header(StringRef("\"public.h\"")),
                                            physicalHeader("foo.h")));
 }
->>>>>>> e1acf65b
 } // namespace
 } // namespace clang::include_cleaner