--- conflicted
+++ resolved
@@ -459,11 +459,7 @@
                                                     bool Signed) {
     if (ShouldExtI32Return_)
       return Signed ? Attribute::SExt : Attribute::ZExt;
-<<<<<<< HEAD
-    if (Impl->ShouldSignExtI32Return)
-=======
     if (ShouldSignExtI32Return_)
->>>>>>> e1acf65b
       return Attribute::SExt;
     return Attribute::None;
   }
