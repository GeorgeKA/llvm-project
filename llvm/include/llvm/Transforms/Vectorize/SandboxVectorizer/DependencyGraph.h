--- conflicted
+++ resolved
@@ -101,15 +101,12 @@
   unsigned UnscheduledSuccs = 0;
   /// This is true if this node has been scheduled.
   bool Scheduled = false;
-<<<<<<< HEAD
-=======
   /// The scheduler bundle that this node belongs to.
   SchedBundle *SB = nullptr;
 
   void setSchedBundle(SchedBundle &SB) { this->SB = &SB; }
   void clearSchedBundle() { this->SB = nullptr; }
   friend class SchedBundle; // For setSchedBundle(), clearSchedBundle().
->>>>>>> f791cfc8
 
   DGNode(Instruction *I, DGNodeID ID) : I(I), SubclassID(ID) {}
   friend class MemDGNode;       // For constructor.
@@ -123,10 +120,6 @@
   virtual ~DGNode() = default;
   /// \Returns the number of unscheduled successors.
   unsigned getNumUnscheduledSuccs() const { return UnscheduledSuccs; }
-<<<<<<< HEAD
-  /// \Returns true if this node has been scheduled.
-  bool scheduled() const { return Scheduled; }
-=======
   void decrUnscheduledSuccs() {
     assert(UnscheduledSuccs > 0 && "Counting error!");
     --UnscheduledSuccs;
@@ -138,7 +131,6 @@
   void setScheduled(bool NewVal) { Scheduled = NewVal; }
   /// \Returns the scheduling bundle that this node belongs to, or nullptr.
   SchedBundle *getSchedBundle() const { return SB; }
->>>>>>> f791cfc8
   /// \Returns true if this is before \p Other in program order.
   bool comesBefore(const DGNode *Other) { return I->comesBefore(Other->I); }
   using iterator = PredIterator;
