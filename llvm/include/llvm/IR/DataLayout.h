--- conflicted
+++ resolved
@@ -79,21 +79,14 @@
     Align PrefAlign;
     uint32_t IndexBitWidth;
     /// Pointers in this address space don't have a well-defined bitwise
-<<<<<<< HEAD
     /// representation (e.g. they may be relocated by a copying garbage
     /// collector and thus have different addresses at different times).
-    bool HasUnstableRepresentation = false;
+    bool HasUnstableRepresentation;
     /// Pointers in this address spacs are non-integral, i.e. don't have a
     /// integer representation that simply maps to the address. An example of
     /// this would be fat pointers with bounds information or CHERI capabilities
     /// that include metadata as well as one out-of-band validity bit.
-    bool HasNonIntegralRepresentation = false;
-=======
-    /// representation (e.g. may be relocated by a copying garbage collector).
-    /// Additionally, they may also be non-integral (i.e. containing additional
-    /// metadata such as bounds information/permissions).
-    bool IsNonIntegral;
->>>>>>> c55290e1
+    bool HasNonIntegralRepresentation;
     bool operator==(const PointerSpec &Other) const;
   };
 
