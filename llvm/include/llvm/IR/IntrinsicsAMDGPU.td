--- conflicted
+++ resolved
@@ -1068,18 +1068,6 @@
 
 defset list<AMDGPURsrcIntrinsic> AMDGPUBufferIntrinsics = {
 
-class AMDGPUBufferLoad<LLVMType data_ty = llvm_any_ty> : DefaultAttrsIntrinsic <
-  [data_ty],
-  [llvm_v4i32_ty,     // rsrc(SGPR)
-   llvm_i32_ty,       // vindex(VGPR)
-   llvm_i32_ty,       // offset(SGPR/VGPR/imm)
-   llvm_i1_ty,        // glc(imm)
-   llvm_i1_ty],       // slc(imm)
-  [IntrReadMem, ImmArg<ArgIndex<3>>, ImmArg<ArgIndex<4>>], "", [SDNPMemOperand]>,
-  AMDGPURsrcIntrinsic<0>;
-def int_amdgcn_buffer_load_format : AMDGPUBufferLoad<llvm_anyfloat_ty>;
-def int_amdgcn_buffer_load : AMDGPUBufferLoad;
-
 // Generate a buffer_load instruction that may be optimized to s_buffer_load if
 // the offset argument is uniform.
 def int_amdgcn_s_buffer_load : DefaultAttrsIntrinsic <
@@ -1096,25 +1084,12 @@
   [IntrNoMem, ImmArg<ArgIndex<2>>]>,
   AMDGPURsrcIntrinsic<0>;
 
-class AMDGPUBufferStore<LLVMType data_ty = llvm_any_ty> : DefaultAttrsIntrinsic <
-  [],
-  [data_ty,          // vdata(VGPR)
-   llvm_v4i32_ty,     // rsrc(SGPR)
-   llvm_i32_ty,       // vindex(VGPR)
-   llvm_i32_ty,       // offset(SGPR/VGPR/imm)
-   llvm_i1_ty,        // glc(imm)
-   llvm_i1_ty],       // slc(imm)
-  [IntrWriteMem, ImmArg<ArgIndex<4>>, ImmArg<ArgIndex<5>>], "", [SDNPMemOperand]>,
-  AMDGPURsrcIntrinsic<1>;
-def int_amdgcn_buffer_store_format : AMDGPUBufferStore<llvm_anyfloat_ty>;
-def int_amdgcn_buffer_store : AMDGPUBufferStore;
-
-// New buffer intrinsics with separate raw and struct variants.  The raw
+// Buffer intrinsics with separate raw and struct variants.  The raw
 // variant never has an index. The struct variant always has an index, even if
 // it is const 0. A struct intrinsic with constant 0 index is different to the
 // corresponding raw intrinsic on gfx9+ because the behavior of bound checking
 // and swizzling changes depending on whether idxen is set in the instruction.
-// These new instrinsics also keep the offset and soffset arguments separate as
+// These instrinsics also keep the offset and soffset arguments separate as
 // they behave differently in bounds checking and swizzling.
 
 // The versions of these intrinsics that take <4 x i32> arguments are deprecated
@@ -1347,27 +1322,9 @@
 
 // gfx908 intrinsic
 def int_amdgcn_raw_buffer_atomic_fadd : AMDGPURawBufferAtomic<llvm_anyfloat_ty>;
+
+// Supports float and <2 x half> on gfx908. Supports v2bf16 on gfx90a, gfx940, gfx12+.
 def int_amdgcn_raw_ptr_buffer_atomic_fadd : AMDGPURawPtrBufferAtomic<llvm_anyfloat_ty>;
-// gfx12+ intrinsic
-def int_amdgcn_raw_buffer_atomic_fadd_v2bf16 : Intrinsic <
-  [llvm_v2bf16_ty],
-  [llvm_v2bf16_ty,
-   llvm_v4i32_ty,
-   llvm_i32_ty,
-   llvm_i32_ty,
-   llvm_i32_ty],
- [ImmArg<ArgIndex<4>>, IntrWillReturn, IntrNoCallback, IntrNoFree], "", [SDNPMemOperand]>,
- AMDGPURsrcIntrinsic<1, 0>;
-def int_amdgcn_raw_ptr_buffer_atomic_fadd_v2bf16 : Intrinsic <
-  [llvm_v2bf16_ty],
-  [llvm_v2bf16_ty,
-   AMDGPUBufferRsrcTy,
-   llvm_i32_ty,
-   llvm_i32_ty,
-   llvm_i32_ty],
- [IntrArgMemOnly, NoCapture<ArgIndex<1>>,
-  ImmArg<ArgIndex<4>>, IntrWillReturn, IntrNoCallback, IntrNoFree], "", [SDNPMemOperand]>,
- AMDGPURsrcIntrinsic<1, 0>;
 
 class AMDGPUStructBufferAtomic<LLVMType data_ty = llvm_any_ty> : Intrinsic <
   [data_ty],
@@ -1444,28 +1401,6 @@
 // gfx908 intrinsic
 def int_amdgcn_struct_buffer_atomic_fadd : AMDGPUStructBufferAtomic<llvm_anyfloat_ty>;
 def int_amdgcn_struct_ptr_buffer_atomic_fadd : AMDGPUStructPtrBufferAtomic<llvm_anyfloat_ty>;
-// gfx12 intrinsic
-def int_amdgcn_struct_buffer_atomic_fadd_v2bf16 : Intrinsic <
-  [llvm_v2bf16_ty],
-  [llvm_v2bf16_ty,
-   llvm_v4i32_ty,
-   llvm_i32_ty,
-   llvm_i32_ty,
-   llvm_i32_ty,
-   llvm_i32_ty],
-  [ImmArg<ArgIndex<5>>, IntrWillReturn, IntrNoCallback, IntrNoFree], "", [SDNPMemOperand]>,
-  AMDGPURsrcIntrinsic<1, 0>;
-def int_amdgcn_struct_ptr_buffer_atomic_fadd_v2bf16 : Intrinsic <
-  [llvm_v2bf16_ty],
-  [llvm_v2bf16_ty,
-   AMDGPUBufferRsrcTy,
-   llvm_i32_ty,
-   llvm_i32_ty,
-   llvm_i32_ty,
-   llvm_i32_ty],
-  [IntrArgMemOnly, NoCapture<ArgIndex<1>>,
-   ImmArg<ArgIndex<5>>, IntrWillReturn, IntrNoCallback, IntrNoFree], "", [SDNPMemOperand]>,
-  AMDGPURsrcIntrinsic<1, 0>;
 
 // gfx90a intrinsics
 def int_amdgcn_struct_buffer_atomic_fmin : AMDGPUStructBufferAtomic<llvm_anyfloat_ty>;
@@ -1474,41 +1409,7 @@
 def int_amdgcn_struct_ptr_buffer_atomic_fmin : AMDGPUStructPtrBufferAtomic<llvm_anyfloat_ty>;
 def int_amdgcn_struct_ptr_buffer_atomic_fmax : AMDGPUStructPtrBufferAtomic<llvm_anyfloat_ty>;
 
-// Obsolescent tbuffer intrinsics.
-def int_amdgcn_tbuffer_load : DefaultAttrsIntrinsic <
-    [llvm_any_ty],    // overloaded for types f32/i32, v2f32/v2i32, v4f32/v4i32
-    [llvm_v4i32_ty,   // rsrc(SGPR)
-     llvm_i32_ty,     // vindex(VGPR)
-     llvm_i32_ty,     // voffset(VGPR)
-     llvm_i32_ty,     // soffset(SGPR)
-     llvm_i32_ty,     // offset(imm)
-     llvm_i32_ty,     // dfmt(imm)
-     llvm_i32_ty,     // nfmt(imm)
-     llvm_i1_ty,     // glc(imm)
-     llvm_i1_ty],    // slc(imm)
-    [IntrReadMem,
-     ImmArg<ArgIndex<4>>, ImmArg<ArgIndex<5>>, ImmArg<ArgIndex<6>>,
-     ImmArg<ArgIndex<7>>, ImmArg<ArgIndex<8>>], "", [SDNPMemOperand]>,
-  AMDGPURsrcIntrinsic<0>;
-
-def int_amdgcn_tbuffer_store : DefaultAttrsIntrinsic <
-    [],
-    [llvm_any_ty,    // vdata(VGPR), overloaded for types f32/i32, v2f32/v2i32, v4f32/v4i32
-     llvm_v4i32_ty,  // rsrc(SGPR)
-     llvm_i32_ty,    // vindex(VGPR)
-     llvm_i32_ty,    // voffset(VGPR)
-     llvm_i32_ty,    // soffset(SGPR)
-     llvm_i32_ty,    // offset(imm)
-     llvm_i32_ty,    // dfmt(imm)
-     llvm_i32_ty,    // nfmt(imm)
-     llvm_i1_ty,     // glc(imm)
-     llvm_i1_ty],    // slc(imm)
-    [IntrWriteMem, ImmArg<ArgIndex<5>>,
-     ImmArg<ArgIndex<6>>, ImmArg<ArgIndex<7>>,
-     ImmArg<ArgIndex<8>>, ImmArg<ArgIndex<9>>], "", [SDNPMemOperand]>,
-  AMDGPURsrcIntrinsic<1>;
-
-// New tbuffer intrinsics, with:
+// tbuffer intrinsics, with:
 // - raw and struct variants
 // - joint format field
 // - joint cachepolicy field
@@ -1654,51 +1555,6 @@
     [IntrWriteMem,
      ImmArg<ArgIndex<5>>, ImmArg<ArgIndex<6>>], "", [SDNPMemOperand]>,
   AMDGPURsrcIntrinsic<1>;
-
-class AMDGPUBufferAtomic : Intrinsic <
-  [llvm_anyint_ty],
-  [LLVMMatchType<0>,       // vdata(VGPR)
-   llvm_v4i32_ty,     // rsrc(SGPR)
-   llvm_i32_ty,       // vindex(VGPR)
-   llvm_i32_ty,       // offset(SGPR/VGPR/imm)
-   llvm_i1_ty],       // slc(imm)
-  [ImmArg<ArgIndex<4>>, IntrWillReturn, IntrNoCallback, IntrNoFree], "", [SDNPMemOperand]>,
-  AMDGPURsrcIntrinsic<1, 0>;
-def int_amdgcn_buffer_atomic_swap : AMDGPUBufferAtomic;
-def int_amdgcn_buffer_atomic_add : AMDGPUBufferAtomic;
-def int_amdgcn_buffer_atomic_sub : AMDGPUBufferAtomic;
-def int_amdgcn_buffer_atomic_smin : AMDGPUBufferAtomic;
-def int_amdgcn_buffer_atomic_umin : AMDGPUBufferAtomic;
-def int_amdgcn_buffer_atomic_smax : AMDGPUBufferAtomic;
-def int_amdgcn_buffer_atomic_umax : AMDGPUBufferAtomic;
-def int_amdgcn_buffer_atomic_and : AMDGPUBufferAtomic;
-def int_amdgcn_buffer_atomic_or : AMDGPUBufferAtomic;
-def int_amdgcn_buffer_atomic_xor : AMDGPUBufferAtomic;
-def int_amdgcn_buffer_atomic_cmpswap : Intrinsic<
-  [llvm_i32_ty],
-  [llvm_i32_ty,       // src(VGPR)
-   llvm_i32_ty,       // cmp(VGPR)
-   llvm_v4i32_ty,     // rsrc(SGPR)
-   llvm_i32_ty,       // vindex(VGPR)
-   llvm_i32_ty,       // offset(SGPR/VGPR/imm)
-   llvm_i1_ty],       // slc(imm)
-  [ImmArg<ArgIndex<5>>, IntrWillReturn, IntrNoCallback, IntrNoFree], "", [SDNPMemOperand]>,
-  AMDGPURsrcIntrinsic<2, 0>;
-
-def int_amdgcn_buffer_atomic_csub : AMDGPUBufferAtomic;
-
-class AMDGPUBufferAtomicFP : Intrinsic <
-  [llvm_anyfloat_ty],
-  [LLVMMatchType<0>, // vdata(VGPR)
-   llvm_v4i32_ty,    // rsrc(SGPR)
-   llvm_i32_ty,      // vindex(VGPR)
-   llvm_i32_ty,      // offset(SGPR/VGPR/imm)
-   llvm_i1_ty],      // slc(imm)
-  [ImmArg<ArgIndex<4>>, IntrWillReturn, IntrNoCallback, IntrNoFree], "", [SDNPMemOperand]>,
-  AMDGPURsrcIntrinsic<1, 0>;
-
-// Legacy form of the intrinsic. raw and struct forms should be preferred.
-def int_amdgcn_buffer_atomic_fadd : AMDGPUBufferAtomicFP;
 
 class AMDGPURawBufferLoadLDS : Intrinsic <
   [],
@@ -2338,7 +2194,7 @@
 // program ever uses WQM, then the instruction and the first source will be
 // computed in WQM.
 def int_amdgcn_set_inactive :
-  Intrinsic<[llvm_anyint_ty],
+  Intrinsic<[llvm_any_ty],
             [LLVMMatchType<0>, // value to be copied
              LLVMMatchType<0>], // value for the inactive lanes to take
             [IntrNoMem, IntrConvergent, IntrWillReturn, IntrNoCallback, IntrNoFree]>;
@@ -3054,14 +2910,6 @@
 // bf16 atomics use v2i16 argument since there is no bf16 data type in the llvm.
 def int_amdgcn_global_atomic_fadd_v2bf16 : AMDGPUAtomicRtn<llvm_v2i16_ty>;
 def int_amdgcn_flat_atomic_fadd_v2bf16   : AMDGPUAtomicRtn<llvm_v2i16_ty>;
-<<<<<<< HEAD
-def int_amdgcn_ds_fadd_v2bf16 : DefaultAttrsIntrinsic<
-    [llvm_v2i16_ty],
-    [LLVMQualPointerType<3>, llvm_v2i16_ty],
-    [IntrArgMemOnly, NoCapture<ArgIndex<0>>]>,
-    ClangBuiltin<"__builtin_amdgcn_ds_atomic_fadd_v2bf16">;
-=======
->>>>>>> 4ae23bcc
 
 defset list<Intrinsic> AMDGPUMFMAIntrinsics940 = {
 def int_amdgcn_mfma_i32_16x16x32_i8     : AMDGPUMfmaIntrinsic<llvm_v4i32_ty,  llvm_i64_ty>;
