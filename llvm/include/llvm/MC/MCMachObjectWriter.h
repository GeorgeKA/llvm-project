--- conflicted
+++ resolved
@@ -169,13 +169,10 @@
 
   bool isFixupKindPCRel(const MCAssembler &Asm, unsigned Kind);
 
-<<<<<<< HEAD
-=======
   std::vector<IndirectSymbolData> &getIndirectSymbols() {
     return IndirectSymbols;
   }
   std::vector<DataRegionData> &getDataRegions() { return DataRegions; }
->>>>>>> 3a497065
   const llvm::SmallVectorImpl<MCSection *> &getSectionOrder() const {
     return SectionOrder;
   }
@@ -185,21 +182,12 @@
     return SectionAddress.lookup(Sec);
   }
   uint64_t getSymbolAddress(const MCSymbol &S, const MCAssembler &Asm) const;
-<<<<<<< HEAD
 
   uint64_t getFragmentAddress(const MCAssembler &Asm,
                               const MCFragment *Fragment) const;
 
   uint64_t getPaddingSize(const MCAssembler &Asm, const MCSection *SD) const;
 
-=======
-
-  uint64_t getFragmentAddress(const MCAssembler &Asm,
-                              const MCFragment *Fragment) const;
-
-  uint64_t getPaddingSize(const MCAssembler &Asm, const MCSection *SD) const;
-
->>>>>>> 3a497065
   const MCSymbol *getAtom(const MCSymbol &S) const;
 
   bool doesSymbolRequireExternRelocation(const MCSymbol &S);
