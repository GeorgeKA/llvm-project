--- conflicted
+++ resolved
@@ -574,7 +574,6 @@
   EXPECT_FALSE(verifyFunction(*Func));
 }
 
-<<<<<<< HEAD
 TEST(CodeExtractor, AllocaBlock) {
   LLVMContext Ctx;
   SMDiagnostic Err;
@@ -609,54 +608,10 @@
 
   CodeExtractorAnalysisCache CEAC(*Func);
   SetVector<Value *> Inputs, Outputs;
-=======
-/// Regression test to ensure we don't crash trying to set the name of the ptr
-/// argument
-TEST(CodeExtractor, PartialAggregateArgs2) {
-  LLVMContext Ctx;
-  SMDiagnostic Err;
-  std::unique_ptr<Module> M(parseAssemblyString(R"ir(
-    declare void @usei(i32)
-    declare void @usep(ptr)
-
-    define void @foo(i32 %a, i32 %b, ptr %p) {
-    entry:
-      br label %extract
-
-    extract:
-      call void @usei(i32 %a)
-      call void @usei(i32 %b)
-      call void @usep(ptr %p)
-      br label %exit
-
-    exit:
-      ret void
-    }
-  )ir",
-                                                Err, Ctx));
-
-  Function *Func = M->getFunction("foo");
-  SmallVector<BasicBlock *, 1> Blocks{getBlockByName(Func, "extract")};
-
-  // Create the CodeExtractor with arguments aggregation enabled.
-  CodeExtractor CE(Blocks, /* DominatorTree */ nullptr,
-                   /* AggregateArgs */ true);
-  EXPECT_TRUE(CE.isEligible());
-
-  CodeExtractorAnalysisCache CEAC(*Func);
-  SetVector<Value *> Inputs, Outputs, SinkingCands, HoistingCands;
-  BasicBlock *CommonExit = nullptr;
-  CE.findAllocas(CEAC, SinkingCands, HoistingCands, CommonExit);
-  CE.findInputsOutputs(Inputs, Outputs, SinkingCands);
-  // Exclude the last input from the argument aggregate.
-  CE.excludeArgFromAggregate(Inputs[2]);
-
->>>>>>> 4aaa9257
   Function *Outlined = CE.extractCodeRegion(CEAC, Inputs, Outputs);
   EXPECT_TRUE(Outlined);
   EXPECT_FALSE(verifyFunction(*Outlined));
   EXPECT_FALSE(verifyFunction(*Func));
-<<<<<<< HEAD
 
   // The only added allocas may be in the dedicated alloca block. There should
   // be one alloca for the struct, and another one for the reload value.
@@ -668,8 +623,53 @@
     NumAllocas += 1;
   }
   EXPECT_EQ(NumAllocas, 2);
-=======
->>>>>>> 4aaa9257
+}
+
+/// Regression test to ensure we don't crash trying to set the name of the ptr
+/// argument
+TEST(CodeExtractor, PartialAggregateArgs2) {
+  LLVMContext Ctx;
+  SMDiagnostic Err;
+  std::unique_ptr<Module> M(parseAssemblyString(R"ir(
+    declare void @usei(i32)
+    declare void @usep(ptr)
+
+    define void @foo(i32 %a, i32 %b, ptr %p) {
+    entry:
+      br label %extract
+
+    extract:
+      call void @usei(i32 %a)
+      call void @usei(i32 %b)
+      call void @usep(ptr %p)
+      br label %exit
+
+    exit:
+      ret void
+    }
+  )ir",
+                                                Err, Ctx));
+
+  Function *Func = M->getFunction("foo");
+  SmallVector<BasicBlock *, 1> Blocks{getBlockByName(Func, "extract")};
+
+  // Create the CodeExtractor with arguments aggregation enabled.
+  CodeExtractor CE(Blocks, /* DominatorTree */ nullptr,
+                   /* AggregateArgs */ true);
+  EXPECT_TRUE(CE.isEligible());
+
+  CodeExtractorAnalysisCache CEAC(*Func);
+  SetVector<Value *> Inputs, Outputs, SinkingCands, HoistingCands;
+  BasicBlock *CommonExit = nullptr;
+  CE.findAllocas(CEAC, SinkingCands, HoistingCands, CommonExit);
+  CE.findInputsOutputs(Inputs, Outputs, SinkingCands);
+  // Exclude the last input from the argument aggregate.
+  CE.excludeArgFromAggregate(Inputs[2]);
+
+  Function *Outlined = CE.extractCodeRegion(CEAC, Inputs, Outputs);
+  EXPECT_TRUE(Outlined);
+  EXPECT_FALSE(verifyFunction(*Outlined));
+  EXPECT_FALSE(verifyFunction(*Func));
 }
 
 TEST(CodeExtractor, OpenMPAggregateArgs) {
