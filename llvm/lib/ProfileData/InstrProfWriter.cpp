--- conflicted
+++ resolved
@@ -683,13 +683,7 @@
 
 // Write out MemProf Version3 as follows:
 // uint64_t Version
-<<<<<<< HEAD
-// uint64_t FrameTableOffset = FrameTableGenerator.Emit
 // uint64_t CallStackPayloadOffset = Offset for the call stack payload
-// uint64_t CallStackTableOffset = CallStackTableGenerator.Emit
-=======
-// uint64_t CallStackPayloadOffset = Offset for the call stack payload
->>>>>>> e9954ec0
 // uint64_t RecordPayloadOffset = Offset for the record payload
 // uint64_t RecordTableOffset = RecordTableGenerator.Emit
 // uint64_t Num schema entries
@@ -705,13 +699,7 @@
                             bool MemProfFullSchema) {
   OS.write(memprof::Version3);
   uint64_t HeaderUpdatePos = OS.tell();
-<<<<<<< HEAD
-  OS.write(0ULL); // Reserve space for the memprof frame table offset.
   OS.write(0ULL); // Reserve space for the memprof call stack payload offset.
-  OS.write(0ULL); // Reserve space for the memprof call stack table offset.
-=======
-  OS.write(0ULL); // Reserve space for the memprof call stack payload offset.
->>>>>>> e9954ec0
   OS.write(0ULL); // Reserve space for the memprof record payload offset.
   OS.write(0ULL); // Reserve space for the memprof record table offset.
 
@@ -720,21 +708,6 @@
     Schema = memprof::getFullSchema();
   writeMemProfSchema(OS, Schema);
 
-<<<<<<< HEAD
-  uint64_t FrameTableOffset = writeMemProfFrames(OS, MemProfData.FrameData);
-
-  uint64_t CallStackPayloadOffset = OS.tell();
-  uint64_t CallStackTableOffset =
-      writeMemProfCallStacks(OS, MemProfData.CallStackData);
-
-  uint64_t RecordPayloadOffset = OS.tell();
-  uint64_t RecordTableOffset = writeMemProfRecords(OS, MemProfData.RecordData,
-                                                   &Schema, memprof::Version3);
-
-  uint64_t Header[] = {
-      FrameTableOffset,    CallStackPayloadOffset, CallStackTableOffset,
-      RecordPayloadOffset, RecordTableOffset,
-=======
   llvm::DenseMap<memprof::FrameId, uint32_t> MemProfFrameIndexes =
       writeMemProfFrameArray(OS, MemProfData.FrameData);
 
@@ -752,7 +725,6 @@
       CallStackPayloadOffset,
       RecordPayloadOffset,
       RecordTableOffset,
->>>>>>> e9954ec0
   };
   OS.patch({{HeaderUpdatePos, Header, std::size(Header)}});
 
