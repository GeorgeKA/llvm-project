--- conflicted
+++ resolved
@@ -1445,8 +1445,6 @@
   return false;
 }
 
-<<<<<<< HEAD
-=======
 bool DIExpression::isSingleLocationExpression() const {
   if (!isValid())
     return false;
@@ -1508,7 +1506,6 @@
   return DIExpression::get(Expr->getContext(), NonVariadicOps);
 }
 
->>>>>>> e1acf65b
 void DIExpression::canonicalizeExpressionOps(SmallVectorImpl<uint64_t> &Ops,
                                              const DIExpression *Expr,
                                              bool IsIndirect) {
