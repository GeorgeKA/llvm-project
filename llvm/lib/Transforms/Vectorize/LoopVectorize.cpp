--- conflicted
+++ resolved
@@ -4199,20 +4199,6 @@
                             "for all element types found in this loop.",
                             "ScalableVFUnfeasible", ORE, TheLoop);
     return false;
-<<<<<<< HEAD
-  }
-
-  if (!Legal->isSafeForAnyVectorWidth()) {
-    std::optional<unsigned> MaxVScale = getMaxVScale(*TheFunction, TTI);
-    if (!MaxVScale) {
-      reportVectorizationInfo(
-          "The target does not provide maximum vscale value.",
-          "ScalableVFUnfeasible", ORE, TheLoop);
-      return false;
-    }
-  }
-
-=======
   }
 
   if (!Legal->isSafeForAnyVectorWidth() && !getMaxVScale(*TheFunction, TTI)) {
@@ -4222,7 +4208,6 @@
     return false;
   }
 
->>>>>>> 49ef0a8d
   IsScalableVectorizationAllowed = true;
   return true;
 }
@@ -10339,14 +10324,9 @@
       InnerLoopUnroller Unroller(L, PSE, LI, DT, TLI, TTI, AC, ORE, IC, &LVL,
                                  &CM, BFI, PSI, Checks);
 
-<<<<<<< HEAD
-      VPlan &BestPlan = LVP.getBestPlan();
-      assert(BestPlan.hasScalarVFOnly() &&
-=======
       VPlan &BestPlan =
           UseLegacyCostModel ? LVP.getBestPlanFor(VF.Width) : LVP.getBestPlan();
       assert((UseLegacyCostModel || BestPlan.hasScalarVFOnly()) &&
->>>>>>> 49ef0a8d
              "VPlan cost model and legacy cost model disagreed");
       LVP.executePlan(VF.Width, IC, BestPlan, Unroller, DT, false);
 
@@ -10463,16 +10443,6 @@
         if (!MainILV.areSafetyChecksAdded())
           DisableRuntimeUnroll = true;
       } else {
-<<<<<<< HEAD
-        VPlan &BestPlan = LVP.getBestPlan();
-        assert(size(BestPlan.vectorFactors()) == 1 &&
-               "Plan should have a single VF");
-        ElementCount Width = *BestPlan.vectorFactors().begin();
-        LLVM_DEBUG(dbgs() << "VF picked by VPlan cost model: " << Width
-                          << "\n");
-        assert(VF.Width == Width &&
-               "VPlan cost model and legacy cost model disagreed");
-=======
         ElementCount Width = VF.Width;
         VPlan &BestPlan =
             UseLegacyCostModel ? LVP.getBestPlanFor(Width) : LVP.getBestPlan();
@@ -10485,7 +10455,6 @@
           assert(VF.Width == Width &&
                  "VPlan cost model and legacy cost model disagreed");
         }
->>>>>>> 49ef0a8d
         InnerLoopVectorizer LB(L, PSE, LI, DT, TLI, TTI, AC, ORE, Width,
                                VF.MinProfitableTripCount, IC, &LVL, &CM, BFI,
                                PSI, Checks);
