//===- CodeExtractor.cpp - Pull code region into a new function -----------===//
//
// Part of the LLVM Project, under the Apache License v2.0 with LLVM Exceptions.
// See https://llvm.org/LICENSE.txt for license information.
// SPDX-License-Identifier: Apache-2.0 WITH LLVM-exception
//
//===----------------------------------------------------------------------===//
//
// This file implements the interface to tear out a code region, such as an
// individual loop or a parallel section, into a new function, replacing it with
// a call to the new function.
//
//===----------------------------------------------------------------------===//

#include "llvm/Transforms/Utils/CodeExtractor.h"
#include "llvm/ADT/ArrayRef.h"
#include "llvm/ADT/DenseMap.h"
#include "llvm/ADT/Optional.h"
#include "llvm/ADT/STLExtras.h"
#include "llvm/ADT/SetVector.h"
#include "llvm/ADT/SmallPtrSet.h"
#include "llvm/ADT/SmallVector.h"
#include "llvm/Analysis/AssumptionCache.h"
#include "llvm/Analysis/BlockFrequencyInfo.h"
#include "llvm/Analysis/BlockFrequencyInfoImpl.h"
#include "llvm/Analysis/BranchProbabilityInfo.h"
#include "llvm/Analysis/LoopInfo.h"
#include "llvm/IR/Argument.h"
#include "llvm/IR/Attributes.h"
#include "llvm/IR/BasicBlock.h"
#include "llvm/IR/CFG.h"
#include "llvm/IR/Constant.h"
#include "llvm/IR/Constants.h"
#include "llvm/IR/DIBuilder.h"
#include "llvm/IR/DataLayout.h"
#include "llvm/IR/DebugInfo.h"
#include "llvm/IR/DebugInfoMetadata.h"
#include "llvm/IR/DerivedTypes.h"
#include "llvm/IR/Dominators.h"
#include "llvm/IR/Function.h"
#include "llvm/IR/GlobalValue.h"
#include "llvm/IR/InstIterator.h"
#include "llvm/IR/InstrTypes.h"
#include "llvm/IR/Instruction.h"
#include "llvm/IR/Instructions.h"
#include "llvm/IR/IntrinsicInst.h"
#include "llvm/IR/Intrinsics.h"
#include "llvm/IR/LLVMContext.h"
#include "llvm/IR/MDBuilder.h"
#include "llvm/IR/Module.h"
#include "llvm/IR/PatternMatch.h"
#include "llvm/IR/Type.h"
#include "llvm/IR/User.h"
#include "llvm/IR/Value.h"
#include "llvm/IR/Verifier.h"
#include "llvm/Support/BlockFrequency.h"
#include "llvm/Support/BranchProbability.h"
#include "llvm/Support/Casting.h"
#include "llvm/Support/CommandLine.h"
#include "llvm/Support/Debug.h"
#include "llvm/Support/ErrorHandling.h"
#include "llvm/Support/raw_ostream.h"
#include "llvm/Transforms/Utils/BasicBlockUtils.h"
#include "llvm/Transforms/Utils/Cloning.h"
#include "llvm/Transforms/Utils/SSAUpdater.h"
#include <cassert>
#include <cstdint>
#include <iterator>
#include <map>
#include <utility>
#include <vector>

using namespace llvm;
using namespace llvm::PatternMatch;
using ProfileCount = Function::ProfileCount;

#define DEBUG_TYPE "code-extractor"

// Provide a command-line option to aggregate function arguments into a struct
// for functions produced by the code extractor. This is useful when converting
// extracted functions to pthread-based code, as only one argument (void*) can
// be passed in to pthread_create().
static cl::opt<bool>
AggregateArgsOpt("aggregate-extracted-args", cl::Hidden,
                 cl::desc("Aggregate arguments to code-extracted functions"));

/// Test whether a block is valid for extraction.
static bool isBlockValidForExtraction(const BasicBlock &BB,
                                      const SetVector<BasicBlock *> &Result,
                                      bool AllowVarArgs, bool AllowAlloca) {
  // taking the address of a basic block moved to another function is illegal
  if (BB.hasAddressTaken())
    return false;

  // don't hoist code that uses another basicblock address, as it's likely to
  // lead to unexpected behavior, like cross-function jumps
  SmallPtrSet<User const *, 16> Visited;
  SmallVector<User const *, 16> ToVisit;

  for (Instruction const &Inst : BB)
    ToVisit.push_back(&Inst);

  while (!ToVisit.empty()) {
    User const *Curr = ToVisit.pop_back_val();
    if (!Visited.insert(Curr).second)
      continue;
    if (isa<BlockAddress const>(Curr))
      return false; // even a reference to self is likely to be not compatible

    if (isa<Instruction>(Curr) && cast<Instruction>(Curr)->getParent() != &BB)
      continue;

    for (auto const &U : Curr->operands()) {
      if (auto *UU = dyn_cast<User>(U))
        ToVisit.push_back(UU);
    }
  }

  // If explicitly requested, allow vastart and alloca. For invoke instructions
  // verify that extraction is valid.
  for (BasicBlock::const_iterator I = BB.begin(), E = BB.end(); I != E; ++I) {
    if (isa<AllocaInst>(I)) {
       if (!AllowAlloca)
         return false;
       continue;
    }

    if (const auto *II = dyn_cast<InvokeInst>(I)) {
      // Unwind destination (either a landingpad, catchswitch, or cleanuppad)
      // must be a part of the subgraph which is being extracted.
      if (auto *UBB = II->getUnwindDest())
        if (!Result.count(UBB))
          return false;
      continue;
    }

    // All catch handlers of a catchswitch instruction as well as the unwind
    // destination must be in the subgraph.
    if (const auto *CSI = dyn_cast<CatchSwitchInst>(I)) {
      if (auto *UBB = CSI->getUnwindDest())
        if (!Result.count(UBB))
          return false;
      for (const auto *HBB : CSI->handlers())
        if (!Result.count(const_cast<BasicBlock*>(HBB)))
          return false;
      continue;
    }

    // Make sure that entire catch handler is within subgraph. It is sufficient
    // to check that catch return's block is in the list.
    if (const auto *CPI = dyn_cast<CatchPadInst>(I)) {
      for (const auto *U : CPI->users())
        if (const auto *CRI = dyn_cast<CatchReturnInst>(U))
          if (!Result.count(const_cast<BasicBlock*>(CRI->getParent())))
            return false;
      continue;
    }

    // And do similar checks for cleanup handler - the entire handler must be
    // in subgraph which is going to be extracted. For cleanup return should
    // additionally check that the unwind destination is also in the subgraph.
    if (const auto *CPI = dyn_cast<CleanupPadInst>(I)) {
      for (const auto *U : CPI->users())
        if (const auto *CRI = dyn_cast<CleanupReturnInst>(U))
          if (!Result.count(const_cast<BasicBlock*>(CRI->getParent())))
            return false;
      continue;
    }
    if (const auto *CRI = dyn_cast<CleanupReturnInst>(I)) {
      if (auto *UBB = CRI->getUnwindDest())
        if (!Result.count(UBB))
          return false;
      continue;
    }

    if (const CallInst *CI = dyn_cast<CallInst>(I)) {
      if (const Function *F = CI->getCalledFunction()) {
        auto IID = F->getIntrinsicID();
        if (IID == Intrinsic::vastart) {
          if (AllowVarArgs)
            continue;
          else
            return false;
        }

        // Currently, we miscompile outlined copies of eh_typid_for. There are
        // proposals for fixing this in llvm.org/PR39545.
        if (IID == Intrinsic::eh_typeid_for)
          return false;
      }
    }
  }

  return true;
}

/// Build a set of blocks to extract if the input blocks are viable.
static SetVector<BasicBlock *>
buildExtractionBlockSet(ArrayRef<BasicBlock *> BBs, DominatorTree *DT,
                        bool AllowVarArgs, bool AllowAlloca,
                        bool KeepOldBlocks) {
  assert(!BBs.empty() && "The set of blocks to extract must be non-empty");
  SetVector<BasicBlock *> Result;

  // Loop over the blocks, adding them to our set-vector, and aborting with an
  // empty set if we encounter invalid blocks.
  for (BasicBlock *BB : BBs) {
    // If this block is dead, don't process it.
    if (DT && !DT->isReachableFromEntry(BB))
      continue;

    if (!Result.insert(BB))
      llvm_unreachable("Repeated basic blocks in extraction input");
  }

  LLVM_DEBUG(dbgs() << "Region front block: " << Result.front()->getName()
                    << '\n');

  for (auto *BB : Result) {
    if (!isBlockValidForExtraction(*BB, Result, AllowVarArgs, AllowAlloca))
      return {};

    // Make sure that the first block is not a landing pad.
    if (BB == Result.front()) {
      if (BB->isEHPad()) {
        LLVM_DEBUG(dbgs() << "The first block cannot be an unwind block\n");
        return {};
      }
      continue;
    }

    // All blocks other than the first must not have predecessors outside of
    // the subgraph which is being extracted. KeepOldBlocks relaxes this
    // requirement.
    if (!KeepOldBlocks) {
      for (auto *PBB : predecessors(BB))
        if (!Result.count(PBB)) {
          LLVM_DEBUG(dbgs()
                     << "No blocks in this region may have entries from "
                        "outside the region except for the first block!\n"
                     << "Problematic source BB: " << BB->getName() << "\n"
                     << "Problematic destination BB: " << PBB->getName()
                     << "\n");
          return {};
        }
    }
  }

  return Result;
}

CodeExtractor::CodeExtractor(ArrayRef<BasicBlock *> BBs, DominatorTree *DT,
                             bool AggregateArgs, BlockFrequencyInfo *BFI,
                             BranchProbabilityInfo *BPI, AssumptionCache *AC,
                             bool AllowVarArgs, bool AllowAlloca,
                             BasicBlock *AllocationBlock, std::string Suffix,
                             bool KeepOldBlocks)
    : DT(DT), AggregateArgs(AggregateArgs || AggregateArgsOpt), BFI(BFI),
      BPI(BPI), AC(AC), AllocationBlock(AllocationBlock),
      AllowVarArgs(AllowVarArgs), KeepOldBlocks(KeepOldBlocks),
      Blocks(buildExtractionBlockSet(BBs, DT, AllowVarArgs, AllowAlloca,
                                     KeepOldBlocks)),
      Suffix(Suffix) {}

CodeExtractor::CodeExtractor(DominatorTree &DT, Loop &L, bool AggregateArgs,
                             BlockFrequencyInfo *BFI,
                             BranchProbabilityInfo *BPI, AssumptionCache *AC,
                             std::string Suffix)
    : DT(&DT), AggregateArgs(AggregateArgs || AggregateArgsOpt), BFI(BFI),
      BPI(BPI), AC(AC), AllocationBlock(nullptr), AllowVarArgs(false),
      KeepOldBlocks(false),
      Blocks(buildExtractionBlockSet(L.getBlocks(), &DT,
                                     /* AllowVarArgs */ false,
                                     /* AllowAlloca */ false,
                                     /* KeepOldBlocks */ false)),
      Suffix(Suffix) {}

/// definedInRegion - Return true if the specified value is defined in the
/// extracted region.
static bool definedInRegion(const SetVector<BasicBlock *> &Blocks, Value *V) {
  if (Instruction *I = dyn_cast<Instruction>(V))
    if (Blocks.count(I->getParent()))
      return true;
  return false;
}

/// definedInCaller - Return true if the specified value is defined in the
/// function being code extracted, but not in the region being extracted.
/// These values must be passed in as live-ins to the function.
static bool definedInCaller(const SetVector<BasicBlock *> &Blocks, Value *V) {
  if (isa<Argument>(V)) return true;
  if (Instruction *I = dyn_cast<Instruction>(V))
    if (!Blocks.count(I->getParent()))
      return true;
  return false;
}

static BasicBlock *getCommonExitBlock(const SetVector<BasicBlock *> &Blocks) {
  BasicBlock *CommonExitBlock = nullptr;
  auto hasNonCommonExitSucc = [&](BasicBlock *Block) {
    for (auto *Succ : successors(Block)) {
      // Internal edges, ok.
      if (Blocks.count(Succ))
        continue;
      if (!CommonExitBlock) {
        CommonExitBlock = Succ;
        continue;
      }
      if (CommonExitBlock != Succ)
        return true;
    }
    return false;
  };

  if (any_of(Blocks, hasNonCommonExitSucc))
    return nullptr;

  return CommonExitBlock;
}

CodeExtractorAnalysisCache::CodeExtractorAnalysisCache(Function &F) {
  for (BasicBlock &BB : F) {
    for (Instruction &II : BB.instructionsWithoutDebug())
      if (auto *AI = dyn_cast<AllocaInst>(&II))
        Allocas.push_back(AI);

    findSideEffectInfoForBlock(BB);
  }
}

void CodeExtractorAnalysisCache::findSideEffectInfoForBlock(BasicBlock &BB) {
  for (Instruction &II : BB.instructionsWithoutDebug()) {
    unsigned Opcode = II.getOpcode();
    Value *MemAddr = nullptr;
    switch (Opcode) {
    case Instruction::Store:
    case Instruction::Load: {
      if (Opcode == Instruction::Store) {
        StoreInst *SI = cast<StoreInst>(&II);
        MemAddr = SI->getPointerOperand();
      } else {
        LoadInst *LI = cast<LoadInst>(&II);
        MemAddr = LI->getPointerOperand();
      }
      // Global variable can not be aliased with locals.
      if (isa<Constant>(MemAddr))
        break;
      Value *Base = MemAddr->stripInBoundsConstantOffsets();
      if (!isa<AllocaInst>(Base)) {
        SideEffectingBlocks.insert(&BB);
        return;
      }
      BaseMemAddrs[&BB].insert(Base);
      break;
    }
    default: {
      IntrinsicInst *IntrInst = dyn_cast<IntrinsicInst>(&II);
      if (IntrInst) {
        if (IntrInst->isLifetimeStartOrEnd())
          break;
        SideEffectingBlocks.insert(&BB);
        return;
      }
      // Treat all the other cases conservatively if it has side effects.
      if (II.mayHaveSideEffects()) {
        SideEffectingBlocks.insert(&BB);
        return;
      }
    }
    }
  }
}

bool CodeExtractorAnalysisCache::doesBlockContainClobberOfAddr(
    BasicBlock &BB, AllocaInst *Addr) const {
  if (SideEffectingBlocks.count(&BB))
    return true;
  auto It = BaseMemAddrs.find(&BB);
  if (It != BaseMemAddrs.end())
    return It->second.count(Addr);
  return false;
}

bool CodeExtractor::isLegalToShrinkwrapLifetimeMarkers(
    const CodeExtractorAnalysisCache &CEAC, Instruction *Addr) const {
  AllocaInst *AI = cast<AllocaInst>(Addr->stripInBoundsConstantOffsets());
  Function *Func = (*Blocks.begin())->getParent();
  for (BasicBlock &BB : *Func) {
    if (Blocks.count(&BB))
      continue;
    if (CEAC.doesBlockContainClobberOfAddr(BB, AI))
      return false;
  }
  return true;
}

BasicBlock *
CodeExtractor::findOrCreateBlockForHoisting(BasicBlock *CommonExitBlock) {
  BasicBlock *SinglePredFromOutlineRegion = nullptr;
  assert(!Blocks.count(CommonExitBlock) &&
         "Expect a block outside the region!");
  for (auto *Pred : predecessors(CommonExitBlock)) {
    if (!Blocks.count(Pred))
      continue;
    if (!SinglePredFromOutlineRegion) {
      SinglePredFromOutlineRegion = Pred;
    } else if (SinglePredFromOutlineRegion != Pred) {
      SinglePredFromOutlineRegion = nullptr;
      break;
    }
  }

  if (SinglePredFromOutlineRegion)
    return SinglePredFromOutlineRegion;

#ifndef NDEBUG
  auto getFirstPHI = [](BasicBlock *BB) {
    BasicBlock::iterator I = BB->begin();
    PHINode *FirstPhi = nullptr;
    while (I != BB->end()) {
      PHINode *Phi = dyn_cast<PHINode>(I);
      if (!Phi)
        break;
      if (!FirstPhi) {
        FirstPhi = Phi;
        break;
      }
    }
    return FirstPhi;
  };
  // If there are any phi nodes, the single pred either exists or has already
  // be created before code extraction.
  assert(!getFirstPHI(CommonExitBlock) && "Phi not expected");
#endif

  BasicBlock *NewExitBlock = CommonExitBlock->splitBasicBlock(
      CommonExitBlock->getFirstNonPHI()->getIterator());

  for (BasicBlock *Pred :
       llvm::make_early_inc_range(predecessors(CommonExitBlock))) {
    if (Blocks.count(Pred))
      continue;
    Pred->getTerminator()->replaceUsesOfWith(CommonExitBlock, NewExitBlock);
  }
  // Now add the old exit block to the outline region.
  Blocks.insert(CommonExitBlock);
  return CommonExitBlock;
}

// Find the pair of life time markers for address 'Addr' that are either
// defined inside the outline region or can legally be shrinkwrapped into the
// outline region. If there are not other untracked uses of the address, return
// the pair of markers if found; otherwise return a pair of nullptr.
CodeExtractor::LifetimeMarkerInfo
CodeExtractor::getLifetimeMarkers(const CodeExtractorAnalysisCache &CEAC,
                                  Instruction *Addr,
                                  BasicBlock *ExitBlock) const {
  LifetimeMarkerInfo Info;

  for (User *U : Addr->users()) {
    IntrinsicInst *IntrInst = dyn_cast<IntrinsicInst>(U);
    if (IntrInst) {
      // We don't model addresses with multiple start/end markers, but the
      // markers do not need to be in the region.
      if (IntrInst->getIntrinsicID() == Intrinsic::lifetime_start) {
        if (Info.LifeStart)
          return {};
        Info.LifeStart = IntrInst;
        continue;
      }
      if (IntrInst->getIntrinsicID() == Intrinsic::lifetime_end) {
        if (Info.LifeEnd)
          return {};
        Info.LifeEnd = IntrInst;
        continue;
      }
      // At this point, permit debug uses outside of the region.
      // This is fixed in a later call to fixupDebugInfoPostExtraction().
      if (isa<DbgInfoIntrinsic>(IntrInst))
        continue;
    }
    // Find untracked uses of the address, bail.
    if (!definedInRegion(Blocks, U))
      return {};
  }

  if (!Info.LifeStart || !Info.LifeEnd)
    return {};

  Info.SinkLifeStart = !definedInRegion(Blocks, Info.LifeStart);
  Info.HoistLifeEnd = !definedInRegion(Blocks, Info.LifeEnd);
  // Do legality check.
  if ((Info.SinkLifeStart || Info.HoistLifeEnd) &&
      !isLegalToShrinkwrapLifetimeMarkers(CEAC, Addr))
    return {};

  // Check to see if we have a place to do hoisting, if not, bail.
  if (Info.HoistLifeEnd && !ExitBlock)
    return {};

  return Info;
}

void CodeExtractor::findAllocas(const CodeExtractorAnalysisCache &CEAC,
                                ValueSet &SinkCands, ValueSet &HoistCands,
                                BasicBlock *&ExitBlock) const {
  Function *Func = (*Blocks.begin())->getParent();
  ExitBlock = getCommonExitBlock(Blocks);

  auto moveOrIgnoreLifetimeMarkers =
      [&](const LifetimeMarkerInfo &LMI) -> bool {
    if (!LMI.LifeStart)
      return false;
    if (LMI.SinkLifeStart) {
      LLVM_DEBUG(dbgs() << "Sinking lifetime.start: " << *LMI.LifeStart
                        << "\n");
      SinkCands.insert(LMI.LifeStart);
    }
    if (LMI.HoistLifeEnd) {
      LLVM_DEBUG(dbgs() << "Hoisting lifetime.end: " << *LMI.LifeEnd << "\n");
      HoistCands.insert(LMI.LifeEnd);
    }
    return true;
  };

  // Look up allocas in the original function in CodeExtractorAnalysisCache, as
  // this is much faster than walking all the instructions.
  for (AllocaInst *AI : CEAC.getAllocas()) {
    BasicBlock *BB = AI->getParent();
    if (Blocks.count(BB))
      continue;

    // As a prior call to extractCodeRegion() may have shrinkwrapped the alloca,
    // check whether it is actually still in the original function.
    Function *AIFunc = BB->getParent();
    if (AIFunc != Func)
      continue;

    LifetimeMarkerInfo MarkerInfo = getLifetimeMarkers(CEAC, AI, ExitBlock);
    bool Moved = moveOrIgnoreLifetimeMarkers(MarkerInfo);
    if (Moved) {
      LLVM_DEBUG(dbgs() << "Sinking alloca: " << *AI << "\n");
      SinkCands.insert(AI);
      continue;
    }

    // Find bitcasts in the outlined region that have lifetime marker users
    // outside that region. Replace the lifetime marker use with an
    // outside region bitcast to avoid unnecessary alloca/reload instructions
    // and extra lifetime markers.
    SmallVector<Instruction *, 2> LifetimeBitcastUsers;
    for (User *U : AI->users()) {
      if (!definedInRegion(Blocks, U))
        continue;

      if (U->stripInBoundsConstantOffsets() != AI)
        continue;

      Instruction *Bitcast = cast<Instruction>(U);
      for (User *BU : Bitcast->users()) {
        IntrinsicInst *IntrInst = dyn_cast<IntrinsicInst>(BU);
        if (!IntrInst)
          continue;

        if (!IntrInst->isLifetimeStartOrEnd())
          continue;

        if (definedInRegion(Blocks, IntrInst))
          continue;

        LLVM_DEBUG(dbgs() << "Replace use of extracted region bitcast"
                          << *Bitcast << " in out-of-region lifetime marker "
                          << *IntrInst << "\n");
        LifetimeBitcastUsers.push_back(IntrInst);
      }
    }

    for (Instruction *I : LifetimeBitcastUsers) {
      Module *M = AIFunc->getParent();
      LLVMContext &Ctx = M->getContext();
      auto *Int8PtrTy = Type::getInt8PtrTy(Ctx);
      CastInst *CastI =
          CastInst::CreatePointerCast(AI, Int8PtrTy, "lt.cast", I);
      I->replaceUsesOfWith(I->getOperand(1), CastI);
    }

    // Follow any bitcasts.
    SmallVector<Instruction *, 2> Bitcasts;
    SmallVector<LifetimeMarkerInfo, 2> BitcastLifetimeInfo;
    for (User *U : AI->users()) {
      if (U->stripInBoundsConstantOffsets() == AI) {
        Instruction *Bitcast = cast<Instruction>(U);
        LifetimeMarkerInfo LMI = getLifetimeMarkers(CEAC, Bitcast, ExitBlock);
        if (LMI.LifeStart) {
          Bitcasts.push_back(Bitcast);
          BitcastLifetimeInfo.push_back(LMI);
          continue;
        }
      }

      // Found unknown use of AI.
      if (!definedInRegion(Blocks, U)) {
        Bitcasts.clear();
        break;
      }
    }

    // Either no bitcasts reference the alloca or there are unknown uses.
    if (Bitcasts.empty())
      continue;

    LLVM_DEBUG(dbgs() << "Sinking alloca (via bitcast): " << *AI << "\n");
    SinkCands.insert(AI);
    for (unsigned I = 0, E = Bitcasts.size(); I != E; ++I) {
      Instruction *BitcastAddr = Bitcasts[I];
      const LifetimeMarkerInfo &LMI = BitcastLifetimeInfo[I];
      assert(LMI.LifeStart &&
             "Unsafe to sink bitcast without lifetime markers");
      moveOrIgnoreLifetimeMarkers(LMI);
      if (!definedInRegion(Blocks, BitcastAddr)) {
        LLVM_DEBUG(dbgs() << "Sinking bitcast-of-alloca: " << *BitcastAddr
                          << "\n");
        SinkCands.insert(BitcastAddr);
      }
    }
  }
}

bool CodeExtractor::isEligible() const {
  if (Blocks.empty())
    return false;
  BasicBlock *Header = *Blocks.begin();
  Function *F = Header->getParent();

  // For functions with varargs, check that varargs handling is only done in the
  // outlined function, i.e vastart and vaend are only used in outlined blocks.
  if (AllowVarArgs && F->getFunctionType()->isVarArg()) {
    auto containsVarArgIntrinsic = [](const Instruction &I) {
      if (const CallInst *CI = dyn_cast<CallInst>(&I))
        if (const Function *Callee = CI->getCalledFunction())
          return Callee->getIntrinsicID() == Intrinsic::vastart ||
                 Callee->getIntrinsicID() == Intrinsic::vaend;
      return false;
    };

    for (auto &BB : *F) {
      if (Blocks.count(&BB))
        continue;
      if (llvm::any_of(BB, containsVarArgIntrinsic))
        return false;
    }
  }
  return true;
}

void CodeExtractor::findInputsOutputs(ValueSet &Inputs, ValueSet &Outputs,
                                      const ValueSet &SinkCands) const {
  for (BasicBlock *BB : Blocks) {
    // If a used value is defined outside the region, it's an input.  If an
    // instruction is used outside the region, it's an output.
    for (Instruction &II : *BB) {
      // Ignore assumptions if not been removed yet.
      if (isa<AssumeInst>(II))
        continue;

      for (auto &OI : II.operands()) {
        Value *V = OI;
        if (!SinkCands.count(V) && definedInCaller(Blocks, V))
          Inputs.insert(V);
      }

      for (User *U : II.users())
        if (!definedInRegion(Blocks, U)) {
          Outputs.insert(&II);
          break;
        }
    }
  }
}

/// severSplitPHINodesOfEntry - If a PHI node has multiple inputs from outside
/// of the region, we need to split the entry block of the region so that the
/// PHI node is easier to deal with.
void CodeExtractor::severSplitPHINodesOfEntry(BasicBlock *&Header) {
  unsigned NumPredsFromRegion = 0;
  unsigned NumPredsOutsideRegion = 0;

  if (Header != &Header->getParent()->getEntryBlock()) {
    PHINode *PN = dyn_cast<PHINode>(Header->begin());
    if (!PN) return;  // No PHI nodes.

    // If the header node contains any PHI nodes, check to see if there is more
    // than one entry from outside the region.  If so, we need to sever the
    // header block into two.
    for (unsigned i = 0, e = PN->getNumIncomingValues(); i != e; ++i)
      if (Blocks.count(PN->getIncomingBlock(i)))
        ++NumPredsFromRegion;
      else
        ++NumPredsOutsideRegion;

    // If there is one (or fewer) predecessor from outside the region, we don't
    // need to do anything special.
    if (NumPredsOutsideRegion <= 1) return;
  }

  // Otherwise, we need to split the header block into two pieces: one
  // containing PHI nodes merging values from outside of the region, and a
  // second that contains all of the code for the block and merges back any
  // incoming values from inside of the region.
  BasicBlock *NewBB = SplitBlock(Header, Header->getFirstNonPHI(), DT);

  // We only want to code extract the second block now, and it becomes the new
  // header of the region.
  BasicBlock *OldPred = Header;
  Blocks.remove(OldPred);
  Blocks.insert(NewBB);
  Header = NewBB;

  // Okay, now we need to adjust the PHI nodes and any branches from within the
  // region to go to the new header block instead of the old header block.
  if (NumPredsFromRegion) {
    PHINode *PN = cast<PHINode>(OldPred->begin());
    // Loop over all of the predecessors of OldPred that are in the region,
    // changing them to branch to NewBB instead.
    for (unsigned i = 0, e = PN->getNumIncomingValues(); i != e; ++i)
      if (Blocks.count(PN->getIncomingBlock(i))) {
        Instruction *TI = PN->getIncomingBlock(i)->getTerminator();
        TI->replaceUsesOfWith(OldPred, NewBB);
      }

    // Okay, everything within the region is now branching to the right block, we
    // just have to update the PHI nodes now, inserting PHI nodes into NewBB.
    BasicBlock::iterator AfterPHIs;
    for (AfterPHIs = OldPred->begin(); isa<PHINode>(AfterPHIs); ++AfterPHIs) {
      PHINode *PN = cast<PHINode>(AfterPHIs);
      // Create a new PHI node in the new region, which has an incoming value
      // from OldPred of PN.
      PHINode *NewPN = PHINode::Create(PN->getType(), 1 + NumPredsFromRegion,
                                       PN->getName() + ".ce", &NewBB->front());
      PN->replaceAllUsesWith(NewPN);
      NewPN->addIncoming(PN, OldPred);

      // Loop over all of the incoming value in PN, moving them to NewPN if they
      // are from the extracted region.
      for (unsigned i = 0; i != PN->getNumIncomingValues(); ++i) {
        if (Blocks.count(PN->getIncomingBlock(i))) {
          NewPN->addIncoming(PN->getIncomingValue(i), PN->getIncomingBlock(i));
          PN->removeIncomingValue(i);
          --i;
        }
      }
    }
  }
}

/// severSplitPHINodesOfExits - if PHI nodes in exit blocks have inputs from
/// outlined region, we split these PHIs on two: one with inputs from region
/// and other with remaining incoming blocks; then first PHIs are placed in
/// outlined region.
void CodeExtractor::severSplitPHINodesOfExits() {
  for (BasicBlock *ExitBB : SwitchCases) {
    BasicBlock *NewBB = nullptr;

    for (PHINode &PN : ExitBB->phis()) {
      // Find all incoming values from the outlining region.
      SmallVector<unsigned, 2> IncomingVals;
      for (unsigned i = 0; i < PN.getNumIncomingValues(); ++i)
        if (Blocks.count(PN.getIncomingBlock(i)))
          IncomingVals.push_back(i);

      // Do not process PHI if there is one (or fewer) predecessor from region.
      // If PHI has exactly one predecessor from region, only this one incoming
      // will be replaced on codeRepl block, so it should be safe to skip PHI.
      if (IncomingVals.size() <= 1)
        continue;

      // Create block for new PHIs and add it to the list of outlined if it
      // wasn't done before.
      if (!NewBB) {
        NewBB = BasicBlock::Create(ExitBB->getContext(),
                                   ExitBB->getName() + ".split",
                                   ExitBB->getParent(), ExitBB);
        SmallVector<BasicBlock *, 4> Preds(predecessors(ExitBB));
        for (BasicBlock *PredBB : Preds)
          if (Blocks.count(PredBB))
            PredBB->getTerminator()->replaceUsesOfWith(ExitBB, NewBB);
        BranchInst::Create(ExitBB, NewBB);
        Blocks.insert(NewBB);
      }

      // Split this PHI.
      PHINode *NewPN =
          PHINode::Create(PN.getType(), IncomingVals.size(),
                          PN.getName() + ".ce", NewBB->getFirstNonPHI());
      for (unsigned i : IncomingVals)
        NewPN->addIncoming(PN.getIncomingValue(i), PN.getIncomingBlock(i));
      for (unsigned i : reverse(IncomingVals))
        PN.removeIncomingValue(i, false);
      PN.addIncoming(NewPN, NewBB);
    }
  }
}

void CodeExtractor::splitReturnBlocks() {
  for (BasicBlock *Block : Blocks)
    if (ReturnInst *RI = dyn_cast<ReturnInst>(Block->getTerminator())) {
      BasicBlock *New =
          Block->splitBasicBlock(RI->getIterator(), Block->getName() + ".ret");
      if (DT) {
        // Old dominates New. New node dominates all other nodes dominated
        // by Old.
        DomTreeNode *OldNode = DT->getNode(Block);
        SmallVector<DomTreeNode *, 8> Children(OldNode->begin(),
                                               OldNode->end());

        DomTreeNode *NewNode = DT->addNewBlock(New, Block);

        for (DomTreeNode *I : Children)
          DT->changeImmediateDominator(I, NewNode);
      }
    }
}

Function *CodeExtractor::constructFunctionDeclaration(
    const ValueSet &inputs, const ValueSet &outputs, BlockFrequency EntryFreq,
    const Twine &Name, ValueSet &StructValues, StructType *&StructTy) {
  LLVM_DEBUG(dbgs() << "inputs: " << inputs.size() << "\n");
  LLVM_DEBUG(dbgs() << "outputs: " << outputs.size() << "\n");

  Function *oldFunction = Blocks.front()->getParent();
  LLVMContext &Context = oldFunction->getContext();
  Module *M = Blocks.front()->getModule();

  // This function returns unsigned, outputs will go back by reference.
  switch (SwitchCases.size()) {
  case 0:
  case 1:
    RetTy = Type::getVoidTy(Context);
    break;
  case 2:
    RetTy = Type::getInt1Ty(Context);
    break;
  default:
    RetTy = Type::getInt16Ty(Context);
    break;
  }

  // Assemble the function's parameter lists.
  std::vector<Type *> ParamTy;
  std::vector<Type *> AggParamTy;
<<<<<<< HEAD
=======
  const DataLayout &DL = M->getDataLayout();
>>>>>>> e2d1e218

  // Add the types of the input values to the function's argument list
  for (Value *value : inputs) {
    LLVM_DEBUG(dbgs() << "value used in func: " << *value << "\n");
    if (AggregateArgs && !ExcludeArgsFromAggregate.contains(value)) {
      AggParamTy.push_back(value->getType());
      StructValues.insert(value);
    } else
      ParamTy.push_back(value->getType());
  }

  // Add the types of the output values to the function's argument list.
  for (Value *output : outputs) {
    LLVM_DEBUG(dbgs() << "instr used in func: " << *output << "\n");
    if (AggregateArgs && !ExcludeArgsFromAggregate.contains(output)) {
      AggParamTy.push_back(output->getType());
      StructValues.insert(output);
    } else
      ParamTy.push_back(
          PointerType::get(output->getType(), DL.getAllocaAddrSpace()));
  }

  assert(
      (ParamTy.size() + AggParamTy.size()) ==
          (inputs.size() + outputs.size()) &&
      "Number of scalar and aggregate params does not match inputs, outputs");
  assert((StructValues.empty() || AggregateArgs) &&
         "Expeced StructValues only with AggregateArgs set");

  // Concatenate scalar and aggregate params in ParamTy.
  if (!AggParamTy.empty()) {
    StructTy = StructType::get(M->getContext(), AggParamTy);
    ParamTy.push_back(PointerType::get(StructTy, DL.getAllocaAddrSpace()));
  }

  LLVM_DEBUG({
    dbgs() << "Function type: " << *RetTy << " f(";
    for (Type *i : ParamTy)
      dbgs() << *i << ", ";
    dbgs() << ")\n";
  });

  FunctionType *funcType = FunctionType::get(
      RetTy, ParamTy, AllowVarArgs && oldFunction->isVarArg());

  // Create the new function
  Function *newFunction =
      Function::Create(funcType, GlobalValue::InternalLinkage,
                       oldFunction->getAddressSpace(), Name, M);

  // Propagate personality info to the new function if there is one.
  if (oldFunction->hasPersonalityFn())
    newFunction->setPersonalityFn(oldFunction->getPersonalityFn());

  // Inherit all of the target dependent attributes and white-listed
  // target independent attributes.
  //  (e.g. If the extracted region contains a call to an x86.sse
  //  instruction we need to make sure that the extracted region has the
  //  "target-features" attribute allowing it to be lowered.
  // FIXME: This should be changed to check to see if a specific
  //           attribute can not be inherited.
  for (const auto &Attr : oldFunction->getAttributes().getFnAttrs()) {
    if (Attr.isStringAttribute()) {
      if (Attr.getKindAsString() == "thunk")
        continue;
    } else
      switch (Attr.getKindAsEnum()) {
      // Those attributes cannot be propagated safely. Explicitly list them
      // here so we get a warning if new attributes are added.
      case Attribute::AllocSize:
      case Attribute::Builtin:
      case Attribute::Convergent:
      case Attribute::JumpTable:
      case Attribute::Naked:
      case Attribute::NoBuiltin:
      case Attribute::NoMerge:
      case Attribute::NoReturn:
      case Attribute::NoSync:
      case Attribute::ReturnsTwice:
      case Attribute::Speculatable:
      case Attribute::StackAlignment:
      case Attribute::WillReturn:
      case Attribute::AllocKind:
      case Attribute::PresplitCoroutine:
      case Attribute::Memory:
        continue;
      // Those attributes should be safe to propagate to the extracted function.
      case Attribute::AlwaysInline:
      case Attribute::Cold:
      case Attribute::DisableSanitizerInstrumentation:
      case Attribute::FnRetThunkExtern:
      case Attribute::Hot:
      case Attribute::NoRecurse:
      case Attribute::InlineHint:
      case Attribute::MinSize:
      case Attribute::NoCallback:
      case Attribute::NoDuplicate:
      case Attribute::NoFree:
      case Attribute::NoImplicitFloat:
      case Attribute::NoInline:
      case Attribute::NonLazyBind:
      case Attribute::NoRedZone:
      case Attribute::NoUnwind:
      case Attribute::NoSanitizeBounds:
      case Attribute::NoSanitizeCoverage:
      case Attribute::NullPointerIsValid:
      case Attribute::OptForFuzzing:
      case Attribute::OptimizeNone:
      case Attribute::OptimizeForSize:
      case Attribute::SafeStack:
      case Attribute::ShadowCallStack:
      case Attribute::SanitizeAddress:
      case Attribute::SanitizeMemory:
      case Attribute::SanitizeThread:
      case Attribute::SanitizeHWAddress:
      case Attribute::SanitizeMemTag:
      case Attribute::SpeculativeLoadHardening:
      case Attribute::StackProtect:
      case Attribute::StackProtectReq:
      case Attribute::StackProtectStrong:
      case Attribute::StrictFP:
      case Attribute::UWTable:
      case Attribute::VScaleRange:
      case Attribute::NoCfCheck:
      case Attribute::MustProgress:
      case Attribute::NoProfile:
      case Attribute::SkipProfile:
        break;
      // These attributes cannot be applied to functions.
      case Attribute::Alignment:
      case Attribute::AllocatedPointer:
      case Attribute::AllocAlign:
      case Attribute::ByVal:
      case Attribute::Dereferenceable:
      case Attribute::DereferenceableOrNull:
      case Attribute::ElementType:
      case Attribute::InAlloca:
      case Attribute::InReg:
      case Attribute::Nest:
      case Attribute::NoAlias:
      case Attribute::NoCapture:
      case Attribute::NoUndef:
      case Attribute::NonNull:
      case Attribute::Preallocated:
      case Attribute::ReadNone:
      case Attribute::ReadOnly:
      case Attribute::Returned:
      case Attribute::SExt:
      case Attribute::StructRet:
      case Attribute::SwiftError:
      case Attribute::SwiftSelf:
      case Attribute::SwiftAsync:
      case Attribute::ZExt:
      case Attribute::ImmArg:
      case Attribute::ByRef:
      case Attribute::WriteOnly:
      //  These are not really attributes.
      case Attribute::None:
      case Attribute::EndAttrKinds:
      case Attribute::EmptyKey:
      case Attribute::TombstoneKey:
        llvm_unreachable("Not a function attribute");
      }

    newFunction->addFnAttr(Attr);
  }

  // Create scalar and aggregate iterators to name all of the arguments we
  // inserted.
  Function::arg_iterator ScalarAI = newFunction->arg_begin();

  // Set names and attributes for input and output arguments.
  ScalarAI = newFunction->arg_begin();
  for (Value *input : inputs) {
    if (StructValues.contains(input))
      continue;

    ScalarAI->setName(input->getName());
    if (input->isSwiftError())
      newFunction->addParamAttr(ScalarAI - newFunction->arg_begin(),
                                Attribute::SwiftError);
    ++ScalarAI;
  }
  for (Value *output : outputs) {
    if (StructValues.contains(output))
      continue;

    ScalarAI->setName(output->getName() + ".out");
    ++ScalarAI;
  }

  // Update the entry count of the function.
  if (BFI) {
    auto Count = BFI->getProfileCountFromFreq(EntryFreq.getFrequency());
<<<<<<< HEAD
    if (Count.hasValue())
      newFunction->setEntryCount(
          ProfileCount(Count.getValue(), Function::PCT_Real)); // FIXME
=======
    if (Count.has_value())
      newFunction->setEntryCount(
          ProfileCount(Count.value(), Function::PCT_Real)); // FIXME
>>>>>>> e2d1e218
  }

  return newFunction;
}

static void applyFirstDebugLoc(Function *oldFunction,
                               ArrayRef<BasicBlock *> Blocks,
                               Instruction *BranchI) {
  if (oldFunction->getSubprogram()) {
    any_of(Blocks, [&BranchI](const BasicBlock *BB) {
      return any_of(*BB, [&BranchI](const Instruction &I) {
        if (!I.getDebugLoc())
          return false;
        BranchI->setDebugLoc(I.getDebugLoc());
        return true;
      });
    });
  }
}

/// Erase lifetime.start markers which reference inputs to the extraction
/// region, and insert the referenced memory into \p LifetimesStart.
///
/// The extraction region is defined by a set of blocks (\p Blocks), and a set
/// of allocas which will be moved from the caller function into the extracted
/// function (\p SunkAllocas).
static void eraseLifetimeMarkersOnInputs(const SetVector<BasicBlock *> &Blocks,
                                         const SetVector<Value *> &SunkAllocas,
                                         SetVector<Value *> &LifetimesStart) {
  for (BasicBlock *BB : Blocks) {
    for (Instruction &I : llvm::make_early_inc_range(*BB)) {
      auto *II = dyn_cast<IntrinsicInst>(&I);
      if (!II || !II->isLifetimeStartOrEnd())
        continue;

      // Get the memory operand of the lifetime marker. If the underlying
      // object is a sunk alloca, or is otherwise defined in the extraction
      // region, the lifetime marker must not be erased.
      Value *Mem = II->getOperand(1)->stripInBoundsOffsets();
      if (SunkAllocas.count(Mem) || definedInRegion(Blocks, Mem))
        continue;

      if (II->getIntrinsicID() == Intrinsic::lifetime_start)
        LifetimesStart.insert(Mem);
      II->eraseFromParent();
    }
  }
}

/// Insert lifetime start/end markers surrounding the call to the new function
/// for objects defined in the caller.
static void insertLifetimeMarkersSurroundingCall(
    Module *M, ArrayRef<Value *> LifetimesStart, ArrayRef<Value *> LifetimesEnd,
    CallInst *TheCall) {
  LLVMContext &Ctx = M->getContext();
  auto Int8PtrTy = Type::getInt8PtrTy(Ctx);
  auto NegativeOne = ConstantInt::getSigned(Type::getInt64Ty(Ctx), -1);
  Instruction *Term = TheCall->getParent()->getTerminator();

  // The memory argument to a lifetime marker must be a i8*. Cache any bitcasts
  // needed to satisfy this requirement so they may be reused.
  DenseMap<Value *, Value *> Bitcasts;

  // Emit lifetime markers for the pointers given in \p Objects. Insert the
  // markers before the call if \p InsertBefore, and after the call otherwise.
  auto insertMarkers = [&](Function *MarkerFunc, ArrayRef<Value *> Objects,
                           bool InsertBefore) {
    for (Value *Mem : Objects) {
      assert((!isa<Instruction>(Mem) || cast<Instruction>(Mem)->getFunction() ==
                                            TheCall->getFunction()) &&
             "Input memory not defined in original function");
      Value *&MemAsI8Ptr = Bitcasts[Mem];
      if (!MemAsI8Ptr) {
        if (Mem->getType() == Int8PtrTy)
          MemAsI8Ptr = Mem;
        else
          MemAsI8Ptr =
              CastInst::CreatePointerCast(Mem, Int8PtrTy, "lt.cast", TheCall);
      }

      auto Marker = CallInst::Create(MarkerFunc, {NegativeOne, MemAsI8Ptr});
      if (InsertBefore)
        Marker->insertBefore(TheCall);
      else
        Marker->insertBefore(Term);
    }
  };

  if (!LifetimesStart.empty()) {
    auto StartFn = llvm::Intrinsic::getDeclaration(
        M, llvm::Intrinsic::lifetime_start, Int8PtrTy);
    insertMarkers(StartFn, LifetimesStart, /*InsertBefore=*/true);
  }

  if (!LifetimesEnd.empty()) {
    auto EndFn = llvm::Intrinsic::getDeclaration(
        M, llvm::Intrinsic::lifetime_end, Int8PtrTy);
    insertMarkers(EndFn, LifetimesEnd, /*InsertBefore=*/false);
  }
}

void CodeExtractor::moveCodeToFunction(Function *newFunction) {
  Function *oldFunc = Blocks.front()->getParent();
  Function::BasicBlockListType &oldBlocks = oldFunc->getBasicBlockList();
  Function::BasicBlockListType &newBlocks = newFunction->getBasicBlockList();

  auto newFuncIt = newFunction->begin();
  for (BasicBlock *Block : Blocks) {
    // Delete the basic block from the old function, and the list of blocks
    oldBlocks.remove(Block);

    // Insert this basic block into the new function
    // Insert the original blocks after the entry block created
    // for the new function. The entry block may be followed
    // by a set of exit blocks at this point, but these exit
    // blocks better be placed at the end of the new function.
    newFuncIt = newBlocks.insertAfter(newFuncIt, Block);
  }
}

void CodeExtractor::calculateNewCallTerminatorWeights(
    BasicBlock *CodeReplacer,
    const DenseMap<BasicBlock *, BlockFrequency> &ExitWeights,
    BranchProbabilityInfo *BPI) {
  using Distribution = BlockFrequencyInfoImplBase::Distribution;
  using BlockNode = BlockFrequencyInfoImplBase::BlockNode;

  // Update the branch weights for the exit block.
  Instruction *TI = CodeReplacer->getTerminator();
  SmallVector<unsigned, 8> BranchWeights(TI->getNumSuccessors(), 0);

  // Block Frequency distribution with dummy node.
  Distribution BranchDist;

  SmallVector<BranchProbability, 4> EdgeProbabilities(
      TI->getNumSuccessors(), BranchProbability::getUnknown());

  // Add each of the frequencies of the successors.
  for (unsigned i = 0, e = TI->getNumSuccessors(); i < e; ++i) {
    BlockNode ExitNode(i);
    uint64_t ExitFreq = ExitWeights.lookup(TI->getSuccessor(i)).getFrequency();
    if (ExitFreq != 0)
      BranchDist.addExit(ExitNode, ExitFreq);
    else
      EdgeProbabilities[i] = BranchProbability::getZero();
  }

  // Check for no total weight.
  if (BranchDist.Total == 0) {
    BPI->setEdgeProbability(CodeReplacer, EdgeProbabilities);
    return;
  }

  // Normalize the distribution so that they can fit in unsigned.
  BranchDist.normalize();

  // Create normalized branch weights and set the metadata.
  for (unsigned I = 0, E = BranchDist.Weights.size(); I < E; ++I) {
    const auto &Weight = BranchDist.Weights[I];

    // Get the weight and update the current BFI.
    BranchWeights[Weight.TargetNode.Index] = Weight.Amount;
    BranchProbability BP(Weight.Amount, BranchDist.Total);
    EdgeProbabilities[Weight.TargetNode.Index] = BP;
  }
  BPI->setEdgeProbability(CodeReplacer, EdgeProbabilities);
  TI->setMetadata(
      LLVMContext::MD_prof,
      MDBuilder(TI->getContext()).createBranchWeights(BranchWeights));
}

/// Erase debug info intrinsics which refer to values in \p F but aren't in
/// \p F.
static void eraseDebugIntrinsicsWithNonLocalRefs(Function &F) {
  for (Instruction &I : instructions(F)) {
    SmallVector<DbgVariableIntrinsic *, 4> DbgUsers;
    findDbgUsers(DbgUsers, &I);
    for (DbgVariableIntrinsic *DVI : DbgUsers)
      if (DVI->getFunction() != &F)
        DVI->eraseFromParent();
  }
}

/// Fix up the debug info in the old and new functions by pointing line
/// locations and debug intrinsics to the new subprogram scope, and by deleting
/// intrinsics which point to values outside of the new function.
static void fixupDebugInfoPostExtraction(Function &OldFunc, Function &NewFunc,
                                         CallInst &TheCall) {
  DISubprogram *OldSP = OldFunc.getSubprogram();
  LLVMContext &Ctx = OldFunc.getContext();

  if (!OldSP) {
    // Erase any debug info the new function contains.
    stripDebugInfo(NewFunc);
    // Make sure the old function doesn't contain any non-local metadata refs.
    eraseDebugIntrinsicsWithNonLocalRefs(NewFunc);
    return;
  }

  // Create a subprogram for the new function. Leave out a description of the
  // function arguments, as the parameters don't correspond to anything at the
  // source level.
  assert(OldSP->getUnit() && "Missing compile unit for subprogram");
  DIBuilder DIB(*OldFunc.getParent(), /*AllowUnresolved=*/false,
                OldSP->getUnit());
  auto SPType = DIB.createSubroutineType(DIB.getOrCreateTypeArray(None));
  DISubprogram::DISPFlags SPFlags = DISubprogram::SPFlagDefinition |
                                    DISubprogram::SPFlagOptimized |
                                    DISubprogram::SPFlagLocalToUnit;
  auto NewSP = DIB.createFunction(
      OldSP->getUnit(), NewFunc.getName(), NewFunc.getName(), OldSP->getFile(),
      /*LineNo=*/0, SPType, /*ScopeLine=*/0, DINode::FlagZero, SPFlags);
  NewFunc.setSubprogram(NewSP);

  // Debug intrinsics in the new function need to be updated in one of two
  // ways:
  //  1) They need to be deleted, because they describe a value in the old
  //     function.
  //  2) They need to point to fresh metadata, e.g. because they currently
  //     point to a variable in the wrong scope.
  SmallDenseMap<DINode *, DINode *> RemappedMetadata;
  SmallVector<Instruction *, 4> DebugIntrinsicsToDelete;
  for (Instruction &I : instructions(NewFunc)) {
    auto *DII = dyn_cast<DbgInfoIntrinsic>(&I);
    if (!DII)
      continue;

    // Point the intrinsic to a fresh label within the new function.
    if (auto *DLI = dyn_cast<DbgLabelInst>(&I)) {
      DILabel *OldLabel = DLI->getLabel();
      DINode *&NewLabel = RemappedMetadata[OldLabel];
      if (!NewLabel)
        NewLabel = DILabel::get(Ctx, NewSP, OldLabel->getName(),
                                OldLabel->getFile(), OldLabel->getLine());
      DLI->setArgOperand(0, MetadataAsValue::get(Ctx, NewLabel));
      continue;
    }

    auto IsInvalidLocation = [&NewFunc](Value *Location) {
      // Location is invalid if it isn't a constant or an instruction, or is an
      // instruction but isn't in the new function.
      if (!Location ||
          (!isa<Constant>(Location) && !isa<Instruction>(Location)))
        return true;
      Instruction *LocationInst = dyn_cast<Instruction>(Location);
      return LocationInst && LocationInst->getFunction() != &NewFunc;
    };

    auto *DVI = cast<DbgVariableIntrinsic>(DII);
    // If any of the used locations are invalid, delete the intrinsic.
    if (any_of(DVI->location_ops(), IsInvalidLocation)) {
      DebugIntrinsicsToDelete.push_back(DVI);
      continue;
    }

    // Point the intrinsic to a fresh variable within the new function.
    DILocalVariable *OldVar = DVI->getVariable();
    DINode *&NewVar = RemappedMetadata[OldVar];
    if (!NewVar)
      NewVar = DIB.createAutoVariable(
          NewSP, OldVar->getName(), OldVar->getFile(), OldVar->getLine(),
          OldVar->getType(), /*AlwaysPreserve=*/false, DINode::FlagZero,
          OldVar->getAlignInBits());
    DVI->setVariable(cast<DILocalVariable>(NewVar));
  }
  for (auto *DII : DebugIntrinsicsToDelete)
    DII->eraseFromParent();
  DIB.finalizeSubprogram(NewSP);

  // Fix up the scope information attached to the line locations in the new
  // function.
  for (Instruction &I : instructions(NewFunc)) {
    if (const DebugLoc &DL = I.getDebugLoc())
      I.setDebugLoc(DILocation::get(Ctx, DL.getLine(), DL.getCol(), NewSP));

    // Loop info metadata may contain line locations. Fix them up.
    auto updateLoopInfoLoc = [&Ctx, NewSP](Metadata *MD) -> Metadata * {
      if (auto *Loc = dyn_cast_or_null<DILocation>(MD))
        return DILocation::get(Ctx, Loc->getLine(), Loc->getColumn(), NewSP,
                               nullptr);
      return MD;
    };
    updateLoopMetadataDebugLocations(I, updateLoopInfoLoc);
  }
  if (!TheCall.getDebugLoc())
    TheCall.setDebugLoc(DILocation::get(Ctx, 0, 0, OldSP));

  eraseDebugIntrinsicsWithNonLocalRefs(NewFunc);
}

Function *
CodeExtractor::extractCodeRegion(const CodeExtractorAnalysisCache &CEAC) {
  ValueSet Inputs, Outputs;
  return extractCodeRegion(CEAC, Inputs, Outputs);
}

Function *
CodeExtractor::extractCodeRegion(const CodeExtractorAnalysisCache &CEAC,
                                 ValueSet &inputs, ValueSet &outputs) {
  if (!isEligible())
    return nullptr;

  // Assumption: this is a single-entry code region, and the header is the first
  // block in the region.
  BasicBlock *header = *Blocks.begin();
  Function *oldFunction = header->getParent();

  normalizeCFGForExtraction(header);

<<<<<<< HEAD
  if (!KeepOldBlocks) {
    // Remove @llvm.assume calls that will be moved to the new function from the
    // old function's assumption cache.
    for (BasicBlock *Block : Blocks) {
      for (Instruction &I : llvm::make_early_inc_range(*Block)) {
        if (auto *AI = dyn_cast<AssumeInst>(&I)) {
          if (AC)
            AC->unregisterAssumption(AI);
          AI->eraseFromParent();
        }
=======
  // Remove @llvm.assume calls that will be moved to the new function from the
  // old function's assumption cache.
  for (BasicBlock *Block : Blocks) {
    for (Instruction &I : llvm::make_early_inc_range(*Block)) {
      if (auto *AI = dyn_cast<AssumeInst>(&I)) {
        if (AC)
          AC->unregisterAssumption(AI);
        AI->eraseFromParent();
>>>>>>> e2d1e218
      }
    }
  }

  ValueSet SinkingCands, HoistingCands;
  BasicBlock *CommonExit = nullptr;
  findAllocas(CEAC, SinkingCands, HoistingCands, CommonExit);
  assert(HoistingCands.empty() || CommonExit);

  // Find inputs to, outputs from the code region.
  findInputsOutputs(inputs, outputs, SinkingCands);

  // Collect objects which are inputs to the extraction region and also
  // referenced by lifetime start markers within it. The effects of these
  // markers must be replicated in the calling function to prevent the stack
  // coloring pass from merging slots which store input objects.
  ValueSet LifetimesStart;
  eraseLifetimeMarkersOnInputs(Blocks, SinkingCands, LifetimesStart);

  if (!HoistingCands.empty()) {
    auto *HoistToBlock = findOrCreateBlockForHoisting(CommonExit);
    Instruction *TI = HoistToBlock->getTerminator();
    for (auto *II : HoistingCands)
      cast<Instruction>(II)->moveBefore(TI);
    recomputeExitBlocks();
  }

  // CFG/ExitBlocks must not change hereafter

  // Calculate the entry frequency of the new function before we change the root
  //   block.
  BlockFrequency EntryFreq;
  DenseMap<BasicBlock *, BlockFrequency> ExitWeights;
  if (BFI) {
    assert(BPI && "Both BPI and BFI are required to preserve profile info");
    for (BasicBlock *Pred : predecessors(header)) {
      if (Blocks.count(Pred))
        continue;
      EntryFreq +=
          BFI->getBlockFreq(Pred) * BPI->getEdgeProbability(Pred, header);
    }

    for (BasicBlock *Succ : SwitchCases) {
      for (BasicBlock *Block : predecessors(Succ)) {
        if (!Blocks.count(Block))
          continue;

        // Update the branch weight for this successor.
        BlockFrequency &BF = ExitWeights[Succ];
        BF += BFI->getBlockFreq(Block) * BPI->getEdgeProbability(Block, Succ);
<<<<<<< HEAD
      }
    }
  }

  // Determine position for the replacement code. Do so before header is moved
  // to the new function.
  BasicBlock *ReplIP = header;
  if (!KeepOldBlocks) {
    while (ReplIP && Blocks.count(ReplIP))
      ReplIP = ReplIP->getNextNode();
  }

  // Construct new function based on inputs/outputs & add allocas for all defs.
  std::string SuffixToUse =
      Suffix.empty()
          ? (header->getName().empty() ? "extracted" : header->getName().str())
          : Suffix;

  ValueSet StructValues;
  StructType *StructTy;
  Function *newFunction = constructFunctionDeclaration(
      inputs, outputs, EntryFreq, oldFunction->getName() + "." + SuffixToUse,
      StructValues, StructTy);

  emitFunctionBody(inputs, outputs, StructValues, newFunction, StructTy, header,
                   SinkingCands);

  std::vector<Value *> Reloads;
  CallInst *TheCall = emitReplacerCall(
      inputs, outputs, StructValues, newFunction, StructTy, oldFunction, ReplIP,
      EntryFreq, LifetimesStart.getArrayRef(), Reloads);

  insertReplacerCall(oldFunction, header, TheCall->getParent(), outputs,
                     Reloads, ExitWeights);

  fixupDebugInfoPostExtraction(*oldFunction, *newFunction, *TheCall);

  // Mark the new function `noreturn` if applicable. Terminators which resume
  // exception propagation are treated as returning instructions. This is to
  // avoid inserting traps after calls to outlined functions which unwind.
  bool doesNotReturn = none_of(*newFunction, [](const BasicBlock &BB) {
    const Instruction *Term = BB.getTerminator();
    return isa<ReturnInst>(Term) || isa<ResumeInst>(Term);
  });
  if (doesNotReturn)
    newFunction->setDoesNotReturn();

  LLVM_DEBUG(if (verifyFunction(*newFunction, &errs())) {
    newFunction->dump();
    report_fatal_error("verification of newFunction failed!");
  });
  LLVM_DEBUG(if (verifyFunction(*oldFunction))
                 report_fatal_error("verification of oldFunction failed!"));
  LLVM_DEBUG(if (AC && verifyAssumptionCache(*oldFunction, *newFunction, AC))
                 report_fatal_error("Stale Asumption cache for old Function!"));
  return newFunction;
}

void CodeExtractor::normalizeCFGForExtraction(BasicBlock *&header) {
  // If we have any return instructions in the region, split those blocks so
  // that the return is not in the region.
  splitReturnBlocks();

  // If we have to split PHI nodes of the entry or exit blocks, do so now.
  severSplitPHINodesOfEntry(header);

  // If a PHI in an exit block has multiple invoming values from the outlined
  // region, create a new PHI for those values within the region such that only
  // PHI itself becomes an output value, not each of its incoming values
  // individually.
  recomputeExitBlocks();
  severSplitPHINodesOfExits();

  // If the option was given, ensure there are no PHI nodes at all in the exit
  // nodes themselves.
  if (KeepOldBlocks) {
    for (BasicBlock *Block : Blocks) {
      for (BasicBlock *Succ : make_early_inc_range(successors(Block))) {
        if (Blocks.count(Succ))
          continue;

        if (!Succ->getSinglePredecessor())
          Succ = SplitEdge(Block, Succ, DT);

        // Ensure no PHI node in exit block (still possible with single
        // predecessor, e.g. LCSSA)
        while (auto *P = dyn_cast<PHINode>(&Succ->front())) {
          assert(P->getNumIncomingValues() == 1);
          P->replaceAllUsesWith(P->getIncomingValue(0));
          P->eraseFromParent();
        }
=======
>>>>>>> e2d1e218
      }
    }

    // Exit nodes may have changed by SplitEdge.
    recomputeExitBlocks();
  }
<<<<<<< HEAD
}

void CodeExtractor::recomputeExitBlocks() {
  SwitchCases.clear();

  SmallPtrSet<BasicBlock *, 2> ExitBlocks;
  for (BasicBlock *Block : Blocks) {
    for (BasicBlock *Succ : successors(Block)) {
      if (Blocks.count(Succ))
        continue;

      bool IsNew = ExitBlocks.insert(Succ).second;
      if (IsNew)
        SwitchCases.push_back(Succ);
    }
  }
  NumExitBlocks = ExitBlocks.size();
}

void CodeExtractor::emitFunctionBody(
    const ValueSet &inputs, const ValueSet &outputs,
    const ValueSet &StructValues, Function *newFunction,
    StructType *StructArgTy, BasicBlock *header, const ValueSet &SinkingCands) {
  Function *oldFunction = header->getParent();
  LLVMContext &Context = oldFunction->getContext();

  // The new function needs a root node because other nodes can branch to the
  // head of the region, but the entry node of a function cannot have preds.
  BasicBlock *newFuncRoot =
      BasicBlock::Create(Context, "newFuncRoot", newFunction);

  // The map of values from the original function to the corresponding values in
  // the extracted function; only used with KeepOldBlocks.
  ValueToValueMapTy VMap;

  // Additional instructions not in a extracted block whose operands need to be
  // remapped.
  SmallVector<Instruction *> AdditionalRemap;

  // Copy or move (depending on KeepOldBlocks) an instruction to the new
  // function.
  auto MoveOrCopyInst = [this, newFuncRoot, &VMap,
                         &AdditionalRemap](Instruction *I) -> Instruction * {
    BasicBlock::iterator IP = newFuncRoot->getFirstInsertionPt();
    if (!KeepOldBlocks) {
      I->moveBefore(*newFuncRoot, IP);
      return I;
    }

    Instruction *ClonedI = I->clone();
    ClonedI->setName(I->getName());
    newFuncRoot->getInstList().insert(IP, ClonedI);
    AdditionalRemap.push_back(ClonedI);
    VMap[I] = ClonedI;
    return ClonedI;
  };
=======

  // Determine position for the replacement code. Do so before header is moved
  // to the new function.
  BasicBlock *ReplIP = header;
  while (ReplIP && Blocks.count(ReplIP))
    ReplIP = ReplIP->getNextNode();

  // Construct new function based on inputs/outputs & add allocas for all defs.
  std::string SuffixToUse =
      Suffix.empty()
          ? (header->getName().empty() ? "extracted" : header->getName().str())
          : Suffix;

  ValueSet StructValues;
  StructType *StructTy;
  Function *newFunction = constructFunctionDeclaration(
      inputs, outputs, EntryFreq, oldFunction->getName() + "." + SuffixToUse,
      StructValues, StructTy);

  emitFunctionBody(inputs, outputs, StructValues, newFunction, StructTy, header,
                   SinkingCands);

  std::vector<Value *> Reloads;
  CallInst *TheCall = emitReplacerCall(
      inputs, outputs, StructValues, newFunction, StructTy, oldFunction, ReplIP,
      EntryFreq, LifetimesStart.getArrayRef(), Reloads);

  insertReplacerCall(oldFunction, header, TheCall->getParent(), outputs,
                     Reloads, ExitWeights);

  fixupDebugInfoPostExtraction(*oldFunction, *newFunction, *TheCall);

  // Mark the new function `noreturn` if applicable. Terminators which resume
  // exception propagation are treated as returning instructions. This is to
  // avoid inserting traps after calls to outlined functions which unwind.
  bool doesNotReturn = none_of(*newFunction, [](const BasicBlock &BB) {
    const Instruction *Term = BB.getTerminator();
    return isa<ReturnInst>(Term) || isa<ResumeInst>(Term);
  });
  if (doesNotReturn)
    newFunction->setDoesNotReturn();

  LLVM_DEBUG(if (verifyFunction(*newFunction, &errs())) {
    newFunction->dump();
    report_fatal_error("verification of newFunction failed!");
  });
  LLVM_DEBUG(if (verifyFunction(*oldFunction))
                 report_fatal_error("verification of oldFunction failed!"));
  LLVM_DEBUG(if (AC && verifyAssumptionCache(*oldFunction, *newFunction, AC))
                 report_fatal_error("Stale Asumption cache for old Function!"));
  return newFunction;
}

void CodeExtractor::normalizeCFGForExtraction(BasicBlock *&header) {
  // If we have any return instructions in the region, split those blocks so
  // that the return is not in the region.
  splitReturnBlocks();

  // If we have to split PHI nodes of the entry or exit blocks, do so now.
  severSplitPHINodesOfEntry(header);

  // If a PHI in an exit block has multiple invoming values from the outlined
  // region, create a new PHI for those values within the region such that only
  // PHI itself becomes an output value, not each of its incoming values
  // individually.
  recomputeExitBlocks();
  severSplitPHINodesOfExits();
}

void CodeExtractor::recomputeExitBlocks() {
  SwitchCases.clear();

  SmallPtrSet<BasicBlock *, 2> ExitBlocks;
  for (BasicBlock *Block : Blocks) {
    for (BasicBlock *Succ : successors(Block)) {
      if (Blocks.count(Succ))
        continue;

      bool IsNew = ExitBlocks.insert(Succ).second;
      if (IsNew)
        SwitchCases.push_back(Succ);
    }
  }
}

void CodeExtractor::emitFunctionBody(
    const ValueSet &inputs, const ValueSet &outputs,
    const ValueSet &StructValues, Function *newFunction,
    StructType *StructArgTy, BasicBlock *header, const ValueSet &SinkingCands) {
  Function *oldFunction = header->getParent();
  LLVMContext &Context = oldFunction->getContext();

  // The new function needs a root node because other nodes can branch to the
  // head of the region, but the entry node of a function cannot have preds.
  BasicBlock *newFuncRoot =
      BasicBlock::Create(Context, "newFuncRoot", newFunction);
>>>>>>> e2d1e218

  // Now sink all instructions which only have non-phi uses inside the region.
  // Group the allocas at the start of the block, so that any bitcast uses of
  // the allocas are well-defined.
  for (auto *II : SinkingCands) {
    if (!isa<AllocaInst>(II)) {
<<<<<<< HEAD
      MoveOrCopyInst(cast<Instruction>(II));
=======
      cast<Instruction>(II)->moveBefore(*newFuncRoot,
                                        newFuncRoot->getFirstInsertionPt());
>>>>>>> e2d1e218
    }
  }
  for (auto *II : SinkingCands) {
    if (auto *AI = dyn_cast<AllocaInst>(II)) {
<<<<<<< HEAD
      MoveOrCopyInst(AI);
=======
      AI->moveBefore(*newFuncRoot, newFuncRoot->getFirstInsertionPt());
>>>>>>> e2d1e218
    }
  }

  Function::arg_iterator ScalarAI = newFunction->arg_begin();
  Argument *AggArg = StructValues.empty()
                         ? nullptr
                         : newFunction->getArg(newFunction->arg_size() - 1);

  // Rewrite all users of the inputs in the extracted region to use the
  // arguments (or appropriate addressing into struct) instead.
  SmallVector<Value *> NewValues;
  for (unsigned i = 0, e = inputs.size(), aggIdx = 0; i != e; ++i) {
    Value *RewriteVal;
    if (StructValues.contains(inputs[i])) {
      Value *Idx[2];
      Idx[0] = Constant::getNullValue(Type::getInt32Ty(header->getContext()));
      Idx[1] = ConstantInt::get(Type::getInt32Ty(header->getContext()), aggIdx);
      GetElementPtrInst *GEP = GetElementPtrInst::Create(
          StructArgTy, AggArg, Idx, "gep_" + inputs[i]->getName(), newFuncRoot);
      RewriteVal = new LoadInst(StructArgTy->getElementType(aggIdx), GEP,
                                "loadgep_" + inputs[i]->getName(), newFuncRoot);
      ++aggIdx;
    } else
      RewriteVal = &*ScalarAI++;

    NewValues.push_back(RewriteVal);
  }

<<<<<<< HEAD
  if (KeepOldBlocks) {
    // Copy blocks and instrutions to newFunction.
    for (BasicBlock *Block : Blocks) {
      BasicBlock *CBB = CloneBasicBlock(
          Block, VMap, {}, newFunction, /* CodeInfo */ nullptr,
          /* DIFinder */ nullptr,
          [](const Instruction *I) -> bool { return !isa<AssumeInst>(I); });

      // Add basic block mapping.
      VMap[Block] = CBB;

      // It is only legal to clone a function if a block address within that
      // function is never referenced outside of the function.  Given that, we
      // want to map block addresses from the old function to block addresses in
      // the clone. (This is different from the generic ValueMapper
      // implementation, which generates an invalid blockaddress when
      // cloning a function.)
      if (Block->hasAddressTaken()) {
        Constant *OldBBAddr = BlockAddress::get(oldFunction, Block);
        VMap[OldBBAddr] = BlockAddress::get(newFunction, CBB);
      }

      // Non-header block may have branches from outside the region. These
      // continue to branch to the original blocks, hence remove their PHI
      // entries.
      if (Block != header)
        for (auto &&P : CBB->phis()) {
          unsigned NumIncoming = P.getNumIncomingValues();
          for (int Idx = NumIncoming - 1; Idx >= 0; --Idx) {
            BasicBlock *IncomingBlock = P.getIncomingBlock(Idx);
            if (Blocks.count(IncomingBlock))
              continue;
            P.removeIncomingValue(Idx, /*DeletePHIIfEmpty=*/false);
          }
        }
    }

    for (auto P : enumerate(inputs))
      VMap[P.value()] = NewValues[P.index()];

  } else {
    moveCodeToFunction(newFunction);

    for (unsigned i = 0, e = inputs.size(); i != e; ++i) {
      Value *RewriteVal = NewValues[i];

      std::vector<User *> Users(inputs[i]->user_begin(), inputs[i]->user_end());
      for (User *use : Users)
        if (Instruction *inst = dyn_cast<Instruction>(use))
          if (Blocks.count(inst->getParent()))
            inst->replaceUsesOfWith(inputs[i], RewriteVal);
    }
  }

  // Since there may be multiple exits from the original region, make the new
  // function return an unsigned, switch on that number.  This loop iterates
  // over all of the blocks in the extracted region, updating any terminator
  // instructions in the to-be-extracted region that branch to blocks that are
  // not in the region to be extracted.
  std::map<BasicBlock *, BasicBlock *> ExitBlockMap;

  // Iterate over the previously collected targets, and create new blocks inside
  // the function to branch to.
  for (auto P : enumerate(SwitchCases)) {
    BasicBlock *OldTarget = P.value();
    size_t SuccNum = P.index();

    BasicBlock *NewTarget = BasicBlock::Create(
        Context, OldTarget->getName() + ".exitStub", newFunction);
    ExitBlockMap[OldTarget] = NewTarget;
    if (KeepOldBlocks)
      VMap[OldTarget] = NewTarget;

    Value *brVal = nullptr;
    assert(NumExitBlocks < 0xffff && "too many exit blocks for switch");
    switch (NumExitBlocks) {
    case 0:
    case 1:
      break; // No value needed.
    case 2:  // Conditional branch, return a bool
      brVal = ConstantInt::get(Type::getInt1Ty(Context), !SuccNum);
      break;
    default:
      brVal = ConstantInt::get(Type::getInt16Ty(Context), SuccNum);
      break;
    }

    ReturnInst::Create(Context, brVal, NewTarget);
  }

  for (BasicBlock *Block : Blocks) {
    Instruction *TI = Block->getTerminator();
    for (unsigned i = 0, e = TI->getNumSuccessors(); i != e; ++i) {
      if (Blocks.count(TI->getSuccessor(i)))
        continue;
      BasicBlock *OldTarget = TI->getSuccessor(i);
      // add a new basic block which returns the appropriate value
      BasicBlock *NewTarget = ExitBlockMap[OldTarget];
      assert(NewTarget && "Unknown target block!");

      if (KeepOldBlocks) {
        VMap[OldTarget] = NewTarget;
      } else {
        // rewrite the original branch instruction with this new target
        TI->setSuccessor(i, NewTarget);
      }
    }
  }

  // Update values references to point to the new function.
  if (KeepOldBlocks) {
    for (BasicBlock *Pred : predecessors(header)) {
      if (VMap.count(Pred))
        continue;
      VMap[Pred] = newFuncRoot;
    }

    for (Instruction *II : AdditionalRemap)
      RemapInstruction(II, VMap, RF_NoModuleLevelChanges);

    // Loop over all of the instructions in the new function, fixing up operand
    // references as we go. This uses VMap to do all the hard work.
    for (BasicBlock *Block : Blocks) {
      WeakTrackingVH NewBlock = VMap.lookup(Block);
      if (!NewBlock)
        continue;

      // Loop over all instructions, fixing each one as we find it...
      for (Instruction &II : cast<BasicBlock>(*NewBlock))
        RemapInstruction(&II, VMap, RF_NoModuleLevelChanges);
    }
  } else {
    // Loop over all of the PHI nodes in the header and exit blocks, and change
    // any references to the old incoming edge to be the new incoming edge.
    for (BasicBlock::iterator I = header->begin(); isa<PHINode>(I); ++I) {
      PHINode *PN = cast<PHINode>(I);
      for (unsigned i = 0, e = PN->getNumIncomingValues(); i != e; ++i)
        if (!Blocks.count(PN->getIncomingBlock(i)))
          PN->setIncomingBlock(i, newFuncRoot);
    }
  }

  BasicBlock *NewHeader =
      KeepOldBlocks ? cast<BasicBlock>(VMap.lookup(header)) : header;
  assert(NewHeader && "Header must have been cloned/moved to newFunction");

  // Connect newFunction entry block to new header.
  BranchInst *BranchI = BranchInst::Create(NewHeader, newFuncRoot);
  applyFirstDebugLoc(oldFunction, Blocks.getArrayRef(), BranchI);

  // Store the arguments right after the definition of output value.
  // This should be proceeded after creating exit stubs to be ensure that invoke
  // result restore will be placed in the outlined function.
  ScalarAI = newFunction->arg_begin();
  unsigned AggIdx = 0;
  for (Value *Input : inputs) {
    if (StructValues.contains(Input))
      ++AggIdx;
    else
      ++ScalarAI;
  }

  for (Value *Output : outputs) {
    if (KeepOldBlocks)
      Output = VMap.lookup(Output);

    // Find proper insertion point.
    // In case Output is an invoke, we insert the store at the beginning in the
    // 'normal destination' BB. Otherwise we insert the store right after
    // Output.
    Instruction *InsertBefore = nullptr;
    if (auto *InvokeI = dyn_cast<InvokeInst>(Output))
      InsertBefore = &*InvokeI->getNormalDest()->getFirstInsertionPt();
    else if (auto *Phi = dyn_cast<PHINode>(Output))
      InsertBefore = &*Phi->getParent()->getFirstInsertionPt();
    else if (auto *OutI = dyn_cast<Instruction>(Output))
      InsertBefore = &*std::next(OutI->getIterator());

    assert((!InsertBefore || InsertBefore->getFunction() == newFunction ||
            Blocks.count(InsertBefore->getParent())) &&
           "InsertPt should be in new function");

    if (StructValues.contains(Output)) {
      if (InsertBefore) {
        assert(AggArg && "Number of aggregate output arguments should match "
                         "the number of defined values");
        Value *Idx[2];
        Idx[0] = Constant::getNullValue(Type::getInt32Ty(Context));
        Idx[1] = ConstantInt::get(Type::getInt32Ty(Context), AggIdx);
        GetElementPtrInst *GEP = GetElementPtrInst::Create(
            StructArgTy, AggArg, Idx, "gep_" + Output->getName(), InsertBefore);
        new StoreInst(Output, GEP, InsertBefore);
      }
      ++AggIdx;
    } else {
      if (InsertBefore) {
        assert(ScalarAI != newFunction->arg_end() &&
               "Number of scalar output arguments should match "
               "the number of defined values");
        new StoreInst(Output, &*ScalarAI, InsertBefore);
      }
      ++ScalarAI;
    }
  }
}

CallInst *CodeExtractor::emitReplacerCall(
    const ValueSet &inputs, const ValueSet &outputs,
    const ValueSet &StructValues, Function *newFunction,
    StructType *StructArgTy, Function *oldFunction, BasicBlock *ReplIP,
    BlockFrequency EntryFreq, ArrayRef<Value *> LifetimesStart,
    std::vector<Value *> &Reloads) {
  LLVMContext &Context = oldFunction->getContext();
  Module *M = oldFunction->getParent();
  const DataLayout &DL = M->getDataLayout();

  // This takes place of the original loop
  BasicBlock *codeReplacer =
      BasicBlock::Create(Context, "codeRepl", oldFunction, ReplIP);
  BasicBlock *AllocaBlock =
      AllocationBlock ? AllocationBlock : &oldFunction->getEntryBlock();

  // Update the entry count of the function.
  if (BFI)
    BFI->setBlockFreq(codeReplacer, EntryFreq.getFrequency());

  std::vector<Value *> params;

  // Add inputs as params, or to be filled into the struct
  for (Value *input : inputs) {
    if (StructValues.contains(input))
      continue;

    params.push_back(input);
  }

  // Create allocas for the outputs
  std::vector<Value *> ReloadOutputs;
  for (Value *output : outputs) {
    if (StructValues.contains(output))
      continue;

    AllocaInst *alloca = new AllocaInst(
        output->getType(), DL.getAllocaAddrSpace(), nullptr,
        output->getName() + ".loc", &*AllocaBlock->getFirstInsertionPt());
    params.push_back(alloca);
    ReloadOutputs.push_back(alloca);
  }

  AllocaInst *Struct = nullptr;
  if (!StructValues.empty()) {
    Struct = new AllocaInst(StructArgTy, DL.getAllocaAddrSpace(), nullptr,
                            "structArg", &*AllocaBlock->getFirstInsertionPt());
    params.push_back(Struct);

    unsigned AggIdx = 0;
    for (Value *input : inputs) {
      if (!StructValues.contains(input))
        continue;

      Value *Idx[2];
      Idx[0] = Constant::getNullValue(Type::getInt32Ty(Context));
      Idx[1] = ConstantInt::get(Type::getInt32Ty(Context), AggIdx);
      GetElementPtrInst *GEP = GetElementPtrInst::Create(
          StructArgTy, Struct, Idx, "gep_" + input->getName());
      codeReplacer->getInstList().push_back(GEP);
      new StoreInst(input, GEP, codeReplacer);

      ++AggIdx;
    }
  }

  // Emit the call to the function
  CallInst *call =
      CallInst::Create(newFunction, params,
                       NumExitBlocks > 1 ? "targetBlock" : "", codeReplacer);

  // Set swifterror parameter attributes.
  unsigned ParamIdx = 0;
  unsigned AggIdx = 0;
  for (auto input : inputs) {
    if (StructValues.contains(input)) {
      ++AggIdx;
    } else {
      if (input->isSwiftError())
        call->addParamAttr(ParamIdx, Attribute::SwiftError);
      ++ParamIdx;
    }
  }

  // Add debug location to the new call, if the original function has debug
  // info. In that case, the terminator of the entry block of the extracted
  // function contains the first debug location of the extracted function,
  // set in extractCodeRegion.
  if (codeReplacer->getParent()->getSubprogram()) {
    if (auto DL = newFunction->getEntryBlock().getTerminator()->getDebugLoc())
      call->setDebugLoc(DL);
  }

  // Reload the outputs passed in by reference, use the struct if output is in
  // the aggregate or reload from the scalar argument.
  for (unsigned i = 0, e = outputs.size(), scalarIdx = 0; i != e; ++i) {
    Value *Output = nullptr;
    if (StructValues.contains(outputs[i])) {
      Value *Idx[2];
      Idx[0] = Constant::getNullValue(Type::getInt32Ty(Context));
      Idx[1] = ConstantInt::get(Type::getInt32Ty(Context), AggIdx);
      GetElementPtrInst *GEP = GetElementPtrInst::Create(
          StructArgTy, Struct, Idx, "gep_reload_" + outputs[i]->getName());
      codeReplacer->getInstList().push_back(GEP);
      Output = GEP;
      ++AggIdx;
    } else {
      Output = ReloadOutputs[scalarIdx];
      ++scalarIdx;
    }
    LoadInst *load =
        new LoadInst(outputs[i]->getType(), Output,
                     outputs[i]->getName() + ".reload", codeReplacer);
    Reloads.push_back(load);
  }

  // Now we can emit a switch statement using the call as a value.
  SwitchInst *TheSwitch =
      SwitchInst::Create(Constant::getNullValue(Type::getInt16Ty(Context)),
                         codeReplacer, 0, codeReplacer);
  for (auto P : enumerate(SwitchCases)) {
    BasicBlock *OldTarget = P.value();
    size_t SuccNum = P.index();

    TheSwitch->addCase(ConstantInt::get(Type::getInt16Ty(Context), SuccNum),
                       OldTarget);
  }

  // Now that we've done the deed, simplify the switch instruction.
  Type *OldFnRetTy = TheSwitch->getParent()->getParent()->getReturnType();
  switch (NumExitBlocks) {
  case 0:
    // There are no successors (the block containing the switch itself), which
    // means that previously this was the last part of the function, and hence
    // this should be rewritten as a `ret'

    // Check if the function should return a value
    if (OldFnRetTy->isVoidTy()) {
      ReturnInst::Create(Context, nullptr, TheSwitch); // Return void
    } else if (OldFnRetTy == TheSwitch->getCondition()->getType()) {
      // return what we have
      ReturnInst::Create(Context, TheSwitch->getCondition(), TheSwitch);
    } else {
      // Otherwise we must have code extracted an unwind or something, just
      // return whatever we want.
      ReturnInst::Create(Context, Constant::getNullValue(OldFnRetTy),
                         TheSwitch);
    }

    TheSwitch->eraseFromParent();
    break;
  case 1:
    // Only a single destination, change the switch into an unconditional
    // branch.
    BranchInst::Create(TheSwitch->getSuccessor(1), TheSwitch);
    TheSwitch->eraseFromParent();
    break;
  case 2:
    // Only two destinations, convert to a condition branch.
    // Remark: This also swaps the target branches:
    // 0 -> false -> getSuccessor(2); 1 -> true -> getSuccessor(1)
    BranchInst::Create(TheSwitch->getSuccessor(1), TheSwitch->getSuccessor(2),
                       call, TheSwitch);
    TheSwitch->eraseFromParent();
    break;
  default:
    // Otherwise, make the default destination of the switch instruction be one
    // of the other successors.
    TheSwitch->setCondition(call);
    TheSwitch->setDefaultDest(TheSwitch->getSuccessor(NumExitBlocks));
    // Remove redundant case
    TheSwitch->removeCase(SwitchInst::CaseIt(TheSwitch, NumExitBlocks - 1));
    break;
  }

  // Insert lifetime markers around the reloads of any output values. The
  // allocas output values are stored in are only in-use in the codeRepl block.
  insertLifetimeMarkersSurroundingCall(M, ReloadOutputs, ReloadOutputs, call);

  // Replicate the effects of any lifetime start/end markers which referenced
  // input objects in the extraction region by placing markers around the call.
  insertLifetimeMarkersSurroundingCall(oldFunction->getParent(), LifetimesStart,
                                       {}, call);

  return call;
}

void CodeExtractor::insertReplacerCall(
    Function *oldFunction, BasicBlock *header, BasicBlock *codeReplacer,
    const ValueSet &outputs, ArrayRef<Value *> Reloads,
    const DenseMap<BasicBlock *, BlockFrequency> &ExitWeights) {
=======
  moveCodeToFunction(newFunction);

  for (unsigned i = 0, e = inputs.size(); i != e; ++i) {
    Value *RewriteVal = NewValues[i];

    std::vector<User *> Users(inputs[i]->user_begin(), inputs[i]->user_end());
    for (User *use : Users)
      if (Instruction *inst = dyn_cast<Instruction>(use))
        if (Blocks.count(inst->getParent()))
          inst->replaceUsesOfWith(inputs[i], RewriteVal);
  }

  // Since there may be multiple exits from the original region, make the new
  // function return an unsigned, switch on that number.  This loop iterates
  // over all of the blocks in the extracted region, updating any terminator
  // instructions in the to-be-extracted region that branch to blocks that are
  // not in the region to be extracted.
  std::map<BasicBlock *, BasicBlock *> ExitBlockMap;

  // Iterate over the previously collected targets, and create new blocks inside
  // the function to branch to.
  for (auto P : enumerate(SwitchCases)) {
    BasicBlock *OldTarget = P.value();
    size_t SuccNum = P.index();

    BasicBlock *NewTarget = BasicBlock::Create(
        Context, OldTarget->getName() + ".exitStub", newFunction);
    ExitBlockMap[OldTarget] = NewTarget;

    Value *brVal = nullptr;
    assert(SwitchCases.size() < 0xffff && "too many exit blocks for switch");
    switch (SwitchCases.size()) {
    case 0:
    case 1:
      break; // No value needed.
    case 2:  // Conditional branch, return a bool
      brVal = ConstantInt::get(Type::getInt1Ty(Context), !SuccNum);
      break;
    default:
      brVal = ConstantInt::get(Type::getInt16Ty(Context), SuccNum);
      break;
    }

    ReturnInst::Create(Context, brVal, NewTarget);
  }

  for (BasicBlock *Block : Blocks) {
    Instruction *TI = Block->getTerminator();
    for (unsigned i = 0, e = TI->getNumSuccessors(); i != e; ++i) {
      if (Blocks.count(TI->getSuccessor(i)))
        continue;
      BasicBlock *OldTarget = TI->getSuccessor(i);
      // add a new basic block which returns the appropriate value
      BasicBlock *NewTarget = ExitBlockMap[OldTarget];
      assert(NewTarget && "Unknown target block!");

      // rewrite the original branch instruction with this new target
      TI->setSuccessor(i, NewTarget);
    }
  }
>>>>>>> e2d1e218

  // Rewrite branches to basic blocks outside of the loop to new dummy blocks
  // within the new function. This must be done before we lose track of which
  // blocks were originally in the code region.
  std::vector<User *> Users(header->user_begin(), header->user_end());
  for (auto &U : Users)
    // The BasicBlock which contains the branch is not in the region
    // modify the branch target to a new block
    if (Instruction *I = dyn_cast<Instruction>(U))
      if (I->isTerminator() && I->getFunction() == oldFunction &&
          !Blocks.count(I->getParent()))
        I->replaceUsesOfWith(header, codeReplacer);

  if (KeepOldBlocks) {
    // Change references to output values after the call to use either the value
    // written by the extracted function or the original value if we skipped the
    // call. Use SSAUpdater to propagate the new PHI since the CFG has changed.

    SSAUpdater SSA;
    for (auto P : enumerate(outputs)) {
      size_t OutIdx = P.index();
      Instruction *OldVal = cast<Instruction>(P.value());
      Value *NewVal = Reloads[OutIdx];

      SSA.Initialize(OldVal->getType(),
                     (OldVal->getName() + ".merge_with_extracted").str());
      SSA.AddAvailableValue(codeReplacer, NewVal);

      // Could help SSAUpdater by determining in advance which output values are
      // available in which exit blocks (from DT).
      SSA.AddAvailableValue(OldVal->getParent(), OldVal);

      for (Use &U : make_early_inc_range(OldVal->uses())) {
        auto *User = dyn_cast<Instruction>(U.getUser());
        if (!User)
          continue;
        BasicBlock *EffectiveUser = User->getParent();
        if (auto *PHI = dyn_cast<PHINode>(User))
          EffectiveUser = PHI->getIncomingBlock(U);

<<<<<<< HEAD
        if (EffectiveUser == codeReplacer || Blocks.count(EffectiveUser))
=======
  // Connect newFunction entry block to new header.
  BranchInst *BranchI = BranchInst::Create(header, newFuncRoot);
  applyFirstDebugLoc(oldFunction, Blocks.getArrayRef(), BranchI);

  // Store the arguments right after the definition of output value.
  // This should be proceeded after creating exit stubs to be ensure that invoke
  // result restore will be placed in the outlined function.
  ScalarAI = newFunction->arg_begin();
  unsigned AggIdx = 0;

  for (Value *Input : inputs) {
    if (StructValues.contains(Input))
      ++AggIdx;
    else
      ++ScalarAI;
  }

  for (Value *Output : outputs) {
    // Find proper insertion point.
    // In case Output is an invoke, we insert the store at the beginning in the
    // 'normal destination' BB. Otherwise we insert the store right after
    // Output.
    Instruction *InsertBefore = nullptr;
    if (auto *InvokeI = dyn_cast<InvokeInst>(Output))
      InsertBefore = &*InvokeI->getNormalDest()->getFirstInsertionPt();
    else if (auto *Phi = dyn_cast<PHINode>(Output))
      InsertBefore = &*Phi->getParent()->getFirstInsertionPt();
    else if (auto *OutI = dyn_cast<Instruction>(Output))
      InsertBefore = &*std::next(OutI->getIterator());

    assert((!InsertBefore || InsertBefore->getFunction() == newFunction ||
            Blocks.count(InsertBefore->getParent())) &&
           "InsertPt should be in new function");

    if (StructValues.contains(Output)) {
      if (InsertBefore) {
        assert(AggArg && "Number of aggregate output arguments should match "
                         "the number of defined values");
        Value *Idx[2];
        Idx[0] = Constant::getNullValue(Type::getInt32Ty(Context));
        Idx[1] = ConstantInt::get(Type::getInt32Ty(Context), AggIdx);
        GetElementPtrInst *GEP = GetElementPtrInst::Create(
            StructArgTy, AggArg, Idx, "gep_" + Output->getName(), InsertBefore);
        new StoreInst(Output, GEP, InsertBefore);
      }
      ++AggIdx;
    } else {
      if (InsertBefore) {
        assert(ScalarAI != newFunction->arg_end() &&
               "Number of scalar output arguments should match "
               "the number of defined values");
        new StoreInst(Output, &*ScalarAI, InsertBefore);
      }
      ++ScalarAI;
    }
  }
}

CallInst *CodeExtractor::emitReplacerCall(
    const ValueSet &inputs, const ValueSet &outputs,
    const ValueSet &StructValues, Function *newFunction,
    StructType *StructArgTy, Function *oldFunction, BasicBlock *ReplIP,
    BlockFrequency EntryFreq, ArrayRef<Value *> LifetimesStart,
    std::vector<Value *> &Reloads) {
  LLVMContext &Context = oldFunction->getContext();
  Module *M = oldFunction->getParent();
  const DataLayout &DL = M->getDataLayout();

  // This takes place of the original loop
  BasicBlock *codeReplacer =
      BasicBlock::Create(Context, "codeRepl", oldFunction, ReplIP);
  BasicBlock *AllocaBlock =
      AllocationBlock ? AllocationBlock : &oldFunction->getEntryBlock();

  // Update the entry count of the function.
  if (BFI)
    BFI->setBlockFreq(codeReplacer, EntryFreq.getFrequency());

  std::vector<Value *> params;

  // Add inputs as params, or to be filled into the struct
  for (Value *input : inputs) {
    if (StructValues.contains(input))
      continue;

    params.push_back(input);
  }

  // Create allocas for the outputs
  std::vector<Value *> ReloadOutputs;
  for (Value *output : outputs) {
    if (StructValues.contains(output))
      continue;

    AllocaInst *alloca = new AllocaInst(
        output->getType(), DL.getAllocaAddrSpace(), nullptr,
        output->getName() + ".loc", &*AllocaBlock->getFirstInsertionPt());
    params.push_back(alloca);
    ReloadOutputs.push_back(alloca);
  }

  AllocaInst *Struct = nullptr;
  if (!StructValues.empty()) {
    Struct = new AllocaInst(StructArgTy, DL.getAllocaAddrSpace(), nullptr,
                            "structArg", &*AllocaBlock->getFirstInsertionPt());
    params.push_back(Struct);

    unsigned AggIdx = 0;
    for (Value *input : inputs) {
      if (!StructValues.contains(input))
        continue;

      Value *Idx[2];
      Idx[0] = Constant::getNullValue(Type::getInt32Ty(Context));
      Idx[1] = ConstantInt::get(Type::getInt32Ty(Context), AggIdx);
      GetElementPtrInst *GEP = GetElementPtrInst::Create(
          StructArgTy, Struct, Idx, "gep_" + input->getName());
      codeReplacer->getInstList().push_back(GEP);
      new StoreInst(input, GEP, codeReplacer);

      ++AggIdx;
    }
  }

  // Emit the call to the function
  CallInst *call =
      CallInst::Create(newFunction, params,
          SwitchCases.size() > 1 ? "targetBlock" : "", codeReplacer);

  // Set swifterror parameter attributes.
  unsigned ParamIdx = 0;
  unsigned AggIdx = 0;
  for (auto input : inputs) {
    if (StructValues.contains(input)) {
      ++AggIdx;
    } else {
      if (input->isSwiftError())
        call->addParamAttr(ParamIdx, Attribute::SwiftError);
      ++ParamIdx;
    }
  }

  // Add debug location to the new call, if the original function has debug
  // info. In that case, the terminator of the entry block of the extracted
  // function contains the first debug location of the extracted function,
  // set in extractCodeRegion.
  if (codeReplacer->getParent()->getSubprogram()) {
    if (auto DL = newFunction->getEntryBlock().getTerminator()->getDebugLoc())
      call->setDebugLoc(DL);
  }

  // Reload the outputs passed in by reference, use the struct if output is in
  // the aggregate or reload from the scalar argument.
  for (unsigned i = 0, e = outputs.size(), scalarIdx = 0; i != e; ++i) {
    Value *Output = nullptr;
    if (StructValues.contains(outputs[i])) {
      Value *Idx[2];
      Idx[0] = Constant::getNullValue(Type::getInt32Ty(Context));
      Idx[1] = ConstantInt::get(Type::getInt32Ty(Context), AggIdx);
      GetElementPtrInst *GEP = GetElementPtrInst::Create(
          StructArgTy, Struct, Idx, "gep_reload_" + outputs[i]->getName());
      codeReplacer->getInstList().push_back(GEP);
      Output = GEP;
      ++AggIdx;
    } else {
      Output = ReloadOutputs[scalarIdx];
      ++scalarIdx;
    }
    LoadInst *load =
        new LoadInst(outputs[i]->getType(), Output,
                     outputs[i]->getName() + ".reload", codeReplacer);
    Reloads.push_back(load);
  }

  // Now we can emit a switch statement using the call as a value.
  SwitchInst *TheSwitch =
      SwitchInst::Create(Constant::getNullValue(Type::getInt16Ty(Context)),
                         codeReplacer, 0, codeReplacer);
  for (auto P : enumerate(SwitchCases)) {
    BasicBlock *OldTarget = P.value();
    size_t SuccNum = P.index();

    TheSwitch->addCase(ConstantInt::get(Type::getInt16Ty(Context), SuccNum),
                       OldTarget);
  }

  // Now that we've done the deed, simplify the switch instruction.
  Type *OldFnRetTy = TheSwitch->getParent()->getParent()->getReturnType();
  switch (SwitchCases.size()) {
  case 0:
    // There are no successors (the block containing the switch itself), which
    // means that previously this was the last part of the function, and hence
    // this should be rewritten as a `ret'

    // Check if the function should return a value
    if (OldFnRetTy->isVoidTy()) {
      ReturnInst::Create(Context, nullptr, TheSwitch); // Return void
    } else if (OldFnRetTy == TheSwitch->getCondition()->getType()) {
      // return what we have
      ReturnInst::Create(Context, TheSwitch->getCondition(), TheSwitch);
    } else {
      // Otherwise we must have code extracted an unwind or something, just
      // return whatever we want.
      ReturnInst::Create(Context, Constant::getNullValue(OldFnRetTy),
                         TheSwitch);
    }

    TheSwitch->eraseFromParent();
    break;
  case 1:
    // Only a single destination, change the switch into an unconditional
    // branch.
    BranchInst::Create(TheSwitch->getSuccessor(1), TheSwitch);
    TheSwitch->eraseFromParent();
    break;
  case 2:
    // Only two destinations, convert to a condition branch.
    // Remark: This also swaps the target branches:
    // 0 -> false -> getSuccessor(2); 1 -> true -> getSuccessor(1)
    BranchInst::Create(TheSwitch->getSuccessor(1), TheSwitch->getSuccessor(2),
                       call, TheSwitch);
    TheSwitch->eraseFromParent();
    break;
  default:
    // Otherwise, make the default destination of the switch instruction be one
    // of the other successors.
    TheSwitch->setCondition(call);
    TheSwitch->setDefaultDest(TheSwitch->getSuccessor(SwitchCases.size()));
    // Remove redundant case
    TheSwitch->removeCase(SwitchInst::CaseIt(TheSwitch, SwitchCases.size() - 1));
    break;
  }

  // Insert lifetime markers around the reloads of any output values. The
  // allocas output values are stored in are only in-use in the codeRepl block.
  insertLifetimeMarkersSurroundingCall(M, ReloadOutputs, ReloadOutputs, call);

  // Replicate the effects of any lifetime start/end markers which referenced
  // input objects in the extraction region by placing markers around the call.
  insertLifetimeMarkersSurroundingCall(oldFunction->getParent(), LifetimesStart,
                                       {}, call);

  return call;
}

void CodeExtractor::insertReplacerCall(
    Function *oldFunction, BasicBlock *header, BasicBlock *codeReplacer,
    const ValueSet &outputs, ArrayRef<Value *> Reloads,
    const DenseMap<BasicBlock *, BlockFrequency> &ExitWeights) {

  // Rewrite branches to basic blocks outside of the loop to new dummy blocks
  // within the new function. This must be done before we lose track of which
  // blocks were originally in the code region.
  std::vector<User *> Users(header->user_begin(), header->user_end());
  for (auto &U : Users)
    // The BasicBlock which contains the branch is not in the region
    // modify the branch target to a new block
    if (Instruction *I = dyn_cast<Instruction>(U))
      if (I->isTerminator() && I->getFunction() == oldFunction &&
          !Blocks.count(I->getParent()))
        I->replaceUsesOfWith(header, codeReplacer);

  // When moving the code region it is sufficient to replace all uses to the
  // extracted function values. Since the original definition's block
  // dominated its use, it will also be dominated by codeReplacer's switch
  // which joined multiple exit blocks.
  for (BasicBlock *ExitBB : SwitchCases)
    for (PHINode &PN : ExitBB->phis()) {
      Value *IncomingCodeReplacerVal = nullptr;
      for (unsigned i = 0, e = PN.getNumIncomingValues(); i != e; ++i) {
        // Ignore incoming values from outside of the extracted region.
        if (!Blocks.count(PN.getIncomingBlock(i)))
>>>>>>> e2d1e218
          continue;

        SSA.RewriteUseAfterInsertions(U);
      }
    }
  } else {
    // When moving the code region it is sufficient to replace all uses to the
    // extracted function values. Since the original definition's block
    // dominated its use, it will also be dominated by codeReplacer's switch
    // which joined multiple exit blocks.

    for (BasicBlock *ExitBB : SwitchCases)
      for (PHINode &PN : ExitBB->phis()) {
        Value *IncomingCodeReplacerVal = nullptr;
        for (unsigned i = 0, e = PN.getNumIncomingValues(); i != e; ++i) {
          // Ignore incoming values from outside of the extracted region.
          if (!Blocks.count(PN.getIncomingBlock(i)))
            continue;

<<<<<<< HEAD
          // Ensure that there is only one incoming value from codeReplacer.
          if (!IncomingCodeReplacerVal) {
            PN.setIncomingBlock(i, codeReplacer);
            IncomingCodeReplacerVal = PN.getIncomingValue(i);
          } else
            assert(IncomingCodeReplacerVal == PN.getIncomingValue(i) &&
                   "PHI has two incompatbile incoming values from codeRepl");
        }
      }

    for (unsigned i = 0, e = outputs.size(); i != e; ++i) {
      Value *load = Reloads[i];
      std::vector<User *> Users(outputs[i]->user_begin(),
                                outputs[i]->user_end());
      for (unsigned u = 0, e = Users.size(); u != e; ++u) {
        Instruction *inst = cast<Instruction>(Users[u]);
        if (inst->getParent()->getParent() == oldFunction)
          inst->replaceUsesOfWith(outputs[i], load);
      }
=======
  for (unsigned i = 0, e = outputs.size(); i != e; ++i) {
    Value *load = Reloads[i];
    std::vector<User *> Users(outputs[i]->user_begin(), outputs[i]->user_end());
    for (User *U : Users) {
      Instruction *inst = cast<Instruction>(U);
      if (inst->getParent()->getParent() == oldFunction)
        inst->replaceUsesOfWith(outputs[i], load);
>>>>>>> e2d1e218
    }
  }

  // Update the branch weights for the exit block.
<<<<<<< HEAD
  if (BFI && NumExitBlocks > 1)
=======
  if (BFI && SwitchCases.size() > 1)
>>>>>>> e2d1e218
    calculateNewCallTerminatorWeights(codeReplacer, ExitWeights, BPI);
}

bool CodeExtractor::verifyAssumptionCache(const Function &OldFunc,
                                          const Function &NewFunc,
                                          AssumptionCache *AC) {
  for (auto AssumeVH : AC->assumptions()) {
    auto *I = dyn_cast_or_null<CallInst>(AssumeVH);
    if (!I)
      continue;

    // There shouldn't be any llvm.assume intrinsics in the new function.
    if (I->getFunction() != &OldFunc)
      return true;

    // There shouldn't be any stale affected values in the assumption cache
    // that were previously in the old function, but that have now been moved
    // to the new function.
    for (auto AffectedValVH : AC->assumptionsFor(I->getOperand(0))) {
      auto *AffectedCI = dyn_cast_or_null<CallInst>(AffectedValVH);
      if (!AffectedCI)
        continue;
      if (AffectedCI->getFunction() != &OldFunc)
        return true;
      auto *AssumedInst = cast<Instruction>(AffectedCI->getOperand(0));
      if (AssumedInst->getFunction() != &OldFunc)
        return true;
    }
  }
  return false;
}

void CodeExtractor::excludeArgFromAggregate(Value *Arg) {
  ExcludeArgsFromAggregate.insert(Arg);
}<|MERGE_RESOLUTION|>--- conflicted
+++ resolved
@@ -848,10 +848,7 @@
   // Assemble the function's parameter lists.
   std::vector<Type *> ParamTy;
   std::vector<Type *> AggParamTy;
-<<<<<<< HEAD
-=======
   const DataLayout &DL = M->getDataLayout();
->>>>>>> e2d1e218
 
   // Add the types of the input values to the function's argument list
   for (Value *value : inputs) {
@@ -1046,15 +1043,9 @@
   // Update the entry count of the function.
   if (BFI) {
     auto Count = BFI->getProfileCountFromFreq(EntryFreq.getFrequency());
-<<<<<<< HEAD
-    if (Count.hasValue())
-      newFunction->setEntryCount(
-          ProfileCount(Count.getValue(), Function::PCT_Real)); // FIXME
-=======
     if (Count.has_value())
       newFunction->setEntryCount(
           ProfileCount(Count.value(), Function::PCT_Real)); // FIXME
->>>>>>> e2d1e218
   }
 
   return newFunction;
@@ -1364,7 +1355,6 @@
 
   normalizeCFGForExtraction(header);
 
-<<<<<<< HEAD
   if (!KeepOldBlocks) {
     // Remove @llvm.assume calls that will be moved to the new function from the
     // old function's assumption cache.
@@ -1375,16 +1365,6 @@
             AC->unregisterAssumption(AI);
           AI->eraseFromParent();
         }
-=======
-  // Remove @llvm.assume calls that will be moved to the new function from the
-  // old function's assumption cache.
-  for (BasicBlock *Block : Blocks) {
-    for (Instruction &I : llvm::make_early_inc_range(*Block)) {
-      if (auto *AI = dyn_cast<AssumeInst>(&I)) {
-        if (AC)
-          AC->unregisterAssumption(AI);
-        AI->eraseFromParent();
->>>>>>> e2d1e218
       }
     }
   }
@@ -1435,7 +1415,6 @@
         // Update the branch weight for this successor.
         BlockFrequency &BF = ExitWeights[Succ];
         BF += BFI->getBlockFreq(Block) * BPI->getEdgeProbability(Block, Succ);
-<<<<<<< HEAD
       }
     }
   }
@@ -1527,15 +1506,12 @@
           P->replaceAllUsesWith(P->getIncomingValue(0));
           P->eraseFromParent();
         }
-=======
->>>>>>> e2d1e218
       }
     }
 
     // Exit nodes may have changed by SplitEdge.
     recomputeExitBlocks();
   }
-<<<<<<< HEAD
 }
 
 void CodeExtractor::recomputeExitBlocks() {
@@ -1552,7 +1528,6 @@
         SwitchCases.push_back(Succ);
     }
   }
-  NumExitBlocks = ExitBlocks.size();
 }
 
 void CodeExtractor::emitFunctionBody(
@@ -1592,125 +1567,18 @@
     VMap[I] = ClonedI;
     return ClonedI;
   };
-=======
-
-  // Determine position for the replacement code. Do so before header is moved
-  // to the new function.
-  BasicBlock *ReplIP = header;
-  while (ReplIP && Blocks.count(ReplIP))
-    ReplIP = ReplIP->getNextNode();
-
-  // Construct new function based on inputs/outputs & add allocas for all defs.
-  std::string SuffixToUse =
-      Suffix.empty()
-          ? (header->getName().empty() ? "extracted" : header->getName().str())
-          : Suffix;
-
-  ValueSet StructValues;
-  StructType *StructTy;
-  Function *newFunction = constructFunctionDeclaration(
-      inputs, outputs, EntryFreq, oldFunction->getName() + "." + SuffixToUse,
-      StructValues, StructTy);
-
-  emitFunctionBody(inputs, outputs, StructValues, newFunction, StructTy, header,
-                   SinkingCands);
-
-  std::vector<Value *> Reloads;
-  CallInst *TheCall = emitReplacerCall(
-      inputs, outputs, StructValues, newFunction, StructTy, oldFunction, ReplIP,
-      EntryFreq, LifetimesStart.getArrayRef(), Reloads);
-
-  insertReplacerCall(oldFunction, header, TheCall->getParent(), outputs,
-                     Reloads, ExitWeights);
-
-  fixupDebugInfoPostExtraction(*oldFunction, *newFunction, *TheCall);
-
-  // Mark the new function `noreturn` if applicable. Terminators which resume
-  // exception propagation are treated as returning instructions. This is to
-  // avoid inserting traps after calls to outlined functions which unwind.
-  bool doesNotReturn = none_of(*newFunction, [](const BasicBlock &BB) {
-    const Instruction *Term = BB.getTerminator();
-    return isa<ReturnInst>(Term) || isa<ResumeInst>(Term);
-  });
-  if (doesNotReturn)
-    newFunction->setDoesNotReturn();
-
-  LLVM_DEBUG(if (verifyFunction(*newFunction, &errs())) {
-    newFunction->dump();
-    report_fatal_error("verification of newFunction failed!");
-  });
-  LLVM_DEBUG(if (verifyFunction(*oldFunction))
-                 report_fatal_error("verification of oldFunction failed!"));
-  LLVM_DEBUG(if (AC && verifyAssumptionCache(*oldFunction, *newFunction, AC))
-                 report_fatal_error("Stale Asumption cache for old Function!"));
-  return newFunction;
-}
-
-void CodeExtractor::normalizeCFGForExtraction(BasicBlock *&header) {
-  // If we have any return instructions in the region, split those blocks so
-  // that the return is not in the region.
-  splitReturnBlocks();
-
-  // If we have to split PHI nodes of the entry or exit blocks, do so now.
-  severSplitPHINodesOfEntry(header);
-
-  // If a PHI in an exit block has multiple invoming values from the outlined
-  // region, create a new PHI for those values within the region such that only
-  // PHI itself becomes an output value, not each of its incoming values
-  // individually.
-  recomputeExitBlocks();
-  severSplitPHINodesOfExits();
-}
-
-void CodeExtractor::recomputeExitBlocks() {
-  SwitchCases.clear();
-
-  SmallPtrSet<BasicBlock *, 2> ExitBlocks;
-  for (BasicBlock *Block : Blocks) {
-    for (BasicBlock *Succ : successors(Block)) {
-      if (Blocks.count(Succ))
-        continue;
-
-      bool IsNew = ExitBlocks.insert(Succ).second;
-      if (IsNew)
-        SwitchCases.push_back(Succ);
-    }
-  }
-}
-
-void CodeExtractor::emitFunctionBody(
-    const ValueSet &inputs, const ValueSet &outputs,
-    const ValueSet &StructValues, Function *newFunction,
-    StructType *StructArgTy, BasicBlock *header, const ValueSet &SinkingCands) {
-  Function *oldFunction = header->getParent();
-  LLVMContext &Context = oldFunction->getContext();
-
-  // The new function needs a root node because other nodes can branch to the
-  // head of the region, but the entry node of a function cannot have preds.
-  BasicBlock *newFuncRoot =
-      BasicBlock::Create(Context, "newFuncRoot", newFunction);
->>>>>>> e2d1e218
 
   // Now sink all instructions which only have non-phi uses inside the region.
   // Group the allocas at the start of the block, so that any bitcast uses of
   // the allocas are well-defined.
   for (auto *II : SinkingCands) {
     if (!isa<AllocaInst>(II)) {
-<<<<<<< HEAD
       MoveOrCopyInst(cast<Instruction>(II));
-=======
-      cast<Instruction>(II)->moveBefore(*newFuncRoot,
-                                        newFuncRoot->getFirstInsertionPt());
->>>>>>> e2d1e218
     }
   }
   for (auto *II : SinkingCands) {
     if (auto *AI = dyn_cast<AllocaInst>(II)) {
-<<<<<<< HEAD
       MoveOrCopyInst(AI);
-=======
-      AI->moveBefore(*newFuncRoot, newFuncRoot->getFirstInsertionPt());
->>>>>>> e2d1e218
     }
   }
 
@@ -1739,7 +1607,6 @@
     NewValues.push_back(RewriteVal);
   }
 
-<<<<<<< HEAD
   if (KeepOldBlocks) {
     // Copy blocks and instrutions to newFunction.
     for (BasicBlock *Block : Blocks) {
@@ -1814,360 +1681,6 @@
       VMap[OldTarget] = NewTarget;
 
     Value *brVal = nullptr;
-    assert(NumExitBlocks < 0xffff && "too many exit blocks for switch");
-    switch (NumExitBlocks) {
-    case 0:
-    case 1:
-      break; // No value needed.
-    case 2:  // Conditional branch, return a bool
-      brVal = ConstantInt::get(Type::getInt1Ty(Context), !SuccNum);
-      break;
-    default:
-      brVal = ConstantInt::get(Type::getInt16Ty(Context), SuccNum);
-      break;
-    }
-
-    ReturnInst::Create(Context, brVal, NewTarget);
-  }
-
-  for (BasicBlock *Block : Blocks) {
-    Instruction *TI = Block->getTerminator();
-    for (unsigned i = 0, e = TI->getNumSuccessors(); i != e; ++i) {
-      if (Blocks.count(TI->getSuccessor(i)))
-        continue;
-      BasicBlock *OldTarget = TI->getSuccessor(i);
-      // add a new basic block which returns the appropriate value
-      BasicBlock *NewTarget = ExitBlockMap[OldTarget];
-      assert(NewTarget && "Unknown target block!");
-
-      if (KeepOldBlocks) {
-        VMap[OldTarget] = NewTarget;
-      } else {
-        // rewrite the original branch instruction with this new target
-        TI->setSuccessor(i, NewTarget);
-      }
-    }
-  }
-
-  // Update values references to point to the new function.
-  if (KeepOldBlocks) {
-    for (BasicBlock *Pred : predecessors(header)) {
-      if (VMap.count(Pred))
-        continue;
-      VMap[Pred] = newFuncRoot;
-    }
-
-    for (Instruction *II : AdditionalRemap)
-      RemapInstruction(II, VMap, RF_NoModuleLevelChanges);
-
-    // Loop over all of the instructions in the new function, fixing up operand
-    // references as we go. This uses VMap to do all the hard work.
-    for (BasicBlock *Block : Blocks) {
-      WeakTrackingVH NewBlock = VMap.lookup(Block);
-      if (!NewBlock)
-        continue;
-
-      // Loop over all instructions, fixing each one as we find it...
-      for (Instruction &II : cast<BasicBlock>(*NewBlock))
-        RemapInstruction(&II, VMap, RF_NoModuleLevelChanges);
-    }
-  } else {
-    // Loop over all of the PHI nodes in the header and exit blocks, and change
-    // any references to the old incoming edge to be the new incoming edge.
-    for (BasicBlock::iterator I = header->begin(); isa<PHINode>(I); ++I) {
-      PHINode *PN = cast<PHINode>(I);
-      for (unsigned i = 0, e = PN->getNumIncomingValues(); i != e; ++i)
-        if (!Blocks.count(PN->getIncomingBlock(i)))
-          PN->setIncomingBlock(i, newFuncRoot);
-    }
-  }
-
-  BasicBlock *NewHeader =
-      KeepOldBlocks ? cast<BasicBlock>(VMap.lookup(header)) : header;
-  assert(NewHeader && "Header must have been cloned/moved to newFunction");
-
-  // Connect newFunction entry block to new header.
-  BranchInst *BranchI = BranchInst::Create(NewHeader, newFuncRoot);
-  applyFirstDebugLoc(oldFunction, Blocks.getArrayRef(), BranchI);
-
-  // Store the arguments right after the definition of output value.
-  // This should be proceeded after creating exit stubs to be ensure that invoke
-  // result restore will be placed in the outlined function.
-  ScalarAI = newFunction->arg_begin();
-  unsigned AggIdx = 0;
-  for (Value *Input : inputs) {
-    if (StructValues.contains(Input))
-      ++AggIdx;
-    else
-      ++ScalarAI;
-  }
-
-  for (Value *Output : outputs) {
-    if (KeepOldBlocks)
-      Output = VMap.lookup(Output);
-
-    // Find proper insertion point.
-    // In case Output is an invoke, we insert the store at the beginning in the
-    // 'normal destination' BB. Otherwise we insert the store right after
-    // Output.
-    Instruction *InsertBefore = nullptr;
-    if (auto *InvokeI = dyn_cast<InvokeInst>(Output))
-      InsertBefore = &*InvokeI->getNormalDest()->getFirstInsertionPt();
-    else if (auto *Phi = dyn_cast<PHINode>(Output))
-      InsertBefore = &*Phi->getParent()->getFirstInsertionPt();
-    else if (auto *OutI = dyn_cast<Instruction>(Output))
-      InsertBefore = &*std::next(OutI->getIterator());
-
-    assert((!InsertBefore || InsertBefore->getFunction() == newFunction ||
-            Blocks.count(InsertBefore->getParent())) &&
-           "InsertPt should be in new function");
-
-    if (StructValues.contains(Output)) {
-      if (InsertBefore) {
-        assert(AggArg && "Number of aggregate output arguments should match "
-                         "the number of defined values");
-        Value *Idx[2];
-        Idx[0] = Constant::getNullValue(Type::getInt32Ty(Context));
-        Idx[1] = ConstantInt::get(Type::getInt32Ty(Context), AggIdx);
-        GetElementPtrInst *GEP = GetElementPtrInst::Create(
-            StructArgTy, AggArg, Idx, "gep_" + Output->getName(), InsertBefore);
-        new StoreInst(Output, GEP, InsertBefore);
-      }
-      ++AggIdx;
-    } else {
-      if (InsertBefore) {
-        assert(ScalarAI != newFunction->arg_end() &&
-               "Number of scalar output arguments should match "
-               "the number of defined values");
-        new StoreInst(Output, &*ScalarAI, InsertBefore);
-      }
-      ++ScalarAI;
-    }
-  }
-}
-
-CallInst *CodeExtractor::emitReplacerCall(
-    const ValueSet &inputs, const ValueSet &outputs,
-    const ValueSet &StructValues, Function *newFunction,
-    StructType *StructArgTy, Function *oldFunction, BasicBlock *ReplIP,
-    BlockFrequency EntryFreq, ArrayRef<Value *> LifetimesStart,
-    std::vector<Value *> &Reloads) {
-  LLVMContext &Context = oldFunction->getContext();
-  Module *M = oldFunction->getParent();
-  const DataLayout &DL = M->getDataLayout();
-
-  // This takes place of the original loop
-  BasicBlock *codeReplacer =
-      BasicBlock::Create(Context, "codeRepl", oldFunction, ReplIP);
-  BasicBlock *AllocaBlock =
-      AllocationBlock ? AllocationBlock : &oldFunction->getEntryBlock();
-
-  // Update the entry count of the function.
-  if (BFI)
-    BFI->setBlockFreq(codeReplacer, EntryFreq.getFrequency());
-
-  std::vector<Value *> params;
-
-  // Add inputs as params, or to be filled into the struct
-  for (Value *input : inputs) {
-    if (StructValues.contains(input))
-      continue;
-
-    params.push_back(input);
-  }
-
-  // Create allocas for the outputs
-  std::vector<Value *> ReloadOutputs;
-  for (Value *output : outputs) {
-    if (StructValues.contains(output))
-      continue;
-
-    AllocaInst *alloca = new AllocaInst(
-        output->getType(), DL.getAllocaAddrSpace(), nullptr,
-        output->getName() + ".loc", &*AllocaBlock->getFirstInsertionPt());
-    params.push_back(alloca);
-    ReloadOutputs.push_back(alloca);
-  }
-
-  AllocaInst *Struct = nullptr;
-  if (!StructValues.empty()) {
-    Struct = new AllocaInst(StructArgTy, DL.getAllocaAddrSpace(), nullptr,
-                            "structArg", &*AllocaBlock->getFirstInsertionPt());
-    params.push_back(Struct);
-
-    unsigned AggIdx = 0;
-    for (Value *input : inputs) {
-      if (!StructValues.contains(input))
-        continue;
-
-      Value *Idx[2];
-      Idx[0] = Constant::getNullValue(Type::getInt32Ty(Context));
-      Idx[1] = ConstantInt::get(Type::getInt32Ty(Context), AggIdx);
-      GetElementPtrInst *GEP = GetElementPtrInst::Create(
-          StructArgTy, Struct, Idx, "gep_" + input->getName());
-      codeReplacer->getInstList().push_back(GEP);
-      new StoreInst(input, GEP, codeReplacer);
-
-      ++AggIdx;
-    }
-  }
-
-  // Emit the call to the function
-  CallInst *call =
-      CallInst::Create(newFunction, params,
-                       NumExitBlocks > 1 ? "targetBlock" : "", codeReplacer);
-
-  // Set swifterror parameter attributes.
-  unsigned ParamIdx = 0;
-  unsigned AggIdx = 0;
-  for (auto input : inputs) {
-    if (StructValues.contains(input)) {
-      ++AggIdx;
-    } else {
-      if (input->isSwiftError())
-        call->addParamAttr(ParamIdx, Attribute::SwiftError);
-      ++ParamIdx;
-    }
-  }
-
-  // Add debug location to the new call, if the original function has debug
-  // info. In that case, the terminator of the entry block of the extracted
-  // function contains the first debug location of the extracted function,
-  // set in extractCodeRegion.
-  if (codeReplacer->getParent()->getSubprogram()) {
-    if (auto DL = newFunction->getEntryBlock().getTerminator()->getDebugLoc())
-      call->setDebugLoc(DL);
-  }
-
-  // Reload the outputs passed in by reference, use the struct if output is in
-  // the aggregate or reload from the scalar argument.
-  for (unsigned i = 0, e = outputs.size(), scalarIdx = 0; i != e; ++i) {
-    Value *Output = nullptr;
-    if (StructValues.contains(outputs[i])) {
-      Value *Idx[2];
-      Idx[0] = Constant::getNullValue(Type::getInt32Ty(Context));
-      Idx[1] = ConstantInt::get(Type::getInt32Ty(Context), AggIdx);
-      GetElementPtrInst *GEP = GetElementPtrInst::Create(
-          StructArgTy, Struct, Idx, "gep_reload_" + outputs[i]->getName());
-      codeReplacer->getInstList().push_back(GEP);
-      Output = GEP;
-      ++AggIdx;
-    } else {
-      Output = ReloadOutputs[scalarIdx];
-      ++scalarIdx;
-    }
-    LoadInst *load =
-        new LoadInst(outputs[i]->getType(), Output,
-                     outputs[i]->getName() + ".reload", codeReplacer);
-    Reloads.push_back(load);
-  }
-
-  // Now we can emit a switch statement using the call as a value.
-  SwitchInst *TheSwitch =
-      SwitchInst::Create(Constant::getNullValue(Type::getInt16Ty(Context)),
-                         codeReplacer, 0, codeReplacer);
-  for (auto P : enumerate(SwitchCases)) {
-    BasicBlock *OldTarget = P.value();
-    size_t SuccNum = P.index();
-
-    TheSwitch->addCase(ConstantInt::get(Type::getInt16Ty(Context), SuccNum),
-                       OldTarget);
-  }
-
-  // Now that we've done the deed, simplify the switch instruction.
-  Type *OldFnRetTy = TheSwitch->getParent()->getParent()->getReturnType();
-  switch (NumExitBlocks) {
-  case 0:
-    // There are no successors (the block containing the switch itself), which
-    // means that previously this was the last part of the function, and hence
-    // this should be rewritten as a `ret'
-
-    // Check if the function should return a value
-    if (OldFnRetTy->isVoidTy()) {
-      ReturnInst::Create(Context, nullptr, TheSwitch); // Return void
-    } else if (OldFnRetTy == TheSwitch->getCondition()->getType()) {
-      // return what we have
-      ReturnInst::Create(Context, TheSwitch->getCondition(), TheSwitch);
-    } else {
-      // Otherwise we must have code extracted an unwind or something, just
-      // return whatever we want.
-      ReturnInst::Create(Context, Constant::getNullValue(OldFnRetTy),
-                         TheSwitch);
-    }
-
-    TheSwitch->eraseFromParent();
-    break;
-  case 1:
-    // Only a single destination, change the switch into an unconditional
-    // branch.
-    BranchInst::Create(TheSwitch->getSuccessor(1), TheSwitch);
-    TheSwitch->eraseFromParent();
-    break;
-  case 2:
-    // Only two destinations, convert to a condition branch.
-    // Remark: This also swaps the target branches:
-    // 0 -> false -> getSuccessor(2); 1 -> true -> getSuccessor(1)
-    BranchInst::Create(TheSwitch->getSuccessor(1), TheSwitch->getSuccessor(2),
-                       call, TheSwitch);
-    TheSwitch->eraseFromParent();
-    break;
-  default:
-    // Otherwise, make the default destination of the switch instruction be one
-    // of the other successors.
-    TheSwitch->setCondition(call);
-    TheSwitch->setDefaultDest(TheSwitch->getSuccessor(NumExitBlocks));
-    // Remove redundant case
-    TheSwitch->removeCase(SwitchInst::CaseIt(TheSwitch, NumExitBlocks - 1));
-    break;
-  }
-
-  // Insert lifetime markers around the reloads of any output values. The
-  // allocas output values are stored in are only in-use in the codeRepl block.
-  insertLifetimeMarkersSurroundingCall(M, ReloadOutputs, ReloadOutputs, call);
-
-  // Replicate the effects of any lifetime start/end markers which referenced
-  // input objects in the extraction region by placing markers around the call.
-  insertLifetimeMarkersSurroundingCall(oldFunction->getParent(), LifetimesStart,
-                                       {}, call);
-
-  return call;
-}
-
-void CodeExtractor::insertReplacerCall(
-    Function *oldFunction, BasicBlock *header, BasicBlock *codeReplacer,
-    const ValueSet &outputs, ArrayRef<Value *> Reloads,
-    const DenseMap<BasicBlock *, BlockFrequency> &ExitWeights) {
-=======
-  moveCodeToFunction(newFunction);
-
-  for (unsigned i = 0, e = inputs.size(); i != e; ++i) {
-    Value *RewriteVal = NewValues[i];
-
-    std::vector<User *> Users(inputs[i]->user_begin(), inputs[i]->user_end());
-    for (User *use : Users)
-      if (Instruction *inst = dyn_cast<Instruction>(use))
-        if (Blocks.count(inst->getParent()))
-          inst->replaceUsesOfWith(inputs[i], RewriteVal);
-  }
-
-  // Since there may be multiple exits from the original region, make the new
-  // function return an unsigned, switch on that number.  This loop iterates
-  // over all of the blocks in the extracted region, updating any terminator
-  // instructions in the to-be-extracted region that branch to blocks that are
-  // not in the region to be extracted.
-  std::map<BasicBlock *, BasicBlock *> ExitBlockMap;
-
-  // Iterate over the previously collected targets, and create new blocks inside
-  // the function to branch to.
-  for (auto P : enumerate(SwitchCases)) {
-    BasicBlock *OldTarget = P.value();
-    size_t SuccNum = P.index();
-
-    BasicBlock *NewTarget = BasicBlock::Create(
-        Context, OldTarget->getName() + ".exitStub", newFunction);
-    ExitBlockMap[OldTarget] = NewTarget;
-
-    Value *brVal = nullptr;
     assert(SwitchCases.size() < 0xffff && "too many exit blocks for switch");
     switch (SwitchCases.size()) {
     case 0:
@@ -2194,56 +1707,54 @@
       BasicBlock *NewTarget = ExitBlockMap[OldTarget];
       assert(NewTarget && "Unknown target block!");
 
-      // rewrite the original branch instruction with this new target
-      TI->setSuccessor(i, NewTarget);
-    }
-  }
->>>>>>> e2d1e218
-
-  // Rewrite branches to basic blocks outside of the loop to new dummy blocks
-  // within the new function. This must be done before we lose track of which
-  // blocks were originally in the code region.
-  std::vector<User *> Users(header->user_begin(), header->user_end());
-  for (auto &U : Users)
-    // The BasicBlock which contains the branch is not in the region
-    // modify the branch target to a new block
-    if (Instruction *I = dyn_cast<Instruction>(U))
-      if (I->isTerminator() && I->getFunction() == oldFunction &&
-          !Blocks.count(I->getParent()))
-        I->replaceUsesOfWith(header, codeReplacer);
-
+      if (KeepOldBlocks) {
+        VMap[OldTarget] = NewTarget;
+      } else {
+        // rewrite the original branch instruction with this new target
+        TI->setSuccessor(i, NewTarget);
+      }
+    }
+  }
+
+  // Update values references to point to the new function.
   if (KeepOldBlocks) {
-    // Change references to output values after the call to use either the value
-    // written by the extracted function or the original value if we skipped the
-    // call. Use SSAUpdater to propagate the new PHI since the CFG has changed.
-
-    SSAUpdater SSA;
-    for (auto P : enumerate(outputs)) {
-      size_t OutIdx = P.index();
-      Instruction *OldVal = cast<Instruction>(P.value());
-      Value *NewVal = Reloads[OutIdx];
-
-      SSA.Initialize(OldVal->getType(),
-                     (OldVal->getName() + ".merge_with_extracted").str());
-      SSA.AddAvailableValue(codeReplacer, NewVal);
-
-      // Could help SSAUpdater by determining in advance which output values are
-      // available in which exit blocks (from DT).
-      SSA.AddAvailableValue(OldVal->getParent(), OldVal);
-
-      for (Use &U : make_early_inc_range(OldVal->uses())) {
-        auto *User = dyn_cast<Instruction>(U.getUser());
-        if (!User)
-          continue;
-        BasicBlock *EffectiveUser = User->getParent();
-        if (auto *PHI = dyn_cast<PHINode>(User))
-          EffectiveUser = PHI->getIncomingBlock(U);
-
-<<<<<<< HEAD
-        if (EffectiveUser == codeReplacer || Blocks.count(EffectiveUser))
-=======
+    for (BasicBlock *Pred : predecessors(header)) {
+      if (VMap.count(Pred))
+        continue;
+      VMap[Pred] = newFuncRoot;
+    }
+
+    for (Instruction *II : AdditionalRemap)
+      RemapInstruction(II, VMap, RF_NoModuleLevelChanges);
+
+    // Loop over all of the instructions in the new function, fixing up operand
+    // references as we go. This uses VMap to do all the hard work.
+    for (BasicBlock *Block : Blocks) {
+      WeakTrackingVH NewBlock = VMap.lookup(Block);
+      if (!NewBlock)
+        continue;
+
+      // Loop over all instructions, fixing each one as we find it...
+      for (Instruction &II : cast<BasicBlock>(*NewBlock))
+        RemapInstruction(&II, VMap, RF_NoModuleLevelChanges);
+    }
+  } else {
+    // Loop over all of the PHI nodes in the header and exit blocks, and change
+    // any references to the old incoming edge to be the new incoming edge.
+    for (BasicBlock::iterator I = header->begin(); isa<PHINode>(I); ++I) {
+      PHINode *PN = cast<PHINode>(I);
+      for (unsigned i = 0, e = PN->getNumIncomingValues(); i != e; ++i)
+        if (!Blocks.count(PN->getIncomingBlock(i)))
+          PN->setIncomingBlock(i, newFuncRoot);
+    }
+  }
+
+  BasicBlock *NewHeader =
+      KeepOldBlocks ? cast<BasicBlock>(VMap.lookup(header)) : header;
+  assert(NewHeader && "Header must have been cloned/moved to newFunction");
+
   // Connect newFunction entry block to new header.
-  BranchInst *BranchI = BranchInst::Create(header, newFuncRoot);
+  BranchInst *BranchI = BranchInst::Create(NewHeader, newFuncRoot);
   applyFirstDebugLoc(oldFunction, Blocks.getArrayRef(), BranchI);
 
   // Store the arguments right after the definition of output value.
@@ -2251,7 +1762,6 @@
   // result restore will be placed in the outlined function.
   ScalarAI = newFunction->arg_begin();
   unsigned AggIdx = 0;
-
   for (Value *Input : inputs) {
     if (StructValues.contains(Input))
       ++AggIdx;
@@ -2260,6 +1770,9 @@
   }
 
   for (Value *Output : outputs) {
+    if (KeepOldBlocks)
+      Output = VMap.lookup(Output);
+
     // Find proper insertion point.
     // In case Output is an invoke, we insert the store at the beginning in the
     // 'normal destination' BB. Otherwise we insert the store right after
@@ -2504,17 +2017,34 @@
           !Blocks.count(I->getParent()))
         I->replaceUsesOfWith(header, codeReplacer);
 
-  // When moving the code region it is sufficient to replace all uses to the
-  // extracted function values. Since the original definition's block
-  // dominated its use, it will also be dominated by codeReplacer's switch
-  // which joined multiple exit blocks.
-  for (BasicBlock *ExitBB : SwitchCases)
-    for (PHINode &PN : ExitBB->phis()) {
-      Value *IncomingCodeReplacerVal = nullptr;
-      for (unsigned i = 0, e = PN.getNumIncomingValues(); i != e; ++i) {
-        // Ignore incoming values from outside of the extracted region.
-        if (!Blocks.count(PN.getIncomingBlock(i)))
->>>>>>> e2d1e218
+  if (KeepOldBlocks) {
+    // Change references to output values after the call to use either the value
+    // written by the extracted function or the original value if we skipped the
+    // call. Use SSAUpdater to propagate the new PHI since the CFG has changed.
+
+    SSAUpdater SSA;
+    for (auto P : enumerate(outputs)) {
+      size_t OutIdx = P.index();
+      Instruction *OldVal = cast<Instruction>(P.value());
+      Value *NewVal = Reloads[OutIdx];
+
+      SSA.Initialize(OldVal->getType(),
+                     (OldVal->getName() + ".merge_with_extracted").str());
+      SSA.AddAvailableValue(codeReplacer, NewVal);
+
+      // Could help SSAUpdater by determining in advance which output values are
+      // available in which exit blocks (from DT).
+      SSA.AddAvailableValue(OldVal->getParent(), OldVal);
+
+      for (Use &U : make_early_inc_range(OldVal->uses())) {
+        auto *User = dyn_cast<Instruction>(U.getUser());
+        if (!User)
+          continue;
+        BasicBlock *EffectiveUser = User->getParent();
+        if (auto *PHI = dyn_cast<PHINode>(User))
+          EffectiveUser = PHI->getIncomingBlock(U);
+
+        if (EffectiveUser == codeReplacer || Blocks.count(EffectiveUser))
           continue;
 
         SSA.RewriteUseAfterInsertions(U);
@@ -2534,7 +2064,6 @@
           if (!Blocks.count(PN.getIncomingBlock(i)))
             continue;
 
-<<<<<<< HEAD
           // Ensure that there is only one incoming value from codeReplacer.
           if (!IncomingCodeReplacerVal) {
             PN.setIncomingBlock(i, codeReplacer);
@@ -2554,24 +2083,11 @@
         if (inst->getParent()->getParent() == oldFunction)
           inst->replaceUsesOfWith(outputs[i], load);
       }
-=======
-  for (unsigned i = 0, e = outputs.size(); i != e; ++i) {
-    Value *load = Reloads[i];
-    std::vector<User *> Users(outputs[i]->user_begin(), outputs[i]->user_end());
-    for (User *U : Users) {
-      Instruction *inst = cast<Instruction>(U);
-      if (inst->getParent()->getParent() == oldFunction)
-        inst->replaceUsesOfWith(outputs[i], load);
->>>>>>> e2d1e218
     }
   }
 
   // Update the branch weights for the exit block.
-<<<<<<< HEAD
-  if (BFI && NumExitBlocks > 1)
-=======
   if (BFI && SwitchCases.size() > 1)
->>>>>>> e2d1e218
     calculateNewCallTerminatorWeights(codeReplacer, ExitWeights, BPI);
 }
 
