--- conflicted
+++ resolved
@@ -2512,34 +2512,27 @@
 RISCVTTIImpl::TTI::MemCmpExpansionOptions
 RISCVTTIImpl::enableMemCmpExpansion(bool OptSize, bool IsZeroCmp) const {
   TTI::MemCmpExpansionOptions Options;
-<<<<<<< HEAD
   // Here we assume that a core that has implemented unaligned vector access
-  // should also have implemented scalar vector access.
-  Options.AllowOverlappingLoads =
-      (ST->enableUnalignedScalarMem() || ST->enableUnalignedVectorMem()) &&
-      (ST->hasStdExtZbb() || ST->hasStdExtZbkb() || IsZeroCmp);
-=======
+  // should also have implemented unaligned scalar access.
   // TODO: Enable expansion when unaligned access is not supported after we fix
   // issues in ExpandMemcmp.
-  if (!(ST->enableUnalignedScalarMem() &&
+  if (!((ST->enableUnalignedScalarMem() || ST->enableUnalignedVectorMem()) &&
         (ST->hasStdExtZbb() || ST->hasStdExtZbkb() || IsZeroCmp)))
     return Options;
 
   Options.AllowOverlappingLoads = true;
->>>>>>> 7a5b040e
   Options.MaxNumLoads = TLI->getMaxExpandSizeMemcmp(OptSize);
   Options.NumLoadsPerBlock = Options.MaxNumLoads;
   if (ST->is64Bit())
     Options.LoadSizes = {8, 4, 2, 1};
   else
     Options.LoadSizes = {4, 2, 1};
-<<<<<<< HEAD
   if (IsZeroCmp && ST->hasVInstructions()) {
     unsigned RealMinVLen = ST->getRealMinVLen();
     // Support Fractional LMULs if the lengths are larger than XLen.
     // TODO: Support non-power-of-2 types.
-    for (unsigned LMUL = 8; LMUL >= 2; LMUL /= 2) {
-      unsigned Len = RealMinVLen / LMUL;
+    for (unsigned FLMUL = 8; FLMUL >= 2; FLMUL /= 2) {
+      unsigned Len = RealMinVLen / FLMUL;
       if (Len > ST->getXLen())
         Options.LoadSizes.insert(Options.LoadSizes.begin(), Len / 8);
     }
@@ -2550,7 +2543,5 @@
         Options.LoadSizes.insert(Options.LoadSizes.begin(), Len / 8);
     }
   }
-=======
->>>>>>> 7a5b040e
   return Options;
 }