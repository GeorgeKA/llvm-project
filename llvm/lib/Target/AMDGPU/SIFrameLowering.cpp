--- conflicted
+++ resolved
@@ -66,12 +66,7 @@
 
 static void getVGPRSpillLaneOrTempRegister(
     MachineFunction &MF, LivePhysRegs &LiveRegs, Register SGPR,
-<<<<<<< HEAD
-    const TargetRegisterClass &RC = AMDGPU::SReg_32_XM0_XEXECRegClass,
-    bool IncludeScratchCopy = true) {
-=======
     const TargetRegisterClass &RC = AMDGPU::SReg_32_XM0_XEXECRegClass) {
->>>>>>> e1acf65b
   SIMachineFunctionInfo *MFI = MF.getInfo<SIMachineFunctionInfo>();
   MachineFrameInfo &FrameInfo = MF.getFrameInfo();
 
@@ -82,18 +77,9 @@
 
   // We need to save and restore the given SGPR.
 
-<<<<<<< HEAD
-  Register ScratchSGPR;
-  // 1: Try to save the given register into an unused scratch SGPR. The LiveRegs
-  // should have all the callee saved registers marked as used.  For certain
-  // cases we skip copy to scratch SGPR.
-  if (IncludeScratchCopy)
-    ScratchSGPR = findUnusedRegister(MF.getRegInfo(), LiveRegs, RC);
-=======
   // 1: Try to save the given register into an unused scratch SGPR. The LiveRegs
   // should have all the callee saved registers marked as used.
   Register ScratchSGPR = findUnusedRegister(MF.getRegInfo(), LiveRegs, RC);
->>>>>>> e1acf65b
 
   if (!ScratchSGPR) {
     int FI = FrameInfo.CreateStackObject(Size, Alignment, true, nullptr,
@@ -1260,17 +1246,10 @@
           MRI, LiveRegs, AMDGPU::SReg_32_XM0_XEXECRegClass);
       if (!FramePtrRegScratchCopy)
         report_fatal_error("failed to find free scratch register");
-<<<<<<< HEAD
 
       LiveRegs.addReg(FramePtrRegScratchCopy);
     }
 
-=======
-
-      LiveRegs.addReg(FramePtrRegScratchCopy);
-    }
-
->>>>>>> e1acf65b
     emitCSRSpillRestores(MF, MBB, MBBI, DL, LiveRegs, FramePtrReg,
                          FramePtrRegScratchCopy);
   }
@@ -1371,8 +1350,8 @@
             TII->getNamedOperand(MI, AMDGPU::OpName::vdata)->getReg();
           if (FuncInfo->allocateVGPRSpillToAGPR(MF, FI,
                                                 TRI->isAGPR(MRI, VReg))) {
-            RS->enterBasicBlockEnd(MBB);
-            RS->backward(MI);
+            // FIXME: change to enterBasicBlockEnd()
+            RS->enterBasicBlock(MBB);
             TRI->eliminateFrameIndex(MI, 0, FIOp, RS);
             SpillFIs.set(FI);
             continue;
@@ -1469,15 +1448,8 @@
 // The special SGPR spills like the one needed for FP, BP or any reserved
 // registers delayed until frame lowering.
 void SIFrameLowering::determinePrologEpilogSGPRSaves(
-<<<<<<< HEAD
-    MachineFunction &MF, BitVector &SavedVGPRs,
-    bool NeedExecCopyReservedReg) const {
-  MachineFrameInfo &FrameInfo = MF.getFrameInfo();
-  MachineRegisterInfo &MRI = MF.getRegInfo();
-=======
     MachineFunction &MF, BitVector &SavedVGPRs) const {
   MachineFrameInfo &FrameInfo = MF.getFrameInfo();
->>>>>>> e1acf65b
   SIMachineFunctionInfo *MFI = MF.getInfo<SIMachineFunctionInfo>();
   const GCNSubtarget &ST = MF.getSubtarget<GCNSubtarget>();
   const SIRegisterInfo *TRI = ST.getRegisterInfo();
@@ -1489,30 +1461,6 @@
   for (unsigned I = 0; CSRegs[I]; ++I)
     LiveRegs.addReg(CSRegs[I]);
 
-<<<<<<< HEAD
-  if (NeedExecCopyReservedReg) {
-    Register ReservedReg = MFI->getSGPRForEXECCopy();
-    assert(ReservedReg && "Should have reserved an SGPR for EXEC copy.");
-    const TargetRegisterClass &RC = ST.isWave32()
-                                        ? AMDGPU::SReg_32_XM0_XEXECRegClass
-                                        : AMDGPU::SGPR_64RegClass;
-    Register UnusedScratchReg = findUnusedRegister(MRI, LiveRegs, RC);
-    if (UnusedScratchReg) {
-      // If found any unused scratch SGPR, reserve the register itself for Exec
-      // copy and there is no need for any spills in that case.
-      MFI->setSGPRForEXECCopy(UnusedScratchReg);
-      LiveRegs.addReg(UnusedScratchReg);
-    } else {
-      // Needs spill.
-      assert(!MFI->hasPrologEpilogSGPRSpillEntry(ReservedReg) &&
-             "Re-reserving spill slot for EXEC copy register");
-      getVGPRSpillLaneOrTempRegister(MF, LiveRegs, ReservedReg, RC,
-                                     /* IncludeScratchCopy */ false);
-    }
-  }
-
-=======
->>>>>>> e1acf65b
   // hasFP only knows about stack objects that already exist. We're now
   // determining the stack slots that will be created, so we have to predict
   // them. Stack objects force FP usage with calls.
@@ -1551,8 +1499,6 @@
 
   const GCNSubtarget &ST = MF.getSubtarget<GCNSubtarget>();
   const SIRegisterInfo *TRI = ST.getRegisterInfo();
-  const SIInstrInfo *TII = ST.getInstrInfo();
-  bool NeedExecCopyReservedReg = false;
 
   for (MachineBasicBlock &MBB : MF) {
     for (MachineInstr &MI : MBB) {
@@ -1570,27 +1516,6 @@
         MFI->allocateWWMSpill(MF, MI.getOperand(0).getReg());
       else if (MI.getOpcode() == AMDGPU::V_READLANE_B32)
         MFI->allocateWWMSpill(MF, MI.getOperand(1).getReg());
-      else if (TII->isWWMRegSpillOpcode(MI.getOpcode()))
-        NeedExecCopyReservedReg = true;
-    }
-  }
-
-  for (MachineBasicBlock &MBB : MF) {
-    for (MachineInstr &MI : MBB) {
-      // WRITELANE instructions used for SGPR spills can overwrite the inactive
-      // lanes of VGPRs and callee must spill and restore them even if they are
-      // marked Caller-saved.
-
-      // TODO: Handle this elsewhere at an early point. Walking through all MBBs
-      // here would be a bad heuristic. A better way should be by calling
-      // allocateWWMSpill during the regalloc pipeline whenever a physical
-      // register is allocated for the intended virtual registers. That will
-      // also help excluding the general use of WRITELANE/READLANE intrinsics
-      // that won't really need any such special handling.
-      if (MI.getOpcode() == AMDGPU::V_WRITELANE_B32)
-        MFI->allocateWWMSpill(MF, MI.getOperand(0).getReg());
-      else if (MI.getOpcode() == AMDGPU::V_READLANE_B32)
-        MFI->allocateWWMSpill(MF, MI.getOperand(1).getReg());
     }
   }
 
@@ -1603,8 +1528,7 @@
   if (!ST.hasGFX90AInsts())
     SavedVGPRs.clearBitsInMask(TRI->getAllAGPRRegMask());
 
-<<<<<<< HEAD
-  determinePrologEpilogSGPRSaves(MF, SavedVGPRs, NeedExecCopyReservedReg);
+  determinePrologEpilogSGPRSaves(MF, SavedVGPRs);
 
   // The Whole-Wave VGPRs need to be specially inserted in the prolog, so don't
   // allow the default insertion to handle them.
@@ -1616,20 +1540,6 @@
     for (auto &Reg : MFI->getWWMSpills())
       MBB.addLiveIn(Reg.first);
 
-=======
-  determinePrologEpilogSGPRSaves(MF, SavedVGPRs);
-
-  // The Whole-Wave VGPRs need to be specially inserted in the prolog, so don't
-  // allow the default insertion to handle them.
-  for (auto &Reg : MFI->getWWMSpills())
-    SavedVGPRs.reset(Reg.first);
-
-  // Mark all lane VGPRs as BB LiveIns.
-  for (MachineBasicBlock &MBB : MF) {
-    for (auto &Reg : MFI->getWWMSpills())
-      MBB.addLiveIn(Reg.first);
-
->>>>>>> e1acf65b
     MBB.sortUniqueLiveIns();
   }
 }
