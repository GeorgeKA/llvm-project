--- conflicted
+++ resolved
@@ -22,32 +22,6 @@
 
 declare i1 @llvm.vp.reduce.or.v1i1(i1, <1 x i1>, <1 x i1>, i32)
 
-<<<<<<< HEAD
-define signext i1 @vpreduce_or_v1i1(i1 signext %s, <1 x i1> %v, <1 x i1> %m, i32 zeroext %evl) {
-; RV32-LABEL: vpreduce_or_v1i1:
-; RV32:       # %bb.0:
-; RV32-NEXT:    vmv1r.v v9, v0
-; RV32-NEXT:    vsetvli zero, a1, e8, mf8, ta, ma
-; RV32-NEXT:    vmv1r.v v0, v8
-; RV32-NEXT:    vcpop.m a1, v9, v0.t
-; RV32-NEXT:    snez a1, a1
-; RV32-NEXT:    or a0, a1, a0
-; RV32-NEXT:    slli a0, a0, 31
-; RV32-NEXT:    srai a0, a0, 31
-; RV32-NEXT:    ret
-;
-; RV64-LABEL: vpreduce_or_v1i1:
-; RV64:       # %bb.0:
-; RV64-NEXT:    vmv1r.v v9, v0
-; RV64-NEXT:    vsetvli zero, a1, e8, mf8, ta, ma
-; RV64-NEXT:    vmv1r.v v0, v8
-; RV64-NEXT:    vcpop.m a1, v9, v0.t
-; RV64-NEXT:    snez a1, a1
-; RV64-NEXT:    or a0, a1, a0
-; RV64-NEXT:    slli a0, a0, 63
-; RV64-NEXT:    srai a0, a0, 63
-; RV64-NEXT:    ret
-=======
 define zeroext i1 @vpreduce_or_v1i1(i1 zeroext %s, <1 x i1> %v, <1 x i1> %m, i32 zeroext %evl) {
 ; CHECK-LABEL: vpreduce_or_v1i1:
 ; CHECK:       # %bb.0:
@@ -58,37 +32,12 @@
 ; CHECK-NEXT:    snez a1, a1
 ; CHECK-NEXT:    or a0, a1, a0
 ; CHECK-NEXT:    ret
->>>>>>> e1acf65b
   %r = call i1 @llvm.vp.reduce.or.v1i1(i1 %s, <1 x i1> %v, <1 x i1> %m, i32 %evl)
   ret i1 %r
 }
 
 declare i1 @llvm.vp.reduce.xor.v1i1(i1, <1 x i1>, <1 x i1>, i32)
 
-<<<<<<< HEAD
-define signext i1 @vpreduce_xor_v1i1(i1 signext %s, <1 x i1> %v, <1 x i1> %m, i32 zeroext %evl) {
-; RV32-LABEL: vpreduce_xor_v1i1:
-; RV32:       # %bb.0:
-; RV32-NEXT:    vmv1r.v v9, v0
-; RV32-NEXT:    vsetvli zero, a1, e8, mf8, ta, ma
-; RV32-NEXT:    vmv1r.v v0, v8
-; RV32-NEXT:    vcpop.m a1, v9, v0.t
-; RV32-NEXT:    xor a0, a1, a0
-; RV32-NEXT:    slli a0, a0, 31
-; RV32-NEXT:    srai a0, a0, 31
-; RV32-NEXT:    ret
-;
-; RV64-LABEL: vpreduce_xor_v1i1:
-; RV64:       # %bb.0:
-; RV64-NEXT:    vmv1r.v v9, v0
-; RV64-NEXT:    vsetvli zero, a1, e8, mf8, ta, ma
-; RV64-NEXT:    vmv1r.v v0, v8
-; RV64-NEXT:    vcpop.m a1, v9, v0.t
-; RV64-NEXT:    xor a0, a1, a0
-; RV64-NEXT:    slli a0, a0, 63
-; RV64-NEXT:    srai a0, a0, 63
-; RV64-NEXT:    ret
-=======
 define zeroext i1 @vpreduce_xor_v1i1(i1 zeroext %s, <1 x i1> %v, <1 x i1> %m, i32 zeroext %evl) {
 ; CHECK-LABEL: vpreduce_xor_v1i1:
 ; CHECK:       # %bb.0:
@@ -99,7 +48,6 @@
 ; CHECK-NEXT:    andi a1, a1, 1
 ; CHECK-NEXT:    xor a0, a1, a0
 ; CHECK-NEXT:    ret
->>>>>>> e1acf65b
   %r = call i1 @llvm.vp.reduce.xor.v1i1(i1 %s, <1 x i1> %v, <1 x i1> %m, i32 %evl)
   ret i1 %r
 }
@@ -122,32 +70,6 @@
 
 declare i1 @llvm.vp.reduce.or.v2i1(i1, <2 x i1>, <2 x i1>, i32)
 
-<<<<<<< HEAD
-define signext i1 @vpreduce_or_v2i1(i1 signext %s, <2 x i1> %v, <2 x i1> %m, i32 zeroext %evl) {
-; RV32-LABEL: vpreduce_or_v2i1:
-; RV32:       # %bb.0:
-; RV32-NEXT:    vmv1r.v v9, v0
-; RV32-NEXT:    vsetvli zero, a1, e8, mf8, ta, ma
-; RV32-NEXT:    vmv1r.v v0, v8
-; RV32-NEXT:    vcpop.m a1, v9, v0.t
-; RV32-NEXT:    snez a1, a1
-; RV32-NEXT:    or a0, a1, a0
-; RV32-NEXT:    slli a0, a0, 31
-; RV32-NEXT:    srai a0, a0, 31
-; RV32-NEXT:    ret
-;
-; RV64-LABEL: vpreduce_or_v2i1:
-; RV64:       # %bb.0:
-; RV64-NEXT:    vmv1r.v v9, v0
-; RV64-NEXT:    vsetvli zero, a1, e8, mf8, ta, ma
-; RV64-NEXT:    vmv1r.v v0, v8
-; RV64-NEXT:    vcpop.m a1, v9, v0.t
-; RV64-NEXT:    snez a1, a1
-; RV64-NEXT:    or a0, a1, a0
-; RV64-NEXT:    slli a0, a0, 63
-; RV64-NEXT:    srai a0, a0, 63
-; RV64-NEXT:    ret
-=======
 define zeroext i1 @vpreduce_or_v2i1(i1 zeroext %s, <2 x i1> %v, <2 x i1> %m, i32 zeroext %evl) {
 ; CHECK-LABEL: vpreduce_or_v2i1:
 ; CHECK:       # %bb.0:
@@ -158,37 +80,12 @@
 ; CHECK-NEXT:    snez a1, a1
 ; CHECK-NEXT:    or a0, a1, a0
 ; CHECK-NEXT:    ret
->>>>>>> e1acf65b
   %r = call i1 @llvm.vp.reduce.or.v2i1(i1 %s, <2 x i1> %v, <2 x i1> %m, i32 %evl)
   ret i1 %r
 }
 
 declare i1 @llvm.vp.reduce.xor.v2i1(i1, <2 x i1>, <2 x i1>, i32)
 
-<<<<<<< HEAD
-define signext i1 @vpreduce_xor_v2i1(i1 signext %s, <2 x i1> %v, <2 x i1> %m, i32 zeroext %evl) {
-; RV32-LABEL: vpreduce_xor_v2i1:
-; RV32:       # %bb.0:
-; RV32-NEXT:    vmv1r.v v9, v0
-; RV32-NEXT:    vsetvli zero, a1, e8, mf8, ta, ma
-; RV32-NEXT:    vmv1r.v v0, v8
-; RV32-NEXT:    vcpop.m a1, v9, v0.t
-; RV32-NEXT:    xor a0, a1, a0
-; RV32-NEXT:    slli a0, a0, 31
-; RV32-NEXT:    srai a0, a0, 31
-; RV32-NEXT:    ret
-;
-; RV64-LABEL: vpreduce_xor_v2i1:
-; RV64:       # %bb.0:
-; RV64-NEXT:    vmv1r.v v9, v0
-; RV64-NEXT:    vsetvli zero, a1, e8, mf8, ta, ma
-; RV64-NEXT:    vmv1r.v v0, v8
-; RV64-NEXT:    vcpop.m a1, v9, v0.t
-; RV64-NEXT:    xor a0, a1, a0
-; RV64-NEXT:    slli a0, a0, 63
-; RV64-NEXT:    srai a0, a0, 63
-; RV64-NEXT:    ret
-=======
 define zeroext i1 @vpreduce_xor_v2i1(i1 zeroext %s, <2 x i1> %v, <2 x i1> %m, i32 zeroext %evl) {
 ; CHECK-LABEL: vpreduce_xor_v2i1:
 ; CHECK:       # %bb.0:
@@ -199,7 +96,6 @@
 ; CHECK-NEXT:    andi a1, a1, 1
 ; CHECK-NEXT:    xor a0, a1, a0
 ; CHECK-NEXT:    ret
->>>>>>> e1acf65b
   %r = call i1 @llvm.vp.reduce.xor.v2i1(i1 %s, <2 x i1> %v, <2 x i1> %m, i32 %evl)
   ret i1 %r
 }
@@ -222,32 +118,6 @@
 
 declare i1 @llvm.vp.reduce.or.v4i1(i1, <4 x i1>, <4 x i1>, i32)
 
-<<<<<<< HEAD
-define signext i1 @vpreduce_or_v4i1(i1 signext %s, <4 x i1> %v, <4 x i1> %m, i32 zeroext %evl) {
-; RV32-LABEL: vpreduce_or_v4i1:
-; RV32:       # %bb.0:
-; RV32-NEXT:    vmv1r.v v9, v0
-; RV32-NEXT:    vsetvli zero, a1, e8, mf4, ta, ma
-; RV32-NEXT:    vmv1r.v v0, v8
-; RV32-NEXT:    vcpop.m a1, v9, v0.t
-; RV32-NEXT:    snez a1, a1
-; RV32-NEXT:    or a0, a1, a0
-; RV32-NEXT:    slli a0, a0, 31
-; RV32-NEXT:    srai a0, a0, 31
-; RV32-NEXT:    ret
-;
-; RV64-LABEL: vpreduce_or_v4i1:
-; RV64:       # %bb.0:
-; RV64-NEXT:    vmv1r.v v9, v0
-; RV64-NEXT:    vsetvli zero, a1, e8, mf4, ta, ma
-; RV64-NEXT:    vmv1r.v v0, v8
-; RV64-NEXT:    vcpop.m a1, v9, v0.t
-; RV64-NEXT:    snez a1, a1
-; RV64-NEXT:    or a0, a1, a0
-; RV64-NEXT:    slli a0, a0, 63
-; RV64-NEXT:    srai a0, a0, 63
-; RV64-NEXT:    ret
-=======
 define zeroext i1 @vpreduce_or_v4i1(i1 zeroext %s, <4 x i1> %v, <4 x i1> %m, i32 zeroext %evl) {
 ; CHECK-LABEL: vpreduce_or_v4i1:
 ; CHECK:       # %bb.0:
@@ -258,37 +128,12 @@
 ; CHECK-NEXT:    snez a1, a1
 ; CHECK-NEXT:    or a0, a1, a0
 ; CHECK-NEXT:    ret
->>>>>>> e1acf65b
   %r = call i1 @llvm.vp.reduce.or.v4i1(i1 %s, <4 x i1> %v, <4 x i1> %m, i32 %evl)
   ret i1 %r
 }
 
 declare i1 @llvm.vp.reduce.xor.v4i1(i1, <4 x i1>, <4 x i1>, i32)
 
-<<<<<<< HEAD
-define signext i1 @vpreduce_xor_v4i1(i1 signext %s, <4 x i1> %v, <4 x i1> %m, i32 zeroext %evl) {
-; RV32-LABEL: vpreduce_xor_v4i1:
-; RV32:       # %bb.0:
-; RV32-NEXT:    vmv1r.v v9, v0
-; RV32-NEXT:    vsetvli zero, a1, e8, mf4, ta, ma
-; RV32-NEXT:    vmv1r.v v0, v8
-; RV32-NEXT:    vcpop.m a1, v9, v0.t
-; RV32-NEXT:    xor a0, a1, a0
-; RV32-NEXT:    slli a0, a0, 31
-; RV32-NEXT:    srai a0, a0, 31
-; RV32-NEXT:    ret
-;
-; RV64-LABEL: vpreduce_xor_v4i1:
-; RV64:       # %bb.0:
-; RV64-NEXT:    vmv1r.v v9, v0
-; RV64-NEXT:    vsetvli zero, a1, e8, mf4, ta, ma
-; RV64-NEXT:    vmv1r.v v0, v8
-; RV64-NEXT:    vcpop.m a1, v9, v0.t
-; RV64-NEXT:    xor a0, a1, a0
-; RV64-NEXT:    slli a0, a0, 63
-; RV64-NEXT:    srai a0, a0, 63
-; RV64-NEXT:    ret
-=======
 define zeroext i1 @vpreduce_xor_v4i1(i1 zeroext %s, <4 x i1> %v, <4 x i1> %m, i32 zeroext %evl) {
 ; CHECK-LABEL: vpreduce_xor_v4i1:
 ; CHECK:       # %bb.0:
@@ -299,7 +144,6 @@
 ; CHECK-NEXT:    andi a1, a1, 1
 ; CHECK-NEXT:    xor a0, a1, a0
 ; CHECK-NEXT:    ret
->>>>>>> e1acf65b
   %r = call i1 @llvm.vp.reduce.xor.v4i1(i1 %s, <4 x i1> %v, <4 x i1> %m, i32 %evl)
   ret i1 %r
 }
@@ -322,32 +166,6 @@
 
 declare i1 @llvm.vp.reduce.or.v8i1(i1, <8 x i1>, <8 x i1>, i32)
 
-<<<<<<< HEAD
-define signext i1 @vpreduce_or_v8i1(i1 signext %s, <8 x i1> %v, <8 x i1> %m, i32 zeroext %evl) {
-; RV32-LABEL: vpreduce_or_v8i1:
-; RV32:       # %bb.0:
-; RV32-NEXT:    vmv1r.v v9, v0
-; RV32-NEXT:    vsetvli zero, a1, e8, mf2, ta, ma
-; RV32-NEXT:    vmv1r.v v0, v8
-; RV32-NEXT:    vcpop.m a1, v9, v0.t
-; RV32-NEXT:    snez a1, a1
-; RV32-NEXT:    or a0, a1, a0
-; RV32-NEXT:    slli a0, a0, 31
-; RV32-NEXT:    srai a0, a0, 31
-; RV32-NEXT:    ret
-;
-; RV64-LABEL: vpreduce_or_v8i1:
-; RV64:       # %bb.0:
-; RV64-NEXT:    vmv1r.v v9, v0
-; RV64-NEXT:    vsetvli zero, a1, e8, mf2, ta, ma
-; RV64-NEXT:    vmv1r.v v0, v8
-; RV64-NEXT:    vcpop.m a1, v9, v0.t
-; RV64-NEXT:    snez a1, a1
-; RV64-NEXT:    or a0, a1, a0
-; RV64-NEXT:    slli a0, a0, 63
-; RV64-NEXT:    srai a0, a0, 63
-; RV64-NEXT:    ret
-=======
 define zeroext i1 @vpreduce_or_v8i1(i1 zeroext %s, <8 x i1> %v, <8 x i1> %m, i32 zeroext %evl) {
 ; CHECK-LABEL: vpreduce_or_v8i1:
 ; CHECK:       # %bb.0:
@@ -358,37 +176,12 @@
 ; CHECK-NEXT:    snez a1, a1
 ; CHECK-NEXT:    or a0, a1, a0
 ; CHECK-NEXT:    ret
->>>>>>> e1acf65b
   %r = call i1 @llvm.vp.reduce.or.v8i1(i1 %s, <8 x i1> %v, <8 x i1> %m, i32 %evl)
   ret i1 %r
 }
 
 declare i1 @llvm.vp.reduce.xor.v8i1(i1, <8 x i1>, <8 x i1>, i32)
 
-<<<<<<< HEAD
-define signext i1 @vpreduce_xor_v8i1(i1 signext %s, <8 x i1> %v, <8 x i1> %m, i32 zeroext %evl) {
-; RV32-LABEL: vpreduce_xor_v8i1:
-; RV32:       # %bb.0:
-; RV32-NEXT:    vmv1r.v v9, v0
-; RV32-NEXT:    vsetvli zero, a1, e8, mf2, ta, ma
-; RV32-NEXT:    vmv1r.v v0, v8
-; RV32-NEXT:    vcpop.m a1, v9, v0.t
-; RV32-NEXT:    xor a0, a1, a0
-; RV32-NEXT:    slli a0, a0, 31
-; RV32-NEXT:    srai a0, a0, 31
-; RV32-NEXT:    ret
-;
-; RV64-LABEL: vpreduce_xor_v8i1:
-; RV64:       # %bb.0:
-; RV64-NEXT:    vmv1r.v v9, v0
-; RV64-NEXT:    vsetvli zero, a1, e8, mf2, ta, ma
-; RV64-NEXT:    vmv1r.v v0, v8
-; RV64-NEXT:    vcpop.m a1, v9, v0.t
-; RV64-NEXT:    xor a0, a1, a0
-; RV64-NEXT:    slli a0, a0, 63
-; RV64-NEXT:    srai a0, a0, 63
-; RV64-NEXT:    ret
-=======
 define zeroext i1 @vpreduce_xor_v8i1(i1 zeroext %s, <8 x i1> %v, <8 x i1> %m, i32 zeroext %evl) {
 ; CHECK-LABEL: vpreduce_xor_v8i1:
 ; CHECK:       # %bb.0:
@@ -399,7 +192,6 @@
 ; CHECK-NEXT:    andi a1, a1, 1
 ; CHECK-NEXT:    xor a0, a1, a0
 ; CHECK-NEXT:    ret
->>>>>>> e1acf65b
   %r = call i1 @llvm.vp.reduce.xor.v8i1(i1 %s, <8 x i1> %v, <8 x i1> %m, i32 %evl)
   ret i1 %r
 }
@@ -470,32 +262,6 @@
 
 declare i1 @llvm.vp.reduce.or.v16i1(i1, <16 x i1>, <16 x i1>, i32)
 
-<<<<<<< HEAD
-define signext i1 @vpreduce_or_v16i1(i1 signext %s, <16 x i1> %v, <16 x i1> %m, i32 zeroext %evl) {
-; RV32-LABEL: vpreduce_or_v16i1:
-; RV32:       # %bb.0:
-; RV32-NEXT:    vmv1r.v v9, v0
-; RV32-NEXT:    vsetvli zero, a1, e8, m1, ta, ma
-; RV32-NEXT:    vmv1r.v v0, v8
-; RV32-NEXT:    vcpop.m a1, v9, v0.t
-; RV32-NEXT:    snez a1, a1
-; RV32-NEXT:    or a0, a1, a0
-; RV32-NEXT:    slli a0, a0, 31
-; RV32-NEXT:    srai a0, a0, 31
-; RV32-NEXT:    ret
-;
-; RV64-LABEL: vpreduce_or_v16i1:
-; RV64:       # %bb.0:
-; RV64-NEXT:    vmv1r.v v9, v0
-; RV64-NEXT:    vsetvli zero, a1, e8, m1, ta, ma
-; RV64-NEXT:    vmv1r.v v0, v8
-; RV64-NEXT:    vcpop.m a1, v9, v0.t
-; RV64-NEXT:    snez a1, a1
-; RV64-NEXT:    or a0, a1, a0
-; RV64-NEXT:    slli a0, a0, 63
-; RV64-NEXT:    srai a0, a0, 63
-; RV64-NEXT:    ret
-=======
 define zeroext i1 @vpreduce_or_v16i1(i1 zeroext %s, <16 x i1> %v, <16 x i1> %m, i32 zeroext %evl) {
 ; CHECK-LABEL: vpreduce_or_v16i1:
 ; CHECK:       # %bb.0:
@@ -506,37 +272,12 @@
 ; CHECK-NEXT:    snez a1, a1
 ; CHECK-NEXT:    or a0, a1, a0
 ; CHECK-NEXT:    ret
->>>>>>> e1acf65b
   %r = call i1 @llvm.vp.reduce.or.v16i1(i1 %s, <16 x i1> %v, <16 x i1> %m, i32 %evl)
   ret i1 %r
 }
 
 declare i1 @llvm.vp.reduce.xor.v16i1(i1, <16 x i1>, <16 x i1>, i32)
 
-<<<<<<< HEAD
-define signext i1 @vpreduce_xor_v16i1(i1 signext %s, <16 x i1> %v, <16 x i1> %m, i32 zeroext %evl) {
-; RV32-LABEL: vpreduce_xor_v16i1:
-; RV32:       # %bb.0:
-; RV32-NEXT:    vmv1r.v v9, v0
-; RV32-NEXT:    vsetvli zero, a1, e8, m1, ta, ma
-; RV32-NEXT:    vmv1r.v v0, v8
-; RV32-NEXT:    vcpop.m a1, v9, v0.t
-; RV32-NEXT:    xor a0, a1, a0
-; RV32-NEXT:    slli a0, a0, 31
-; RV32-NEXT:    srai a0, a0, 31
-; RV32-NEXT:    ret
-;
-; RV64-LABEL: vpreduce_xor_v16i1:
-; RV64:       # %bb.0:
-; RV64-NEXT:    vmv1r.v v9, v0
-; RV64-NEXT:    vsetvli zero, a1, e8, m1, ta, ma
-; RV64-NEXT:    vmv1r.v v0, v8
-; RV64-NEXT:    vcpop.m a1, v9, v0.t
-; RV64-NEXT:    xor a0, a1, a0
-; RV64-NEXT:    slli a0, a0, 63
-; RV64-NEXT:    srai a0, a0, 63
-; RV64-NEXT:    ret
-=======
 define zeroext i1 @vpreduce_xor_v16i1(i1 zeroext %s, <16 x i1> %v, <16 x i1> %m, i32 zeroext %evl) {
 ; CHECK-LABEL: vpreduce_xor_v16i1:
 ; CHECK:       # %bb.0:
@@ -547,37 +288,12 @@
 ; CHECK-NEXT:    andi a1, a1, 1
 ; CHECK-NEXT:    xor a0, a1, a0
 ; CHECK-NEXT:    ret
->>>>>>> e1acf65b
   %r = call i1 @llvm.vp.reduce.xor.v16i1(i1 %s, <16 x i1> %v, <16 x i1> %m, i32 %evl)
   ret i1 %r
 }
 
 declare i1 @llvm.vp.reduce.add.v1i1(i1, <1 x i1>, <1 x i1>, i32)
 
-<<<<<<< HEAD
-define signext i1 @vpreduce_add_v1i1(i1 signext %s, <1 x i1> %v, <1 x i1> %m, i32 zeroext %evl) {
-; RV32-LABEL: vpreduce_add_v1i1:
-; RV32:       # %bb.0:
-; RV32-NEXT:    vmv1r.v v9, v0
-; RV32-NEXT:    vsetvli zero, a1, e8, mf8, ta, ma
-; RV32-NEXT:    vmv1r.v v0, v8
-; RV32-NEXT:    vcpop.m a1, v9, v0.t
-; RV32-NEXT:    xor a0, a1, a0
-; RV32-NEXT:    slli a0, a0, 31
-; RV32-NEXT:    srai a0, a0, 31
-; RV32-NEXT:    ret
-;
-; RV64-LABEL: vpreduce_add_v1i1:
-; RV64:       # %bb.0:
-; RV64-NEXT:    vmv1r.v v9, v0
-; RV64-NEXT:    vsetvli zero, a1, e8, mf8, ta, ma
-; RV64-NEXT:    vmv1r.v v0, v8
-; RV64-NEXT:    vcpop.m a1, v9, v0.t
-; RV64-NEXT:    xor a0, a1, a0
-; RV64-NEXT:    slli a0, a0, 63
-; RV64-NEXT:    srai a0, a0, 63
-; RV64-NEXT:    ret
-=======
 define zeroext i1 @vpreduce_add_v1i1(i1 zeroext %s, <1 x i1> %v, <1 x i1> %m, i32 zeroext %evl) {
 ; CHECK-LABEL: vpreduce_add_v1i1:
 ; CHECK:       # %bb.0:
@@ -588,37 +304,12 @@
 ; CHECK-NEXT:    andi a1, a1, 1
 ; CHECK-NEXT:    xor a0, a1, a0
 ; CHECK-NEXT:    ret
->>>>>>> e1acf65b
   %r = call i1 @llvm.vp.reduce.add.v1i1(i1 %s, <1 x i1> %v, <1 x i1> %m, i32 %evl)
   ret i1 %r
 }
 
 declare i1 @llvm.vp.reduce.add.v2i1(i1, <2 x i1>, <2 x i1>, i32)
 
-<<<<<<< HEAD
-define signext i1 @vpreduce_add_v2i1(i1 signext %s, <2 x i1> %v, <2 x i1> %m, i32 zeroext %evl) {
-; RV32-LABEL: vpreduce_add_v2i1:
-; RV32:       # %bb.0:
-; RV32-NEXT:    vmv1r.v v9, v0
-; RV32-NEXT:    vsetvli zero, a1, e8, mf8, ta, ma
-; RV32-NEXT:    vmv1r.v v0, v8
-; RV32-NEXT:    vcpop.m a1, v9, v0.t
-; RV32-NEXT:    xor a0, a1, a0
-; RV32-NEXT:    slli a0, a0, 31
-; RV32-NEXT:    srai a0, a0, 31
-; RV32-NEXT:    ret
-;
-; RV64-LABEL: vpreduce_add_v2i1:
-; RV64:       # %bb.0:
-; RV64-NEXT:    vmv1r.v v9, v0
-; RV64-NEXT:    vsetvli zero, a1, e8, mf8, ta, ma
-; RV64-NEXT:    vmv1r.v v0, v8
-; RV64-NEXT:    vcpop.m a1, v9, v0.t
-; RV64-NEXT:    xor a0, a1, a0
-; RV64-NEXT:    slli a0, a0, 63
-; RV64-NEXT:    srai a0, a0, 63
-; RV64-NEXT:    ret
-=======
 define zeroext i1 @vpreduce_add_v2i1(i1 zeroext %s, <2 x i1> %v, <2 x i1> %m, i32 zeroext %evl) {
 ; CHECK-LABEL: vpreduce_add_v2i1:
 ; CHECK:       # %bb.0:
@@ -629,37 +320,12 @@
 ; CHECK-NEXT:    andi a1, a1, 1
 ; CHECK-NEXT:    xor a0, a1, a0
 ; CHECK-NEXT:    ret
->>>>>>> e1acf65b
   %r = call i1 @llvm.vp.reduce.add.v2i1(i1 %s, <2 x i1> %v, <2 x i1> %m, i32 %evl)
   ret i1 %r
 }
 
 declare i1 @llvm.vp.reduce.add.v4i1(i1, <4 x i1>, <4 x i1>, i32)
 
-<<<<<<< HEAD
-define signext i1 @vpreduce_add_v4i1(i1 signext %s, <4 x i1> %v, <4 x i1> %m, i32 zeroext %evl) {
-; RV32-LABEL: vpreduce_add_v4i1:
-; RV32:       # %bb.0:
-; RV32-NEXT:    vmv1r.v v9, v0
-; RV32-NEXT:    vsetvli zero, a1, e8, mf4, ta, ma
-; RV32-NEXT:    vmv1r.v v0, v8
-; RV32-NEXT:    vcpop.m a1, v9, v0.t
-; RV32-NEXT:    xor a0, a1, a0
-; RV32-NEXT:    slli a0, a0, 31
-; RV32-NEXT:    srai a0, a0, 31
-; RV32-NEXT:    ret
-;
-; RV64-LABEL: vpreduce_add_v4i1:
-; RV64:       # %bb.0:
-; RV64-NEXT:    vmv1r.v v9, v0
-; RV64-NEXT:    vsetvli zero, a1, e8, mf4, ta, ma
-; RV64-NEXT:    vmv1r.v v0, v8
-; RV64-NEXT:    vcpop.m a1, v9, v0.t
-; RV64-NEXT:    xor a0, a1, a0
-; RV64-NEXT:    slli a0, a0, 63
-; RV64-NEXT:    srai a0, a0, 63
-; RV64-NEXT:    ret
-=======
 define zeroext i1 @vpreduce_add_v4i1(i1 zeroext %s, <4 x i1> %v, <4 x i1> %m, i32 zeroext %evl) {
 ; CHECK-LABEL: vpreduce_add_v4i1:
 ; CHECK:       # %bb.0:
@@ -670,37 +336,12 @@
 ; CHECK-NEXT:    andi a1, a1, 1
 ; CHECK-NEXT:    xor a0, a1, a0
 ; CHECK-NEXT:    ret
->>>>>>> e1acf65b
   %r = call i1 @llvm.vp.reduce.add.v4i1(i1 %s, <4 x i1> %v, <4 x i1> %m, i32 %evl)
   ret i1 %r
 }
 
 declare i1 @llvm.vp.reduce.add.v8i1(i1, <8 x i1>, <8 x i1>, i32)
 
-<<<<<<< HEAD
-define signext i1 @vpreduce_add_v8i1(i1 signext %s, <8 x i1> %v, <8 x i1> %m, i32 zeroext %evl) {
-; RV32-LABEL: vpreduce_add_v8i1:
-; RV32:       # %bb.0:
-; RV32-NEXT:    vmv1r.v v9, v0
-; RV32-NEXT:    vsetvli zero, a1, e8, mf2, ta, ma
-; RV32-NEXT:    vmv1r.v v0, v8
-; RV32-NEXT:    vcpop.m a1, v9, v0.t
-; RV32-NEXT:    xor a0, a1, a0
-; RV32-NEXT:    slli a0, a0, 31
-; RV32-NEXT:    srai a0, a0, 31
-; RV32-NEXT:    ret
-;
-; RV64-LABEL: vpreduce_add_v8i1:
-; RV64:       # %bb.0:
-; RV64-NEXT:    vmv1r.v v9, v0
-; RV64-NEXT:    vsetvli zero, a1, e8, mf2, ta, ma
-; RV64-NEXT:    vmv1r.v v0, v8
-; RV64-NEXT:    vcpop.m a1, v9, v0.t
-; RV64-NEXT:    xor a0, a1, a0
-; RV64-NEXT:    slli a0, a0, 63
-; RV64-NEXT:    srai a0, a0, 63
-; RV64-NEXT:    ret
-=======
 define zeroext i1 @vpreduce_add_v8i1(i1 zeroext %s, <8 x i1> %v, <8 x i1> %m, i32 zeroext %evl) {
 ; CHECK-LABEL: vpreduce_add_v8i1:
 ; CHECK:       # %bb.0:
@@ -711,37 +352,12 @@
 ; CHECK-NEXT:    andi a1, a1, 1
 ; CHECK-NEXT:    xor a0, a1, a0
 ; CHECK-NEXT:    ret
->>>>>>> e1acf65b
   %r = call i1 @llvm.vp.reduce.add.v8i1(i1 %s, <8 x i1> %v, <8 x i1> %m, i32 %evl)
   ret i1 %r
 }
 
 declare i1 @llvm.vp.reduce.add.v16i1(i1, <16 x i1>, <16 x i1>, i32)
 
-<<<<<<< HEAD
-define signext i1 @vpreduce_add_v16i1(i1 signext %s, <16 x i1> %v, <16 x i1> %m, i32 zeroext %evl) {
-; RV32-LABEL: vpreduce_add_v16i1:
-; RV32:       # %bb.0:
-; RV32-NEXT:    vmv1r.v v9, v0
-; RV32-NEXT:    vsetvli zero, a1, e8, m1, ta, ma
-; RV32-NEXT:    vmv1r.v v0, v8
-; RV32-NEXT:    vcpop.m a1, v9, v0.t
-; RV32-NEXT:    xor a0, a1, a0
-; RV32-NEXT:    slli a0, a0, 31
-; RV32-NEXT:    srai a0, a0, 31
-; RV32-NEXT:    ret
-;
-; RV64-LABEL: vpreduce_add_v16i1:
-; RV64:       # %bb.0:
-; RV64-NEXT:    vmv1r.v v9, v0
-; RV64-NEXT:    vsetvli zero, a1, e8, m1, ta, ma
-; RV64-NEXT:    vmv1r.v v0, v8
-; RV64-NEXT:    vcpop.m a1, v9, v0.t
-; RV64-NEXT:    xor a0, a1, a0
-; RV64-NEXT:    slli a0, a0, 63
-; RV64-NEXT:    srai a0, a0, 63
-; RV64-NEXT:    ret
-=======
 define zeroext i1 @vpreduce_add_v16i1(i1 zeroext %s, <16 x i1> %v, <16 x i1> %m, i32 zeroext %evl) {
 ; CHECK-LABEL: vpreduce_add_v16i1:
 ; CHECK:       # %bb.0:
@@ -752,7 +368,6 @@
 ; CHECK-NEXT:    andi a1, a1, 1
 ; CHECK-NEXT:    xor a0, a1, a0
 ; CHECK-NEXT:    ret
->>>>>>> e1acf65b
   %r = call i1 @llvm.vp.reduce.add.v16i1(i1 %s, <16 x i1> %v, <16 x i1> %m, i32 %evl)
   ret i1 %r
 }
@@ -871,32 +486,6 @@
 
 declare i1 @llvm.vp.reduce.smin.v1i1(i1, <1 x i1>, <1 x i1>, i32)
 
-<<<<<<< HEAD
-define signext i1 @vpreduce_smin_v1i1(i1 signext %s, <1 x i1> %v, <1 x i1> %m, i32 zeroext %evl) {
-; RV32-LABEL: vpreduce_smin_v1i1:
-; RV32:       # %bb.0:
-; RV32-NEXT:    vmv1r.v v9, v0
-; RV32-NEXT:    vsetvli zero, a1, e8, mf8, ta, ma
-; RV32-NEXT:    vmv1r.v v0, v8
-; RV32-NEXT:    vcpop.m a1, v9, v0.t
-; RV32-NEXT:    snez a1, a1
-; RV32-NEXT:    or a0, a1, a0
-; RV32-NEXT:    slli a0, a0, 31
-; RV32-NEXT:    srai a0, a0, 31
-; RV32-NEXT:    ret
-;
-; RV64-LABEL: vpreduce_smin_v1i1:
-; RV64:       # %bb.0:
-; RV64-NEXT:    vmv1r.v v9, v0
-; RV64-NEXT:    vsetvli zero, a1, e8, mf8, ta, ma
-; RV64-NEXT:    vmv1r.v v0, v8
-; RV64-NEXT:    vcpop.m a1, v9, v0.t
-; RV64-NEXT:    snez a1, a1
-; RV64-NEXT:    or a0, a1, a0
-; RV64-NEXT:    slli a0, a0, 63
-; RV64-NEXT:    srai a0, a0, 63
-; RV64-NEXT:    ret
-=======
 define zeroext i1 @vpreduce_smin_v1i1(i1 zeroext %s, <1 x i1> %v, <1 x i1> %m, i32 zeroext %evl) {
 ; CHECK-LABEL: vpreduce_smin_v1i1:
 ; CHECK:       # %bb.0:
@@ -907,39 +496,12 @@
 ; CHECK-NEXT:    snez a1, a1
 ; CHECK-NEXT:    or a0, a1, a0
 ; CHECK-NEXT:    ret
->>>>>>> e1acf65b
   %r = call i1 @llvm.vp.reduce.smin.v1i1(i1 %s, <1 x i1> %v, <1 x i1> %m, i32 %evl)
   ret i1 %r
 }
 
 declare i1 @llvm.vp.reduce.smin.v2i1(i1, <2 x i1>, <2 x i1>, i32)
 
-<<<<<<< HEAD
-define signext i1 @vpreduce_smin_v2i1(i1 signext %s, <2 x i1> %v, <2 x i1> %m, i32 zeroext %evl) {
-; RV32-LABEL: vpreduce_smin_v2i1:
-; RV32:       # %bb.0:
-; RV32-NEXT:    vmv1r.v v9, v0
-; RV32-NEXT:    vsetvli zero, a1, e8, mf8, ta, ma
-; RV32-NEXT:    vmv1r.v v0, v8
-; RV32-NEXT:    vcpop.m a1, v9, v0.t
-; RV32-NEXT:    snez a1, a1
-; RV32-NEXT:    or a0, a1, a0
-; RV32-NEXT:    slli a0, a0, 31
-; RV32-NEXT:    srai a0, a0, 31
-; RV32-NEXT:    ret
-;
-; RV64-LABEL: vpreduce_smin_v2i1:
-; RV64:       # %bb.0:
-; RV64-NEXT:    vmv1r.v v9, v0
-; RV64-NEXT:    vsetvli zero, a1, e8, mf8, ta, ma
-; RV64-NEXT:    vmv1r.v v0, v8
-; RV64-NEXT:    vcpop.m a1, v9, v0.t
-; RV64-NEXT:    snez a1, a1
-; RV64-NEXT:    or a0, a1, a0
-; RV64-NEXT:    slli a0, a0, 63
-; RV64-NEXT:    srai a0, a0, 63
-; RV64-NEXT:    ret
-=======
 define zeroext i1 @vpreduce_smin_v2i1(i1 zeroext %s, <2 x i1> %v, <2 x i1> %m, i32 zeroext %evl) {
 ; CHECK-LABEL: vpreduce_smin_v2i1:
 ; CHECK:       # %bb.0:
@@ -950,39 +512,12 @@
 ; CHECK-NEXT:    snez a1, a1
 ; CHECK-NEXT:    or a0, a1, a0
 ; CHECK-NEXT:    ret
->>>>>>> e1acf65b
   %r = call i1 @llvm.vp.reduce.smin.v2i1(i1 %s, <2 x i1> %v, <2 x i1> %m, i32 %evl)
   ret i1 %r
 }
 
 declare i1 @llvm.vp.reduce.smin.v4i1(i1, <4 x i1>, <4 x i1>, i32)
 
-<<<<<<< HEAD
-define signext i1 @vpreduce_smin_v4i1(i1 signext %s, <4 x i1> %v, <4 x i1> %m, i32 zeroext %evl) {
-; RV32-LABEL: vpreduce_smin_v4i1:
-; RV32:       # %bb.0:
-; RV32-NEXT:    vmv1r.v v9, v0
-; RV32-NEXT:    vsetvli zero, a1, e8, mf4, ta, ma
-; RV32-NEXT:    vmv1r.v v0, v8
-; RV32-NEXT:    vcpop.m a1, v9, v0.t
-; RV32-NEXT:    snez a1, a1
-; RV32-NEXT:    or a0, a1, a0
-; RV32-NEXT:    slli a0, a0, 31
-; RV32-NEXT:    srai a0, a0, 31
-; RV32-NEXT:    ret
-;
-; RV64-LABEL: vpreduce_smin_v4i1:
-; RV64:       # %bb.0:
-; RV64-NEXT:    vmv1r.v v9, v0
-; RV64-NEXT:    vsetvli zero, a1, e8, mf4, ta, ma
-; RV64-NEXT:    vmv1r.v v0, v8
-; RV64-NEXT:    vcpop.m a1, v9, v0.t
-; RV64-NEXT:    snez a1, a1
-; RV64-NEXT:    or a0, a1, a0
-; RV64-NEXT:    slli a0, a0, 63
-; RV64-NEXT:    srai a0, a0, 63
-; RV64-NEXT:    ret
-=======
 define zeroext i1 @vpreduce_smin_v4i1(i1 zeroext %s, <4 x i1> %v, <4 x i1> %m, i32 zeroext %evl) {
 ; CHECK-LABEL: vpreduce_smin_v4i1:
 ; CHECK:       # %bb.0:
@@ -993,39 +528,12 @@
 ; CHECK-NEXT:    snez a1, a1
 ; CHECK-NEXT:    or a0, a1, a0
 ; CHECK-NEXT:    ret
->>>>>>> e1acf65b
   %r = call i1 @llvm.vp.reduce.smin.v4i1(i1 %s, <4 x i1> %v, <4 x i1> %m, i32 %evl)
   ret i1 %r
 }
 
 declare i1 @llvm.vp.reduce.smin.v8i1(i1, <8 x i1>, <8 x i1>, i32)
 
-<<<<<<< HEAD
-define signext i1 @vpreduce_smin_v8i1(i1 signext %s, <8 x i1> %v, <8 x i1> %m, i32 zeroext %evl) {
-; RV32-LABEL: vpreduce_smin_v8i1:
-; RV32:       # %bb.0:
-; RV32-NEXT:    vmv1r.v v9, v0
-; RV32-NEXT:    vsetvli zero, a1, e8, mf2, ta, ma
-; RV32-NEXT:    vmv1r.v v0, v8
-; RV32-NEXT:    vcpop.m a1, v9, v0.t
-; RV32-NEXT:    snez a1, a1
-; RV32-NEXT:    or a0, a1, a0
-; RV32-NEXT:    slli a0, a0, 31
-; RV32-NEXT:    srai a0, a0, 31
-; RV32-NEXT:    ret
-;
-; RV64-LABEL: vpreduce_smin_v8i1:
-; RV64:       # %bb.0:
-; RV64-NEXT:    vmv1r.v v9, v0
-; RV64-NEXT:    vsetvli zero, a1, e8, mf2, ta, ma
-; RV64-NEXT:    vmv1r.v v0, v8
-; RV64-NEXT:    vcpop.m a1, v9, v0.t
-; RV64-NEXT:    snez a1, a1
-; RV64-NEXT:    or a0, a1, a0
-; RV64-NEXT:    slli a0, a0, 63
-; RV64-NEXT:    srai a0, a0, 63
-; RV64-NEXT:    ret
-=======
 define zeroext i1 @vpreduce_smin_v8i1(i1 zeroext %s, <8 x i1> %v, <8 x i1> %m, i32 zeroext %evl) {
 ; CHECK-LABEL: vpreduce_smin_v8i1:
 ; CHECK:       # %bb.0:
@@ -1036,39 +544,12 @@
 ; CHECK-NEXT:    snez a1, a1
 ; CHECK-NEXT:    or a0, a1, a0
 ; CHECK-NEXT:    ret
->>>>>>> e1acf65b
   %r = call i1 @llvm.vp.reduce.smin.v8i1(i1 %s, <8 x i1> %v, <8 x i1> %m, i32 %evl)
   ret i1 %r
 }
 
 declare i1 @llvm.vp.reduce.smin.v16i1(i1, <16 x i1>, <16 x i1>, i32)
 
-<<<<<<< HEAD
-define signext i1 @vpreduce_smin_v16i1(i1 signext %s, <16 x i1> %v, <16 x i1> %m, i32 zeroext %evl) {
-; RV32-LABEL: vpreduce_smin_v16i1:
-; RV32:       # %bb.0:
-; RV32-NEXT:    vmv1r.v v9, v0
-; RV32-NEXT:    vsetvli zero, a1, e8, m1, ta, ma
-; RV32-NEXT:    vmv1r.v v0, v8
-; RV32-NEXT:    vcpop.m a1, v9, v0.t
-; RV32-NEXT:    snez a1, a1
-; RV32-NEXT:    or a0, a1, a0
-; RV32-NEXT:    slli a0, a0, 31
-; RV32-NEXT:    srai a0, a0, 31
-; RV32-NEXT:    ret
-;
-; RV64-LABEL: vpreduce_smin_v16i1:
-; RV64:       # %bb.0:
-; RV64-NEXT:    vmv1r.v v9, v0
-; RV64-NEXT:    vsetvli zero, a1, e8, m1, ta, ma
-; RV64-NEXT:    vmv1r.v v0, v8
-; RV64-NEXT:    vcpop.m a1, v9, v0.t
-; RV64-NEXT:    snez a1, a1
-; RV64-NEXT:    or a0, a1, a0
-; RV64-NEXT:    slli a0, a0, 63
-; RV64-NEXT:    srai a0, a0, 63
-; RV64-NEXT:    ret
-=======
 define zeroext i1 @vpreduce_smin_v16i1(i1 zeroext %s, <16 x i1> %v, <16 x i1> %m, i32 zeroext %evl) {
 ; CHECK-LABEL: vpreduce_smin_v16i1:
 ; CHECK:       # %bb.0:
@@ -1079,39 +560,12 @@
 ; CHECK-NEXT:    snez a1, a1
 ; CHECK-NEXT:    or a0, a1, a0
 ; CHECK-NEXT:    ret
->>>>>>> e1acf65b
   %r = call i1 @llvm.vp.reduce.smin.v16i1(i1 %s, <16 x i1> %v, <16 x i1> %m, i32 %evl)
   ret i1 %r
 }
 
 declare i1 @llvm.vp.reduce.smin.v32i1(i1, <32 x i1>, <32 x i1>, i32)
 
-<<<<<<< HEAD
-define signext i1 @vpreduce_smin_v32i1(i1 signext %s, <32 x i1> %v, <32 x i1> %m, i32 zeroext %evl) {
-; RV32-LABEL: vpreduce_smin_v32i1:
-; RV32:       # %bb.0:
-; RV32-NEXT:    vmv1r.v v9, v0
-; RV32-NEXT:    vsetvli zero, a1, e8, m2, ta, ma
-; RV32-NEXT:    vmv1r.v v0, v8
-; RV32-NEXT:    vcpop.m a1, v9, v0.t
-; RV32-NEXT:    snez a1, a1
-; RV32-NEXT:    or a0, a1, a0
-; RV32-NEXT:    slli a0, a0, 31
-; RV32-NEXT:    srai a0, a0, 31
-; RV32-NEXT:    ret
-;
-; RV64-LABEL: vpreduce_smin_v32i1:
-; RV64:       # %bb.0:
-; RV64-NEXT:    vmv1r.v v9, v0
-; RV64-NEXT:    vsetvli zero, a1, e8, m2, ta, ma
-; RV64-NEXT:    vmv1r.v v0, v8
-; RV64-NEXT:    vcpop.m a1, v9, v0.t
-; RV64-NEXT:    snez a1, a1
-; RV64-NEXT:    or a0, a1, a0
-; RV64-NEXT:    slli a0, a0, 63
-; RV64-NEXT:    srai a0, a0, 63
-; RV64-NEXT:    ret
-=======
 define zeroext i1 @vpreduce_smin_v32i1(i1 zeroext %s, <32 x i1> %v, <32 x i1> %m, i32 zeroext %evl) {
 ; CHECK-LABEL: vpreduce_smin_v32i1:
 ; CHECK:       # %bb.0:
@@ -1122,39 +576,12 @@
 ; CHECK-NEXT:    snez a1, a1
 ; CHECK-NEXT:    or a0, a1, a0
 ; CHECK-NEXT:    ret
->>>>>>> e1acf65b
   %r = call i1 @llvm.vp.reduce.smin.v32i1(i1 %s, <32 x i1> %v, <32 x i1> %m, i32 %evl)
   ret i1 %r
 }
 
 declare i1 @llvm.vp.reduce.smin.v64i1(i1, <64 x i1>, <64 x i1>, i32)
 
-<<<<<<< HEAD
-define signext i1 @vpreduce_smin_v64i1(i1 signext %s, <64 x i1> %v, <64 x i1> %m, i32 zeroext %evl) {
-; RV32-LABEL: vpreduce_smin_v64i1:
-; RV32:       # %bb.0:
-; RV32-NEXT:    vmv1r.v v9, v0
-; RV32-NEXT:    vsetvli zero, a1, e8, m4, ta, ma
-; RV32-NEXT:    vmv1r.v v0, v8
-; RV32-NEXT:    vcpop.m a1, v9, v0.t
-; RV32-NEXT:    snez a1, a1
-; RV32-NEXT:    or a0, a1, a0
-; RV32-NEXT:    slli a0, a0, 31
-; RV32-NEXT:    srai a0, a0, 31
-; RV32-NEXT:    ret
-;
-; RV64-LABEL: vpreduce_smin_v64i1:
-; RV64:       # %bb.0:
-; RV64-NEXT:    vmv1r.v v9, v0
-; RV64-NEXT:    vsetvli zero, a1, e8, m4, ta, ma
-; RV64-NEXT:    vmv1r.v v0, v8
-; RV64-NEXT:    vcpop.m a1, v9, v0.t
-; RV64-NEXT:    snez a1, a1
-; RV64-NEXT:    or a0, a1, a0
-; RV64-NEXT:    slli a0, a0, 63
-; RV64-NEXT:    srai a0, a0, 63
-; RV64-NEXT:    ret
-=======
 define zeroext i1 @vpreduce_smin_v64i1(i1 zeroext %s, <64 x i1> %v, <64 x i1> %m, i32 zeroext %evl) {
 ; CHECK-LABEL: vpreduce_smin_v64i1:
 ; CHECK:       # %bb.0:
@@ -1165,39 +592,12 @@
 ; CHECK-NEXT:    snez a1, a1
 ; CHECK-NEXT:    or a0, a1, a0
 ; CHECK-NEXT:    ret
->>>>>>> e1acf65b
   %r = call i1 @llvm.vp.reduce.smin.v64i1(i1 %s, <64 x i1> %v, <64 x i1> %m, i32 %evl)
   ret i1 %r
 }
 
 declare i1 @llvm.vp.reduce.umax.v1i1(i1, <1 x i1>, <1 x i1>, i32)
 
-<<<<<<< HEAD
-define signext i1 @vpreduce_umax_v1i1(i1 signext %s, <1 x i1> %v, <1 x i1> %m, i32 zeroext %evl) {
-; RV32-LABEL: vpreduce_umax_v1i1:
-; RV32:       # %bb.0:
-; RV32-NEXT:    vmv1r.v v9, v0
-; RV32-NEXT:    vsetvli zero, a1, e8, mf8, ta, ma
-; RV32-NEXT:    vmv1r.v v0, v8
-; RV32-NEXT:    vcpop.m a1, v9, v0.t
-; RV32-NEXT:    snez a1, a1
-; RV32-NEXT:    or a0, a1, a0
-; RV32-NEXT:    slli a0, a0, 31
-; RV32-NEXT:    srai a0, a0, 31
-; RV32-NEXT:    ret
-;
-; RV64-LABEL: vpreduce_umax_v1i1:
-; RV64:       # %bb.0:
-; RV64-NEXT:    vmv1r.v v9, v0
-; RV64-NEXT:    vsetvli zero, a1, e8, mf8, ta, ma
-; RV64-NEXT:    vmv1r.v v0, v8
-; RV64-NEXT:    vcpop.m a1, v9, v0.t
-; RV64-NEXT:    snez a1, a1
-; RV64-NEXT:    or a0, a1, a0
-; RV64-NEXT:    slli a0, a0, 63
-; RV64-NEXT:    srai a0, a0, 63
-; RV64-NEXT:    ret
-=======
 define zeroext i1 @vpreduce_umax_v1i1(i1 zeroext %s, <1 x i1> %v, <1 x i1> %m, i32 zeroext %evl) {
 ; CHECK-LABEL: vpreduce_umax_v1i1:
 ; CHECK:       # %bb.0:
@@ -1208,39 +608,12 @@
 ; CHECK-NEXT:    snez a1, a1
 ; CHECK-NEXT:    or a0, a1, a0
 ; CHECK-NEXT:    ret
->>>>>>> e1acf65b
   %r = call i1 @llvm.vp.reduce.umax.v1i1(i1 %s, <1 x i1> %v, <1 x i1> %m, i32 %evl)
   ret i1 %r
 }
 
 declare i1 @llvm.vp.reduce.umax.v2i1(i1, <2 x i1>, <2 x i1>, i32)
 
-<<<<<<< HEAD
-define signext i1 @vpreduce_umax_v2i1(i1 signext %s, <2 x i1> %v, <2 x i1> %m, i32 zeroext %evl) {
-; RV32-LABEL: vpreduce_umax_v2i1:
-; RV32:       # %bb.0:
-; RV32-NEXT:    vmv1r.v v9, v0
-; RV32-NEXT:    vsetvli zero, a1, e8, mf8, ta, ma
-; RV32-NEXT:    vmv1r.v v0, v8
-; RV32-NEXT:    vcpop.m a1, v9, v0.t
-; RV32-NEXT:    snez a1, a1
-; RV32-NEXT:    or a0, a1, a0
-; RV32-NEXT:    slli a0, a0, 31
-; RV32-NEXT:    srai a0, a0, 31
-; RV32-NEXT:    ret
-;
-; RV64-LABEL: vpreduce_umax_v2i1:
-; RV64:       # %bb.0:
-; RV64-NEXT:    vmv1r.v v9, v0
-; RV64-NEXT:    vsetvli zero, a1, e8, mf8, ta, ma
-; RV64-NEXT:    vmv1r.v v0, v8
-; RV64-NEXT:    vcpop.m a1, v9, v0.t
-; RV64-NEXT:    snez a1, a1
-; RV64-NEXT:    or a0, a1, a0
-; RV64-NEXT:    slli a0, a0, 63
-; RV64-NEXT:    srai a0, a0, 63
-; RV64-NEXT:    ret
-=======
 define zeroext i1 @vpreduce_umax_v2i1(i1 zeroext %s, <2 x i1> %v, <2 x i1> %m, i32 zeroext %evl) {
 ; CHECK-LABEL: vpreduce_umax_v2i1:
 ; CHECK:       # %bb.0:
@@ -1251,39 +624,12 @@
 ; CHECK-NEXT:    snez a1, a1
 ; CHECK-NEXT:    or a0, a1, a0
 ; CHECK-NEXT:    ret
->>>>>>> e1acf65b
   %r = call i1 @llvm.vp.reduce.umax.v2i1(i1 %s, <2 x i1> %v, <2 x i1> %m, i32 %evl)
   ret i1 %r
 }
 
 declare i1 @llvm.vp.reduce.umax.v4i1(i1, <4 x i1>, <4 x i1>, i32)
 
-<<<<<<< HEAD
-define signext i1 @vpreduce_umax_v4i1(i1 signext %s, <4 x i1> %v, <4 x i1> %m, i32 zeroext %evl) {
-; RV32-LABEL: vpreduce_umax_v4i1:
-; RV32:       # %bb.0:
-; RV32-NEXT:    vmv1r.v v9, v0
-; RV32-NEXT:    vsetvli zero, a1, e8, mf4, ta, ma
-; RV32-NEXT:    vmv1r.v v0, v8
-; RV32-NEXT:    vcpop.m a1, v9, v0.t
-; RV32-NEXT:    snez a1, a1
-; RV32-NEXT:    or a0, a1, a0
-; RV32-NEXT:    slli a0, a0, 31
-; RV32-NEXT:    srai a0, a0, 31
-; RV32-NEXT:    ret
-;
-; RV64-LABEL: vpreduce_umax_v4i1:
-; RV64:       # %bb.0:
-; RV64-NEXT:    vmv1r.v v9, v0
-; RV64-NEXT:    vsetvli zero, a1, e8, mf4, ta, ma
-; RV64-NEXT:    vmv1r.v v0, v8
-; RV64-NEXT:    vcpop.m a1, v9, v0.t
-; RV64-NEXT:    snez a1, a1
-; RV64-NEXT:    or a0, a1, a0
-; RV64-NEXT:    slli a0, a0, 63
-; RV64-NEXT:    srai a0, a0, 63
-; RV64-NEXT:    ret
-=======
 define zeroext i1 @vpreduce_umax_v4i1(i1 zeroext %s, <4 x i1> %v, <4 x i1> %m, i32 zeroext %evl) {
 ; CHECK-LABEL: vpreduce_umax_v4i1:
 ; CHECK:       # %bb.0:
@@ -1294,39 +640,12 @@
 ; CHECK-NEXT:    snez a1, a1
 ; CHECK-NEXT:    or a0, a1, a0
 ; CHECK-NEXT:    ret
->>>>>>> e1acf65b
   %r = call i1 @llvm.vp.reduce.umax.v4i1(i1 %s, <4 x i1> %v, <4 x i1> %m, i32 %evl)
   ret i1 %r
 }
 
 declare i1 @llvm.vp.reduce.umax.v8i1(i1, <8 x i1>, <8 x i1>, i32)
 
-<<<<<<< HEAD
-define signext i1 @vpreduce_umax_v8i1(i1 signext %s, <8 x i1> %v, <8 x i1> %m, i32 zeroext %evl) {
-; RV32-LABEL: vpreduce_umax_v8i1:
-; RV32:       # %bb.0:
-; RV32-NEXT:    vmv1r.v v9, v0
-; RV32-NEXT:    vsetvli zero, a1, e8, mf2, ta, ma
-; RV32-NEXT:    vmv1r.v v0, v8
-; RV32-NEXT:    vcpop.m a1, v9, v0.t
-; RV32-NEXT:    snez a1, a1
-; RV32-NEXT:    or a0, a1, a0
-; RV32-NEXT:    slli a0, a0, 31
-; RV32-NEXT:    srai a0, a0, 31
-; RV32-NEXT:    ret
-;
-; RV64-LABEL: vpreduce_umax_v8i1:
-; RV64:       # %bb.0:
-; RV64-NEXT:    vmv1r.v v9, v0
-; RV64-NEXT:    vsetvli zero, a1, e8, mf2, ta, ma
-; RV64-NEXT:    vmv1r.v v0, v8
-; RV64-NEXT:    vcpop.m a1, v9, v0.t
-; RV64-NEXT:    snez a1, a1
-; RV64-NEXT:    or a0, a1, a0
-; RV64-NEXT:    slli a0, a0, 63
-; RV64-NEXT:    srai a0, a0, 63
-; RV64-NEXT:    ret
-=======
 define zeroext i1 @vpreduce_umax_v8i1(i1 zeroext %s, <8 x i1> %v, <8 x i1> %m, i32 zeroext %evl) {
 ; CHECK-LABEL: vpreduce_umax_v8i1:
 ; CHECK:       # %bb.0:
@@ -1337,39 +656,12 @@
 ; CHECK-NEXT:    snez a1, a1
 ; CHECK-NEXT:    or a0, a1, a0
 ; CHECK-NEXT:    ret
->>>>>>> e1acf65b
   %r = call i1 @llvm.vp.reduce.umax.v8i1(i1 %s, <8 x i1> %v, <8 x i1> %m, i32 %evl)
   ret i1 %r
 }
 
 declare i1 @llvm.vp.reduce.umax.v16i1(i1, <16 x i1>, <16 x i1>, i32)
 
-<<<<<<< HEAD
-define signext i1 @vpreduce_umax_v16i1(i1 signext %s, <16 x i1> %v, <16 x i1> %m, i32 zeroext %evl) {
-; RV32-LABEL: vpreduce_umax_v16i1:
-; RV32:       # %bb.0:
-; RV32-NEXT:    vmv1r.v v9, v0
-; RV32-NEXT:    vsetvli zero, a1, e8, m1, ta, ma
-; RV32-NEXT:    vmv1r.v v0, v8
-; RV32-NEXT:    vcpop.m a1, v9, v0.t
-; RV32-NEXT:    snez a1, a1
-; RV32-NEXT:    or a0, a1, a0
-; RV32-NEXT:    slli a0, a0, 31
-; RV32-NEXT:    srai a0, a0, 31
-; RV32-NEXT:    ret
-;
-; RV64-LABEL: vpreduce_umax_v16i1:
-; RV64:       # %bb.0:
-; RV64-NEXT:    vmv1r.v v9, v0
-; RV64-NEXT:    vsetvli zero, a1, e8, m1, ta, ma
-; RV64-NEXT:    vmv1r.v v0, v8
-; RV64-NEXT:    vcpop.m a1, v9, v0.t
-; RV64-NEXT:    snez a1, a1
-; RV64-NEXT:    or a0, a1, a0
-; RV64-NEXT:    slli a0, a0, 63
-; RV64-NEXT:    srai a0, a0, 63
-; RV64-NEXT:    ret
-=======
 define zeroext i1 @vpreduce_umax_v16i1(i1 zeroext %s, <16 x i1> %v, <16 x i1> %m, i32 zeroext %evl) {
 ; CHECK-LABEL: vpreduce_umax_v16i1:
 ; CHECK:       # %bb.0:
@@ -1380,39 +672,12 @@
 ; CHECK-NEXT:    snez a1, a1
 ; CHECK-NEXT:    or a0, a1, a0
 ; CHECK-NEXT:    ret
->>>>>>> e1acf65b
   %r = call i1 @llvm.vp.reduce.umax.v16i1(i1 %s, <16 x i1> %v, <16 x i1> %m, i32 %evl)
   ret i1 %r
 }
 
 declare i1 @llvm.vp.reduce.umax.v32i1(i1, <32 x i1>, <32 x i1>, i32)
 
-<<<<<<< HEAD
-define signext i1 @vpreduce_umax_v32i1(i1 signext %s, <32 x i1> %v, <32 x i1> %m, i32 zeroext %evl) {
-; RV32-LABEL: vpreduce_umax_v32i1:
-; RV32:       # %bb.0:
-; RV32-NEXT:    vmv1r.v v9, v0
-; RV32-NEXT:    vsetvli zero, a1, e8, m2, ta, ma
-; RV32-NEXT:    vmv1r.v v0, v8
-; RV32-NEXT:    vcpop.m a1, v9, v0.t
-; RV32-NEXT:    snez a1, a1
-; RV32-NEXT:    or a0, a1, a0
-; RV32-NEXT:    slli a0, a0, 31
-; RV32-NEXT:    srai a0, a0, 31
-; RV32-NEXT:    ret
-;
-; RV64-LABEL: vpreduce_umax_v32i1:
-; RV64:       # %bb.0:
-; RV64-NEXT:    vmv1r.v v9, v0
-; RV64-NEXT:    vsetvli zero, a1, e8, m2, ta, ma
-; RV64-NEXT:    vmv1r.v v0, v8
-; RV64-NEXT:    vcpop.m a1, v9, v0.t
-; RV64-NEXT:    snez a1, a1
-; RV64-NEXT:    or a0, a1, a0
-; RV64-NEXT:    slli a0, a0, 63
-; RV64-NEXT:    srai a0, a0, 63
-; RV64-NEXT:    ret
-=======
 define zeroext i1 @vpreduce_umax_v32i1(i1 zeroext %s, <32 x i1> %v, <32 x i1> %m, i32 zeroext %evl) {
 ; CHECK-LABEL: vpreduce_umax_v32i1:
 ; CHECK:       # %bb.0:
@@ -1423,39 +688,12 @@
 ; CHECK-NEXT:    snez a1, a1
 ; CHECK-NEXT:    or a0, a1, a0
 ; CHECK-NEXT:    ret
->>>>>>> e1acf65b
   %r = call i1 @llvm.vp.reduce.umax.v32i1(i1 %s, <32 x i1> %v, <32 x i1> %m, i32 %evl)
   ret i1 %r
 }
 
 declare i1 @llvm.vp.reduce.umax.v64i1(i1, <64 x i1>, <64 x i1>, i32)
 
-<<<<<<< HEAD
-define signext i1 @vpreduce_umax_v64i1(i1 signext %s, <64 x i1> %v, <64 x i1> %m, i32 zeroext %evl) {
-; RV32-LABEL: vpreduce_umax_v64i1:
-; RV32:       # %bb.0:
-; RV32-NEXT:    vmv1r.v v9, v0
-; RV32-NEXT:    vsetvli zero, a1, e8, m4, ta, ma
-; RV32-NEXT:    vmv1r.v v0, v8
-; RV32-NEXT:    vcpop.m a1, v9, v0.t
-; RV32-NEXT:    snez a1, a1
-; RV32-NEXT:    or a0, a1, a0
-; RV32-NEXT:    slli a0, a0, 31
-; RV32-NEXT:    srai a0, a0, 31
-; RV32-NEXT:    ret
-;
-; RV64-LABEL: vpreduce_umax_v64i1:
-; RV64:       # %bb.0:
-; RV64-NEXT:    vmv1r.v v9, v0
-; RV64-NEXT:    vsetvli zero, a1, e8, m4, ta, ma
-; RV64-NEXT:    vmv1r.v v0, v8
-; RV64-NEXT:    vcpop.m a1, v9, v0.t
-; RV64-NEXT:    snez a1, a1
-; RV64-NEXT:    or a0, a1, a0
-; RV64-NEXT:    slli a0, a0, 63
-; RV64-NEXT:    srai a0, a0, 63
-; RV64-NEXT:    ret
-=======
 define zeroext i1 @vpreduce_umax_v64i1(i1 zeroext %s, <64 x i1> %v, <64 x i1> %m, i32 zeroext %evl) {
 ; CHECK-LABEL: vpreduce_umax_v64i1:
 ; CHECK:       # %bb.0:
@@ -1466,7 +704,6 @@
 ; CHECK-NEXT:    snez a1, a1
 ; CHECK-NEXT:    or a0, a1, a0
 ; CHECK-NEXT:    ret
->>>>>>> e1acf65b
   %r = call i1 @llvm.vp.reduce.umax.v64i1(i1 %s, <64 x i1> %v, <64 x i1> %m, i32 %evl)
   ret i1 %r
 }
