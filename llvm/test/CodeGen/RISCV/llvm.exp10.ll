--- conflicted
+++ resolved
@@ -248,10 +248,6 @@
 ; RV64IFD-NEXT:    fmv.x.w a0, fa0
 ; RV64IFD-NEXT:    sw s1, 0(s0)
 ; RV64IFD-NEXT:    sh a0, 4(s0)
-<<<<<<< HEAD
-; RV64IFD-NEXT:    sw s1, 0(s0)
-=======
->>>>>>> dd326b12
 ; RV64IFD-NEXT:    ld ra, 40(sp) # 8-byte Folded Reload
 ; RV64IFD-NEXT:    ld s0, 32(sp) # 8-byte Folded Reload
 ; RV64IFD-NEXT:    ld s1, 24(sp) # 8-byte Folded Reload
