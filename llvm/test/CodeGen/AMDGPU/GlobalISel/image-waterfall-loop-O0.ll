--- conflicted
+++ resolved
@@ -68,28 +68,9 @@
 ; CHECK-NEXT:    buffer_store_dword v16, off, s[0:3], s32 ; 4-byte Folded Spill
 ; CHECK-NEXT:    s_mov_b32 exec_lo, s21
 ; CHECK-NEXT:  .LBB0_1: ; =>This Inner Loop Header: Depth=1
-; CHECK-NEXT:    buffer_load_dword v8, off, s[0:3], s32 offset:12 ; 4-byte Folded Reload
-; CHECK-NEXT:    buffer_load_dword v9, off, s[0:3], s32 offset:16 ; 4-byte Folded Reload
-; CHECK-NEXT:    buffer_load_dword v10, off, s[0:3], s32 offset:20 ; 4-byte Folded Reload
-; CHECK-NEXT:    buffer_load_dword v11, off, s[0:3], s32 offset:24 ; 4-byte Folded Reload
-; CHECK-NEXT:    buffer_load_dword v12, off, s[0:3], s32 offset:28 ; 4-byte Folded Reload
-; CHECK-NEXT:    buffer_load_dword v13, off, s[0:3], s32 offset:32 ; 4-byte Folded Reload
-; CHECK-NEXT:    buffer_load_dword v14, off, s[0:3], s32 offset:36 ; 4-byte Folded Reload
-; CHECK-NEXT:    buffer_load_dword v15, off, s[0:3], s32 offset:40 ; 4-byte Folded Reload
-; CHECK-NEXT:    buffer_load_dword v0, off, s[0:3], s32 offset:44 ; 4-byte Folded Reload
-; CHECK-NEXT:    buffer_load_dword v1, off, s[0:3], s32 offset:48 ; 4-byte Folded Reload
-; CHECK-NEXT:    buffer_load_dword v2, off, s[0:3], s32 offset:52 ; 4-byte Folded Reload
-; CHECK-NEXT:    buffer_load_dword v3, off, s[0:3], s32 offset:56 ; 4-byte Folded Reload
-; CHECK-NEXT:    buffer_load_dword v4, off, s[0:3], s32 offset:60 ; 4-byte Folded Reload
-; CHECK-NEXT:    buffer_load_dword v5, off, s[0:3], s32 offset:64 ; 4-byte Folded Reload
-; CHECK-NEXT:    buffer_load_dword v6, off, s[0:3], s32 offset:68 ; 4-byte Folded Reload
-; CHECK-NEXT:    buffer_load_dword v7, off, s[0:3], s32 offset:72 ; 4-byte Folded Reload
 ; CHECK-NEXT:    s_or_saveexec_b32 s21, -1
 ; CHECK-NEXT:    buffer_load_dword v16, off, s[0:3], s32 ; 4-byte Folded Reload
 ; CHECK-NEXT:    s_mov_b32 exec_lo, s21
-<<<<<<< HEAD
-; CHECK-NEXT:    s_waitcnt vmcnt(1)
-=======
 ; CHECK-NEXT:    buffer_load_dword v8, off, s[0:3], s32 offset:12 ; 4-byte Folded Reload
 ; CHECK-NEXT:    buffer_load_dword v9, off, s[0:3], s32 offset:16 ; 4-byte Folded Reload
 ; CHECK-NEXT:    buffer_load_dword v10, off, s[0:3], s32 offset:20 ; 4-byte Folded Reload
@@ -107,7 +88,6 @@
 ; CHECK-NEXT:    buffer_load_dword v6, off, s[0:3], s32 offset:68 ; 4-byte Folded Reload
 ; CHECK-NEXT:    buffer_load_dword v7, off, s[0:3], s32 offset:72 ; 4-byte Folded Reload
 ; CHECK-NEXT:    s_waitcnt vmcnt(0)
->>>>>>> dd326b12
 ; CHECK-NEXT:    v_readfirstlane_b32 s12, v7
 ; CHECK-NEXT:    v_readfirstlane_b32 s10, v6
 ; CHECK-NEXT:    v_readfirstlane_b32 s9, v5
@@ -124,10 +104,6 @@
 ; CHECK-NEXT:    s_mov_b32 s17, s6
 ; CHECK-NEXT:    s_mov_b32 s18, s5
 ; CHECK-NEXT:    s_mov_b32 s19, s4
-<<<<<<< HEAD
-; CHECK-NEXT:    s_waitcnt vmcnt(0)
-=======
->>>>>>> dd326b12
 ; CHECK-NEXT:    v_writelane_b32 v16, s12, 5
 ; CHECK-NEXT:    v_writelane_b32 v16, s13, 6
 ; CHECK-NEXT:    v_writelane_b32 v16, s14, 7
@@ -161,8 +137,6 @@
 ; CHECK-NEXT:    buffer_store_dword v16, off, s[0:3], s32 ; 4-byte Folded Spill
 ; CHECK-NEXT:    s_mov_b32 exec_lo, s21
 ; CHECK-NEXT:  ; %bb.2: ; in Loop: Header=BB0_1 Depth=1
-<<<<<<< HEAD
-=======
 ; CHECK-NEXT:    s_or_saveexec_b32 s21, -1
 ; CHECK-NEXT:    buffer_load_dword v16, off, s[0:3], s32 ; 4-byte Folded Reload
 ; CHECK-NEXT:    s_mov_b32 exec_lo, s21
@@ -180,26 +154,9 @@
 ; CHECK-NEXT:    v_readlane_b32 s17, v16, 1
 ; CHECK-NEXT:    v_readlane_b32 s18, v16, 2
 ; CHECK-NEXT:    v_readlane_b32 s19, v16, 3
->>>>>>> dd326b12
 ; CHECK-NEXT:    buffer_load_dword v0, off, s[0:3], s32 offset:4 ; 4-byte Folded Reload
 ; CHECK-NEXT:    buffer_load_dword v1, off, s[0:3], s32 offset:8 ; 4-byte Folded Reload
-; CHECK-NEXT:    s_or_saveexec_b32 s21, -1
-; CHECK-NEXT:    buffer_load_dword v16, off, s[0:3], s32 ; 4-byte Folded Reload
-; CHECK-NEXT:    s_mov_b32 exec_lo, s21
 ; CHECK-NEXT:    s_waitcnt vmcnt(0)
-; CHECK-NEXT:    v_readlane_b32 s4, v16, 13
-; CHECK-NEXT:    v_readlane_b32 s8, v16, 5
-; CHECK-NEXT:    v_readlane_b32 s9, v16, 6
-; CHECK-NEXT:    v_readlane_b32 s10, v16, 7
-; CHECK-NEXT:    v_readlane_b32 s11, v16, 8
-; CHECK-NEXT:    v_readlane_b32 s12, v16, 9
-; CHECK-NEXT:    v_readlane_b32 s13, v16, 10
-; CHECK-NEXT:    v_readlane_b32 s14, v16, 11
-; CHECK-NEXT:    v_readlane_b32 s15, v16, 12
-; CHECK-NEXT:    v_readlane_b32 s16, v16, 0
-; CHECK-NEXT:    v_readlane_b32 s17, v16, 1
-; CHECK-NEXT:    v_readlane_b32 s18, v16, 2
-; CHECK-NEXT:    v_readlane_b32 s19, v16, 3
 ; CHECK-NEXT:    image_sample v0, v[0:1], s[8:15], s[16:19] dmask:0x1 dim:SQ_RSRC_IMG_2D
 ; CHECK-NEXT:    s_waitcnt vmcnt(0)
 ; CHECK-NEXT:    buffer_store_dword v0, off, s[0:3], s32 offset:76 ; 4-byte Folded Spill
