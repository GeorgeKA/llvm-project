--- conflicted
+++ resolved
@@ -31,8 +31,6 @@
   %id = call i32 @llvm.amdgcn.pops.exiting.wave.id()
   store i32 %id, ptr addrspace(1) %ptr
   ret void
-<<<<<<< HEAD
-=======
 }
 
 define amdgpu_ps void @test_loop() {
@@ -118,5 +116,4 @@
 exit:
   %id = phi i32 [ %id1, %entry ], [ %id2, %body ]
   ret i32 %id
->>>>>>> 4ae23bcc
 }