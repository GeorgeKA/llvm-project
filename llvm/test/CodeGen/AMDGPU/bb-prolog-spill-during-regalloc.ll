--- conflicted
+++ resolved
@@ -29,18 +29,11 @@
   ; REGALLOC-NEXT: bb.1.Flow:
   ; REGALLOC-NEXT:   successors: %bb.2(0x40000000), %bb.4(0x40000000)
   ; REGALLOC-NEXT: {{  $}}
-<<<<<<< HEAD
-  ; REGALLOC-NEXT:   $vgpr0 = SI_SPILL_V32_RESTORE %stack.3, $sgpr32, 0, implicit $exec :: (load (s32) from %stack.3, addrspace 5)
-=======
->>>>>>> dd326b12
   ; REGALLOC-NEXT:   $vgpr63 = SI_SPILL_WWM_V32_RESTORE %stack.2, $sgpr32, 0, implicit $exec :: (load (s32) from %stack.2, addrspace 5)
   ; REGALLOC-NEXT:   $sgpr4 = SI_RESTORE_S32_FROM_VGPR $vgpr63, 0, implicit-def $sgpr4_sgpr5
   ; REGALLOC-NEXT:   $sgpr5 = SI_RESTORE_S32_FROM_VGPR $vgpr63, 1
   ; REGALLOC-NEXT:   renamable $sgpr4_sgpr5 = S_OR_SAVEEXEC_B64 killed renamable $sgpr4_sgpr5, implicit-def $exec, implicit-def dead $scc, implicit $exec
-<<<<<<< HEAD
-=======
   ; REGALLOC-NEXT:   $vgpr0 = SI_SPILL_V32_RESTORE %stack.3, $sgpr32, 0, implicit $exec :: (load (s32) from %stack.3, addrspace 5)
->>>>>>> dd326b12
   ; REGALLOC-NEXT:   SI_SPILL_V32_SAVE killed $vgpr0, %stack.6, $sgpr32, 0, implicit $exec :: (store (s32) into %stack.6, addrspace 5)
   ; REGALLOC-NEXT:   renamable $sgpr4_sgpr5 = S_AND_B64 $exec, killed renamable $sgpr4_sgpr5, implicit-def dead $scc
   ; REGALLOC-NEXT:   $vgpr63 = SI_SPILL_S32_TO_VGPR killed $sgpr4, 2, $vgpr63, implicit-def $sgpr4_sgpr5, implicit $sgpr4_sgpr5
@@ -69,18 +62,11 @@
   ; REGALLOC-NEXT:   S_BRANCH %bb.1
   ; REGALLOC-NEXT: {{  $}}
   ; REGALLOC-NEXT: bb.4.bb.3:
-<<<<<<< HEAD
-=======
   ; REGALLOC-NEXT:   $vgpr63 = SI_SPILL_WWM_V32_RESTORE %stack.2, $sgpr32, 0, implicit $exec :: (load (s32) from %stack.2, addrspace 5)
   ; REGALLOC-NEXT:   $sgpr4 = SI_RESTORE_S32_FROM_VGPR $vgpr63, 2, implicit-def $sgpr4_sgpr5
   ; REGALLOC-NEXT:   $sgpr5 = SI_RESTORE_S32_FROM_VGPR killed $vgpr63, 3
   ; REGALLOC-NEXT:   $exec = S_OR_B64 $exec, killed renamable $sgpr4_sgpr5, implicit-def dead $scc
->>>>>>> dd326b12
   ; REGALLOC-NEXT:   $vgpr0 = SI_SPILL_V32_RESTORE %stack.6, $sgpr32, 0, implicit $exec :: (load (s32) from %stack.6, addrspace 5)
-  ; REGALLOC-NEXT:   $vgpr63 = SI_SPILL_WWM_V32_RESTORE %stack.2, $sgpr32, 0, implicit $exec :: (load (s32) from %stack.2, addrspace 5)
-  ; REGALLOC-NEXT:   $sgpr4 = SI_RESTORE_S32_FROM_VGPR $vgpr63, 2, implicit-def $sgpr4_sgpr5
-  ; REGALLOC-NEXT:   $sgpr5 = SI_RESTORE_S32_FROM_VGPR killed $vgpr63, 3
-  ; REGALLOC-NEXT:   $exec = S_OR_B64 $exec, killed renamable $sgpr4_sgpr5, implicit-def dead $scc
   ; REGALLOC-NEXT:   renamable $vgpr0 = V_LSHL_ADD_U32_e64 killed $vgpr0, 2, $vgpr0, implicit $exec
   ; REGALLOC-NEXT:   SI_RETURN implicit killed $vgpr0
 bb.0:
