// RUN: not llvm-mc -triple amdgcn-amd-amdhsa -mcpu=gfx90a %s 2>&1 | FileCheck --check-prefix=ASM %s

// Some expression currently require (immediately) solvable expressions, i.e.,
// they don't depend on yet-unknown symbolic values.

.text
// ASM: .text

.amdhsa_code_object_version 4
// ASM: .amdhsa_code_object_version 4

.p2align 8
.type user_sgpr_count,@function
user_sgpr_count:
  s_endpgm

.p2align 6
.amdhsa_kernel user_sgpr_count
  .amdhsa_next_free_vgpr 0
  .amdhsa_next_free_sgpr 0
  .amdhsa_accum_offset 4
  .amdhsa_user_sgpr_count defined_boolean
.end_amdhsa_kernel

// ASM: error: directive should have resolvable expression
// ASM-NEXT:   .amdhsa_user_sgpr_count

.p2align 8
.type user_sgpr_private_segment_buffer,@function
user_sgpr_private_segment_buffer:
  s_endpgm

.amdhsa_kernel user_sgpr_private_segment_buffer
  .amdhsa_next_free_vgpr 0
  .amdhsa_next_free_sgpr 0
  .amdhsa_accum_offset 4
  .amdhsa_user_sgpr_private_segment_buffer defined_boolean
.end_amdhsa_kernel

// ASM: error: directive should have resolvable expression
// ASM-NEXT:   .amdhsa_user_sgpr_private_segment_buffer

.p2align 8
.type user_sgpr_kernarg_preload_length,@function
user_sgpr_kernarg_preload_length:
  s_endpgm

.amdhsa_kernel user_sgpr_kernarg_preload_length
  .amdhsa_next_free_vgpr 0
  .amdhsa_next_free_sgpr 0
  .amdhsa_accum_offset 4
  .amdhsa_user_sgpr_kernarg_preload_length defined_boolean
.end_amdhsa_kernel

// ASM: error: directive should have resolvable expression
// ASM-NEXT:   .amdhsa_user_sgpr_kernarg_preload_length defined_boolean

.p2align 8
.type user_sgpr_kernarg_preload_offset,@function
user_sgpr_kernarg_preload_offset:
  s_endpgm

.amdhsa_kernel user_sgpr_kernarg_preload_offset
  .amdhsa_next_free_vgpr 0
  .amdhsa_next_free_sgpr 0
  .amdhsa_accum_offset 4
  .amdhsa_user_sgpr_kernarg_preload_offset defined_boolean
.end_amdhsa_kernel

// ASM: error: directive should have resolvable expression
// ASM-NEXT:   .amdhsa_user_sgpr_kernarg_preload_offset defined_boolean

.p2align 8
.type user_sgpr_dispatch_ptr,@function
user_sgpr_dispatch_ptr:
  s_endpgm

.p2align 6
.amdhsa_kernel user_sgpr_dispatch_ptr
  .amdhsa_next_free_vgpr 0
  .amdhsa_next_free_sgpr 0
  .amdhsa_accum_offset 4
  .amdhsa_user_sgpr_dispatch_ptr defined_boolean
.end_amdhsa_kernel

// ASM: error: directive should have resolvable expression
// ASM-NEXT:   .amdhsa_user_sgpr_dispatch_ptr

.p2align 8
.type user_sgpr_queue_ptr,@function
user_sgpr_queue_ptr:
  s_endpgm

.p2align 6
.amdhsa_kernel user_sgpr_queue_ptr
  .amdhsa_next_free_vgpr 0
  .amdhsa_next_free_sgpr 0
  .amdhsa_accum_offset 4
  .amdhsa_user_sgpr_queue_ptr defined_boolean
.end_amdhsa_kernel

// ASM: error: directive should have resolvable expression
// ASM-NEXT:   .amdhsa_user_sgpr_queue_ptr

.p2align 8
.type user_sgpr_kernarg_segment_ptr,@function
user_sgpr_kernarg_segment_ptr:
  s_endpgm

.p2align 6
.amdhsa_kernel user_sgpr_kernarg_segment_ptr
  .amdhsa_next_free_vgpr 0
  .amdhsa_next_free_sgpr 0
  .amdhsa_accum_offset 4
  .amdhsa_user_sgpr_kernarg_segment_ptr defined_boolean
.end_amdhsa_kernel

// ASM: error: directive should have resolvable expression
// ASM-NEXT:   .amdhsa_user_sgpr_kernarg_segment_ptr

.p2align 8
.type user_sgpr_dispatch_id,@function
user_sgpr_dispatch_id:
  s_endpgm

.p2align 6
.amdhsa_kernel user_sgpr_dispatch_id
  .amdhsa_next_free_vgpr 0
  .amdhsa_next_free_sgpr 0
  .amdhsa_accum_offset 4
  .amdhsa_user_sgpr_dispatch_id defined_boolean
.end_amdhsa_kernel

// ASM: error: directive should have resolvable expression
// ASM-NEXT:   .amdhsa_user_sgpr_dispatch_id

.p2align 8
.type user_sgpr_flat_scratch_init,@function
user_sgpr_flat_scratch_init:
  s_endpgm

.p2align 6
.amdhsa_kernel user_sgpr_flat_scratch_init
  .amdhsa_next_free_vgpr 0
  .amdhsa_next_free_sgpr 0
  .amdhsa_accum_offset 4
  .amdhsa_user_sgpr_flat_scratch_init defined_boolean
.end_amdhsa_kernel

// ASM: error: directive should have resolvable expression
// ASM-NEXT:   .amdhsa_user_sgpr_flat_scratch_init

.p2align 8
.type user_sgpr_private_segment_size,@function
user_sgpr_private_segment_size:
  s_endpgm

.p2align 6
.amdhsa_kernel user_sgpr_private_segment_size
  .amdhsa_next_free_vgpr 0
  .amdhsa_next_free_sgpr 0
  .amdhsa_accum_offset 4
  .amdhsa_user_sgpr_private_segment_size defined_boolean
.end_amdhsa_kernel

// ASM: error: directive should have resolvable expression
// ASM-NEXT:   .amdhsa_user_sgpr_private_segment_size

.p2align 8
.type wavefront_size32,@function
wavefront_size32:
  s_endpgm

.p2align 6
.amdhsa_kernel wavefront_size32
  .amdhsa_next_free_vgpr 0
  .amdhsa_next_free_sgpr 0
  .amdhsa_accum_offset 4
  .amdhsa_wavefront_size32 defined_boolean
.end_amdhsa_kernel

// ASM: error: directive should have resolvable expression
// ASM-NEXT:   .amdhsa_wavefront_size32

.p2align 8
<<<<<<< HEAD
.type next_free_vgpr,@function
next_free_vgpr:
  s_endpgm

.p2align 6
.amdhsa_kernel next_free_vgpr
  .amdhsa_next_free_vgpr defined_boolean
  .amdhsa_next_free_sgpr 0
  .amdhsa_accum_offset 4
.end_amdhsa_kernel

// ASM: error: directive should have resolvable expression
// ASM-NEXT:   .amdhsa_next_free_vgpr

.p2align 8
.type next_free_sgpr,@function
next_free_sgpr:
  s_endpgm

.p2align 6
.amdhsa_kernel next_free_sgpr
  .amdhsa_next_free_vgpr 0
  .amdhsa_next_free_sgpr defined_boolean
  .amdhsa_accum_offset 4
.end_amdhsa_kernel

// ASM: error: directive should have resolvable expression
// ASM-NEXT:   .amdhsa_next_free_sgpr

.p2align 8
.type accum_offset,@function
accum_offset:
  s_endpgm

.p2align 6
.amdhsa_kernel accum_offset
  .amdhsa_next_free_vgpr 0
  .amdhsa_next_free_sgpr 0
  .amdhsa_accum_offset defined_boolean
.end_amdhsa_kernel

// ASM: error: directive should have resolvable expression
// ASM-NEXT:   .amdhsa_accum_offset

.p2align 8
.type reserve_vcc,@function
reserve_vcc:
  s_endpgm

.p2align 6
.amdhsa_kernel reserve_vcc
  .amdhsa_next_free_vgpr 0
  .amdhsa_next_free_sgpr 0
  .amdhsa_accum_offset 4
  .amdhsa_reserve_vcc defined_boolean
.end_amdhsa_kernel

// ASM: error: directive should have resolvable expression
// ASM-NEXT:   .amdhsa_reserve_vcc

.p2align 8
.type reserve_flat_scratch,@function
reserve_flat_scratch:
  s_endpgm

.p2align 6
.amdhsa_kernel reserve_flat_scratch
  .amdhsa_next_free_vgpr 0
  .amdhsa_next_free_sgpr 0
  .amdhsa_accum_offset 4
  .amdhsa_reserve_flat_scratch defined_boolean
.end_amdhsa_kernel

// ASM: error: directive should have resolvable expression
// ASM-NEXT:   .amdhsa_reserve_flat_scratch

.p2align 8
=======
>>>>>>> 4ae23bcc
.type shared_vgpr_count,@function
shared_vgpr_count:
  s_endpgm

.p2align 6
.amdhsa_kernel shared_vgpr_count
  .amdhsa_next_free_vgpr 0
  .amdhsa_next_free_sgpr 0
  .amdhsa_accum_offset 4
  .amdhsa_shared_vgpr_count defined_boolean
.end_amdhsa_kernel

// ASM: error: directive should have resolvable expression
// ASM-NEXT:   .amdhsa_shared_vgpr_count

.set defined_boolean, 1

// ASM:       .set defined_boolean, 1
// ASM-NEXT:  .no_dead_strip defined_boolean<|MERGE_RESOLUTION|>--- conflicted
+++ resolved
@@ -4,10 +4,8 @@
 // they don't depend on yet-unknown symbolic values.
 
 .text
-// ASM: .text
 
 .amdhsa_code_object_version 4
-// ASM: .amdhsa_code_object_version 4
 
 .p2align 8
 .type user_sgpr_count,@function
@@ -19,11 +17,10 @@
   .amdhsa_next_free_vgpr 0
   .amdhsa_next_free_sgpr 0
   .amdhsa_accum_offset 4
+// ASM: :[[@LINE+1]]:{{[0-9]+}}: error: directive should have resolvable expression
   .amdhsa_user_sgpr_count defined_boolean
 .end_amdhsa_kernel
 
-// ASM: error: directive should have resolvable expression
-// ASM-NEXT:   .amdhsa_user_sgpr_count
 
 .p2align 8
 .type user_sgpr_private_segment_buffer,@function
@@ -34,11 +31,9 @@
   .amdhsa_next_free_vgpr 0
   .amdhsa_next_free_sgpr 0
   .amdhsa_accum_offset 4
+// ASM: :[[@LINE+1]]:{{[0-9]+}}: error: directive should have resolvable expression
   .amdhsa_user_sgpr_private_segment_buffer defined_boolean
 .end_amdhsa_kernel
-
-// ASM: error: directive should have resolvable expression
-// ASM-NEXT:   .amdhsa_user_sgpr_private_segment_buffer
 
 .p2align 8
 .type user_sgpr_kernarg_preload_length,@function
@@ -49,11 +44,9 @@
   .amdhsa_next_free_vgpr 0
   .amdhsa_next_free_sgpr 0
   .amdhsa_accum_offset 4
+// ASM: :[[@LINE+1]]:{{[0-9]+}}: error: directive should have resolvable expression
   .amdhsa_user_sgpr_kernarg_preload_length defined_boolean
 .end_amdhsa_kernel
-
-// ASM: error: directive should have resolvable expression
-// ASM-NEXT:   .amdhsa_user_sgpr_kernarg_preload_length defined_boolean
 
 .p2align 8
 .type user_sgpr_kernarg_preload_offset,@function
@@ -64,11 +57,9 @@
   .amdhsa_next_free_vgpr 0
   .amdhsa_next_free_sgpr 0
   .amdhsa_accum_offset 4
+// ASM: :[[@LINE+1]]:{{[0-9]+}}: error: directive should have resolvable expression
   .amdhsa_user_sgpr_kernarg_preload_offset defined_boolean
 .end_amdhsa_kernel
-
-// ASM: error: directive should have resolvable expression
-// ASM-NEXT:   .amdhsa_user_sgpr_kernarg_preload_offset defined_boolean
 
 .p2align 8
 .type user_sgpr_dispatch_ptr,@function
@@ -80,11 +71,9 @@
   .amdhsa_next_free_vgpr 0
   .amdhsa_next_free_sgpr 0
   .amdhsa_accum_offset 4
+// ASM: :[[@LINE+1]]:{{[0-9]+}}: error: directive should have resolvable expression
   .amdhsa_user_sgpr_dispatch_ptr defined_boolean
 .end_amdhsa_kernel
-
-// ASM: error: directive should have resolvable expression
-// ASM-NEXT:   .amdhsa_user_sgpr_dispatch_ptr
 
 .p2align 8
 .type user_sgpr_queue_ptr,@function
@@ -96,11 +85,9 @@
   .amdhsa_next_free_vgpr 0
   .amdhsa_next_free_sgpr 0
   .amdhsa_accum_offset 4
+// ASM: :[[@LINE+1]]:{{[0-9]+}}: error: directive should have resolvable expression
   .amdhsa_user_sgpr_queue_ptr defined_boolean
 .end_amdhsa_kernel
-
-// ASM: error: directive should have resolvable expression
-// ASM-NEXT:   .amdhsa_user_sgpr_queue_ptr
 
 .p2align 8
 .type user_sgpr_kernarg_segment_ptr,@function
@@ -112,11 +99,9 @@
   .amdhsa_next_free_vgpr 0
   .amdhsa_next_free_sgpr 0
   .amdhsa_accum_offset 4
+// ASM: :[[@LINE+1]]:{{[0-9]+}}: error: directive should have resolvable expression
   .amdhsa_user_sgpr_kernarg_segment_ptr defined_boolean
 .end_amdhsa_kernel
-
-// ASM: error: directive should have resolvable expression
-// ASM-NEXT:   .amdhsa_user_sgpr_kernarg_segment_ptr
 
 .p2align 8
 .type user_sgpr_dispatch_id,@function
@@ -128,11 +113,9 @@
   .amdhsa_next_free_vgpr 0
   .amdhsa_next_free_sgpr 0
   .amdhsa_accum_offset 4
+// ASM: :[[@LINE+1]]:{{[0-9]+}}: error: directive should have resolvable expression
   .amdhsa_user_sgpr_dispatch_id defined_boolean
 .end_amdhsa_kernel
-
-// ASM: error: directive should have resolvable expression
-// ASM-NEXT:   .amdhsa_user_sgpr_dispatch_id
 
 .p2align 8
 .type user_sgpr_flat_scratch_init,@function
@@ -144,11 +127,9 @@
   .amdhsa_next_free_vgpr 0
   .amdhsa_next_free_sgpr 0
   .amdhsa_accum_offset 4
+// ASM: :[[@LINE+1]]:{{[0-9]+}}: error: directive should have resolvable expression
   .amdhsa_user_sgpr_flat_scratch_init defined_boolean
 .end_amdhsa_kernel
-
-// ASM: error: directive should have resolvable expression
-// ASM-NEXT:   .amdhsa_user_sgpr_flat_scratch_init
 
 .p2align 8
 .type user_sgpr_private_segment_size,@function
@@ -160,11 +141,9 @@
   .amdhsa_next_free_vgpr 0
   .amdhsa_next_free_sgpr 0
   .amdhsa_accum_offset 4
+// ASM: :[[@LINE+1]]:{{[0-9]+}}: error: directive should have resolvable expression
   .amdhsa_user_sgpr_private_segment_size defined_boolean
 .end_amdhsa_kernel
-
-// ASM: error: directive should have resolvable expression
-// ASM-NEXT:   .amdhsa_user_sgpr_private_segment_size
 
 .p2align 8
 .type wavefront_size32,@function
@@ -176,93 +155,11 @@
   .amdhsa_next_free_vgpr 0
   .amdhsa_next_free_sgpr 0
   .amdhsa_accum_offset 4
+// ASM: :[[@LINE+1]]:{{[0-9]+}}: error: directive should have resolvable expression
   .amdhsa_wavefront_size32 defined_boolean
 .end_amdhsa_kernel
 
-// ASM: error: directive should have resolvable expression
-// ASM-NEXT:   .amdhsa_wavefront_size32
-
 .p2align 8
-<<<<<<< HEAD
-.type next_free_vgpr,@function
-next_free_vgpr:
-  s_endpgm
-
-.p2align 6
-.amdhsa_kernel next_free_vgpr
-  .amdhsa_next_free_vgpr defined_boolean
-  .amdhsa_next_free_sgpr 0
-  .amdhsa_accum_offset 4
-.end_amdhsa_kernel
-
-// ASM: error: directive should have resolvable expression
-// ASM-NEXT:   .amdhsa_next_free_vgpr
-
-.p2align 8
-.type next_free_sgpr,@function
-next_free_sgpr:
-  s_endpgm
-
-.p2align 6
-.amdhsa_kernel next_free_sgpr
-  .amdhsa_next_free_vgpr 0
-  .amdhsa_next_free_sgpr defined_boolean
-  .amdhsa_accum_offset 4
-.end_amdhsa_kernel
-
-// ASM: error: directive should have resolvable expression
-// ASM-NEXT:   .amdhsa_next_free_sgpr
-
-.p2align 8
-.type accum_offset,@function
-accum_offset:
-  s_endpgm
-
-.p2align 6
-.amdhsa_kernel accum_offset
-  .amdhsa_next_free_vgpr 0
-  .amdhsa_next_free_sgpr 0
-  .amdhsa_accum_offset defined_boolean
-.end_amdhsa_kernel
-
-// ASM: error: directive should have resolvable expression
-// ASM-NEXT:   .amdhsa_accum_offset
-
-.p2align 8
-.type reserve_vcc,@function
-reserve_vcc:
-  s_endpgm
-
-.p2align 6
-.amdhsa_kernel reserve_vcc
-  .amdhsa_next_free_vgpr 0
-  .amdhsa_next_free_sgpr 0
-  .amdhsa_accum_offset 4
-  .amdhsa_reserve_vcc defined_boolean
-.end_amdhsa_kernel
-
-// ASM: error: directive should have resolvable expression
-// ASM-NEXT:   .amdhsa_reserve_vcc
-
-.p2align 8
-.type reserve_flat_scratch,@function
-reserve_flat_scratch:
-  s_endpgm
-
-.p2align 6
-.amdhsa_kernel reserve_flat_scratch
-  .amdhsa_next_free_vgpr 0
-  .amdhsa_next_free_sgpr 0
-  .amdhsa_accum_offset 4
-  .amdhsa_reserve_flat_scratch defined_boolean
-.end_amdhsa_kernel
-
-// ASM: error: directive should have resolvable expression
-// ASM-NEXT:   .amdhsa_reserve_flat_scratch
-
-.p2align 8
-=======
->>>>>>> 4ae23bcc
 .type shared_vgpr_count,@function
 shared_vgpr_count:
   s_endpgm
@@ -272,13 +169,8 @@
   .amdhsa_next_free_vgpr 0
   .amdhsa_next_free_sgpr 0
   .amdhsa_accum_offset 4
+// ASM: :[[@LINE+1]]:{{[0-9]+}}: error: directive should have resolvable expression
   .amdhsa_shared_vgpr_count defined_boolean
 .end_amdhsa_kernel
 
-// ASM: error: directive should have resolvable expression
-// ASM-NEXT:   .amdhsa_shared_vgpr_count
-
-.set defined_boolean, 1
-
-// ASM:       .set defined_boolean, 1
-// ASM-NEXT:  .no_dead_strip defined_boolean+.set defined_boolean, 1