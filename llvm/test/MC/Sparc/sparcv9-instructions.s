! RUN: not llvm-mc %s -triple=sparc   -show-encoding 2>&1 | FileCheck %s --check-prefix=V8
! RUN: llvm-mc %s -triple=sparcv9 -show-encoding | FileCheck %s --check-prefix=V9

        ! V8:      error: invalid instruction mnemonic
        ! V8-NEXT: addc %g2, %g1, %g3
        ! V9:      addx %g2, %g1, %g3              ! encoding: [0x86,0x40,0x80,0x01]
        addc %g2, %g1, %g3

        ! V8:      error: invalid instruction mnemonic
        ! V8-NEXT: addc %g2, 1, %g3
        ! V9:      addx %g2, 1, %g3              ! encoding: [0x86,0x40,0xa0,0x01]
        addc %g2, 1, %g3

        ! V8:      error: invalid instruction mnemonic
        ! V8-NEXT: addc 1, %g2, %g3
        ! V9:      addx %g2, 1, %g3              ! encoding: [0x86,0x40,0xa0,0x01]
        addc 1, %g2, %g3

        ! V8:      error: invalid instruction mnemonic
        ! V8-NEXT: addccc %g1, %g2, %g3
        ! V9:      addxcc %g1, %g2, %g3            ! encoding: [0x86,0xc0,0x40,0x02]
        addccc %g1, %g2, %g3

        ! V8:      error: invalid instruction mnemonic
        ! V8-NEXT: subc %g2, %g1, %g3
        ! V9:      subx %g2, %g1, %g3          ! encoding: [0x86,0x60,0x80,0x01]
        subc %g2, %g1, %g3

        ! V8:      error: invalid instruction mnemonic
        ! V8-NEXT: subccc %g1, %g2, %g3
        ! V9:      subxcc %g1, %g2, %g3         ! encoding: [0x86,0xe0,0x40,0x02]
        subccc %g1, %g2, %g3

        ! V8:      error: instruction requires a CPU feature not currently enabled
        ! V8-NEXT: popc %g1, %g2
        ! V9:      popc %g1, %g2                ! encoding: [0x85,0x70,0x00,0x01]
        popc %g1, %g2


        ! V8:      error: instruction requires a CPU feature not currently enabled
        ! V8-NEXT: signx %g1, %g2
        ! V9: sra %g1, %g0, %g2               ! encoding: [0x85,0x38,0x40,0x00]
        signx %g1, %g2
        ! V8:      error: instruction requires a CPU feature not currently enabled
        ! V8-NEXT: signx %g1
        ! V9: sra %g1, %g0, %g1               ! encoding: [0x83,0x38,0x40,0x00]
        signx %g1

        ! V8:      error: invalid instruction mnemonic
        ! V8-NEXT: lduw [%i0 + %l6], %o2
        ! V9: ld [%i0+%l6], %o2    ! encoding: [0xd4,0x06,0x00,0x16]
        lduw [%i0 + %l6], %o2
        ! V8:      error: invalid instruction mnemonic
        ! V8-NEXT: lduw [%i0 + 32], %o2
        ! V9: ld [%i0+32], %o2     ! encoding: [0xd4,0x06,0x20,0x20]
        lduw [%i0 + 32], %o2
        ! V8:      error: invalid instruction mnemonic
        ! V8-NEXT: lduw [%g1], %o2
        ! V9: ld [%g1], %o2        ! encoding: [0xd4,0x00,0x40,0x00]
        lduw [%g1], %o2
        ! V8:      error: invalid instruction mnemonic
        ! V8-NEXT: lduwa [%i0 + %l6] 131, %o2
        ! V9: lda [%i0+%l6] #ASI_SNF, %o2 ! encoding: [0xd4,0x86,0x10,0x76]
        lduwa [%i0 + %l6] 131, %o2
        ! V8:      error: invalid instruction mnemonic
        ! V8-NEXT: lduwa [%i0 + %l6] (130+1), %o2
        ! V9: lda [%i0+%l6] #ASI_SNF, %o2 ! encoding: [0xd4,0x86,0x10,0x76]
        lduwa [%i0 + %l6] (130+1), %o2

        ! V9: ldsw [%i0+%l6], %o2    ! encoding: [0xd4,0x46,0x00,0x16]
        ldsw [%i0 + %l6], %o2
        ! V9: ldsw [%i0+32], %o2     ! encoding: [0xd4,0x46,0x20,0x20]
        ldsw [%i0 + 32], %o2
        ! V9: ldsw [%g1], %o2        ! encoding: [0xd4,0x40,0x40,0x00]
        ldsw [%g1], %o2
        ! V9: ldswa [%i0+%l6] #ASI_SNF, %o2 ! encoding: [0xd4,0xc6,0x10,0x76]
        ldswa [%i0 + %l6] 131, %o2
        ! V9: ldswa [%i0+%l6] #ASI_SNF, %o2 ! encoding: [0xd4,0xc6,0x10,0x76]
        ldswa [%i0 + %l6] (130+1), %o2

        ! V8:      error: instruction requires a CPU feature not currently enabled
        ! V8-NEXT: lda [%l0] 0xf0, %f29
        ! V9: lda [%l0] 240, %f29             ! encoding: [0xfb,0x84,0x1e,0x00]
        lda [%l0] 0xf0, %f29
        ! V8:      error: instruction requires a CPU feature not currently enabled
        ! V8-NEXT: lda [%l0] (0xef+0x01), %f29
        ! V9: lda [%l0] 240, %f29             ! encoding: [0xfb,0x84,0x1e,0x00]
        lda [%l0] (0xef+0x01), %f29

        ! V8:      error: instruction requires a CPU feature not currently enabled
        ! V8-NEXT: ldda [%l0] 0xf0, %f48
        ! V9: ldda [%l0] 240, %f48            ! encoding: [0xe3,0x9c,0x1e,0x00]
        ldda [%l0] 0xf0, %f48
        ! V8:      error: instruction requires a CPU feature not currently enabled
        ! V8-NEXT: ldda [%l0] (0xef+0x01), %f48
        ! V9: ldda [%l0] 240, %f48            ! encoding: [0xe3,0x9c,0x1e,0x00]
        ldda [%l0] (0xef+0x01), %f48

        ! V8:      error: instruction requires a CPU feature not currently enabled
        ! V8-NEXT: ldqa [%l0] 0xf0, %f48
        ! V9: ldqa [%l0] 240, %f48            ! encoding: [0xe3,0x94,0x1e,0x00]
        ldqa [%l0] 0xf0, %f48
        ! V8:      error: instruction requires a CPU feature not currently enabled
        ! V8-NEXT: ldqa [%l0] (0xef+0x01), %f48
        ! V9: ldqa [%l0] 240, %f48            ! encoding: [0xe3,0x94,0x1e,0x00]
        ldqa [%l0] (0xef+0x01), %f48
        ! V8:      error: instruction requires a CPU feature not currently enabled
        ! V8-NEXT: ldq [%l0], %f48
        ! V9: ldq [%l0], %f48                 ! encoding: [0xe3,0x14,0x00,0x00]
        ldq [%l0], %f48


        ! V8:      error: instruction requires a CPU feature not currently enabled
        ! V8-NEXT: sta %f29, [%l0] 0xf0
        ! V9: sta %f29, [%l0] 240             ! encoding: [0xfb,0xa4,0x1e,0x00]
        sta %f29, [%l0] 0xf0
        ! V8:      error: instruction requires a CPU feature not currently enabled
        ! V8-NEXT: sta %f29, [%l0] (0xef+0x01)
        ! V9: sta %f29, [%l0] 240             ! encoding: [0xfb,0xa4,0x1e,0x00]
        sta %f29, [%l0] (0xef+0x01)

        ! V8:      error: instruction requires a CPU feature not currently enabled
        ! V8-NEXT: stda %f48, [%l0] 0xf0
        ! V9: stda %f48, [%l0] 240            ! encoding: [0xe3,0xbc,0x1e,0x00]
        stda %f48, [%l0] 0xf0
        ! V8:      error: instruction requires a CPU feature not currently enabled
        ! V8-NEXT: stda %f48, [%l0] (0xef+0x01)
        ! V9: stda %f48, [%l0] 240            ! encoding: [0xe3,0xbc,0x1e,0x00]
        stda %f48, [%l0] (0xef+0x01)

        ! V8:      error: instruction requires a CPU feature not currently enabled
        ! V8-NEXT: stqa %f48, [%l0] 0xf0
        ! V9: stqa %f48, [%l0] 240            ! encoding: [0xe3,0xb4,0x1e,0x00]
        stqa %f48, [%l0] 0xf0
        ! V8:      error: instruction requires a CPU feature not currently enabled
        ! V8-NEXT: stqa %f48, [%l0] (0xef+0x01)
        ! V9: stqa %f48, [%l0] 240            ! encoding: [0xe3,0xb4,0x1e,0x00]
        stqa %f48, [%l0] (0xef+0x01)
        ! V8:      error: instruction requires a CPU feature not currently enabled
        ! V8-NEXT: stq %f48, [%l0]
        ! V9: stq %f48, [%l0]                 ! encoding: [0xe3,0x34,0x00,0x00]
        stq %f48, [%l0]

        ! V8:      error: instruction requires a CPU feature not currently enabled
        ! V8-NEXT: ldx [%g2 + 20],%fsr
        ! V9: ldx [%g2+20], %fsr    ! encoding: [0xc3,0x08,0xa0,0x14]
        ldx [%g2 + 20],%fsr

        ! V8:      error: instruction requires a CPU feature not currently enabled
        ! V8-NEXT: ldx [%g2 + %i5],%fsr
        ! V9: ldx [%g2+%i5], %fsr   ! encoding: [0xc3,0x08,0x80,0x1d]
        ldx [%g2 + %i5],%fsr

        ! V9: ldxa [%g2+%i5] #ASI_SNF, %g0   ! encoding: [0xc0,0xd8,0x90,0x7d]
        ldxa [%g2 + %i5] 131, %g0
        ! V9: ldxa [%g2+%i5] #ASI_SNF, %g0   ! encoding: [0xc0,0xd8,0x90,0x7d]
        ldxa [%g2 + %i5] (130+1), %g0

        ! V8:      error: instruction requires a CPU feature not currently enabled
        ! V8-NEXT: stx %fsr,[%g2 + 20]
        ! V9: stx %fsr, [%g2+20]    ! encoding: [0xc3,0x28,0xa0,0x14]
        stx %fsr,[%g2 + 20]

        ! V8:      error: instruction requires a CPU feature not currently enabled
        ! V8-NEXT: stx %fsr,[%g2 + %i5]
        ! V9: stx %fsr, [%g2+%i5]   ! encoding: [0xc3,0x28,0x80,0x1d]
        stx %fsr,[%g2 + %i5]

        ! V9: stxa %g0, [%g2+%i5] #ASI_SNF   ! encoding: [0xc0,0xf0,0x90,0x7d]
        stxa %g0, [%g2 + %i5] 131
        ! V9: stxa %g0, [%g2+%i5] #ASI_SNF   ! encoding: [0xc0,0xf0,0x90,0x7d]
        stxa %g0, [%g2 + %i5] (130+1)

        ! V8:      error: instruction requires a CPU feature not currently enabled
        ! V8-NEXT: wrpr %g6,%i6,%tpc
        ! V9: wrpr %g6, %fp, %tpc        ! encoding: [0x81,0x91,0x80,0x1e]
        wrpr %g6,%i6,%tpc
        ! V8:      error: instruction requires a CPU feature not currently enabled
        ! V8-NEXT: wrpr %g6,%i6,%tnpc
        ! V9: wrpr %g6, %fp, %tnpc       ! encoding: [0x83,0x91,0x80,0x1e]
        wrpr %g6,%i6,%tnpc
        ! V8:      error: instruction requires a CPU feature not currently enabled
        ! V8-NEXT: wrpr %g6,%i6,%tstate
        ! V9: wrpr %g6, %fp, %tstate     ! encoding: [0x85,0x91,0x80,0x1e]
        wrpr %g6,%i6,%tstate
        ! V8:      error: instruction requires a CPU feature not currently enabled
        ! V8-NEXT: wrpr %g6,%i6,%tt
        ! V9: wrpr %g6, %fp, %tt         ! encoding: [0x87,0x91,0x80,0x1e]
        wrpr %g6,%i6,%tt
        ! V8:      error: instruction requires a CPU feature not currently enabled
        ! V8-NEXT: wrpr %g6,%i6,%tick
        ! V9: wrpr %g6, %fp, %tick       ! encoding: [0x89,0x91,0x80,0x1e]
        wrpr %g6,%i6,%tick
        ! V8:      error: instruction requires a CPU feature not currently enabled
        ! V8-NEXT: wrpr %g6,%i6,%tba
        ! V9: wrpr %g6, %fp, %tba        ! encoding: [0x8b,0x91,0x80,0x1e]
        wrpr %g6,%i6,%tba
        ! V8:      error: instruction requires a CPU feature not currently enabled
        ! V8-NEXT: wrpr %g6,%i6,%pstate
        ! V9: wrpr %g6, %fp, %pstate     ! encoding: [0x8d,0x91,0x80,0x1e]
        wrpr %g6,%i6,%pstate
        ! V8:      error: instruction requires a CPU feature not currently enabled
        ! V8-NEXT: wrpr %g6,%i6,%tl
        ! V9: wrpr %g6, %fp, %tl         ! encoding: [0x8f,0x91,0x80,0x1e]
        wrpr %g6,%i6,%tl
        ! V8:      error: instruction requires a CPU feature not currently enabled
        ! V8-NEXT: wrpr %g6,%i6,%pil
        ! V9: wrpr %g6, %fp, %pil        ! encoding: [0x91,0x91,0x80,0x1e]
        wrpr %g6,%i6,%pil
        ! V8:      error: instruction requires a CPU feature not currently enabled
        ! V8-NEXT: wrpr %g6,%i6,%cwp
        ! V9: wrpr %g6, %fp, %cwp        ! encoding: [0x93,0x91,0x80,0x1e]
        wrpr %g6,%i6,%cwp
        ! V8:      error: instruction requires a CPU feature not currently enabled
        ! V8-NEXT: wrpr %g6,%i6,%cansave
        ! V9: wrpr %g6, %fp, %cansave    ! encoding: [0x95,0x91,0x80,0x1e]
        wrpr %g6,%i6,%cansave
        ! V8:      error: instruction requires a CPU feature not currently enabled
        ! V8-NEXT: wrpr %g6,%i6,%canrestore
        ! V9: wrpr %g6, %fp, %canrestore ! encoding: [0x97,0x91,0x80,0x1e]
        wrpr %g6,%i6,%canrestore
        ! V8:      error: instruction requires a CPU feature not currently enabled
        ! V8-NEXT: wrpr %g6,%i6,%cleanwin
        ! V9: wrpr %g6, %fp, %cleanwin   ! encoding: [0x99,0x91,0x80,0x1e]
        wrpr %g6,%i6,%cleanwin
        ! V8:      error: instruction requires a CPU feature not currently enabled
        ! V8-NEXT: wrpr %g6,%i6,%otherwin
        ! V9: wrpr %g6, %fp, %otherwin   ! encoding: [0x9b,0x91,0x80,0x1e]
        wrpr %g6,%i6,%otherwin
        ! V8:      error: instruction requires a CPU feature not currently enabled
        ! V8-NEXT: wrpr %g6,%i6,%wstate
        ! V9: wrpr %g6, %fp, %wstate     ! encoding: [0x9d,0x91,0x80,0x1e]
        wrpr %g6,%i6,%wstate

        ! V8:      error: instruction requires a CPU feature not currently enabled
        ! V8-NEXT: wrpr %g6,255,%tpc
        ! V9: wrpr %g6, 255, %tpc        ! encoding: [0x81,0x91,0xa0,0xff]
        wrpr %g6,255,%tpc
        ! V8:      error: instruction requires a CPU feature not currently enabled
        ! V8-NEXT: wrpr %g6,255,%tnpc
        ! V9: wrpr %g6, 255, %tnpc       ! encoding: [0x83,0x91,0xa0,0xff]
        wrpr %g6,255,%tnpc
        ! V8:      error: instruction requires a CPU feature not currently enabled
        ! V8-NEXT: wrpr %g6,255,%tstate
        ! V9: wrpr %g6, 255, %tstate     ! encoding: [0x85,0x91,0xa0,0xff]
        wrpr %g6,255,%tstate
        ! V8:      error: instruction requires a CPU feature not currently enabled
        ! V8-NEXT: wrpr %g6,255,%tt
        ! V9: wrpr %g6, 255, %tt         ! encoding: [0x87,0x91,0xa0,0xff]
        wrpr %g6,255,%tt
        ! V8:      error: instruction requires a CPU feature not currently enabled
        ! V8-NEXT: wrpr %g6,255,%tick
        ! V9: wrpr %g6, 255, %tick       ! encoding: [0x89,0x91,0xa0,0xff]
        wrpr %g6,255,%tick
        ! V8:      error: instruction requires a CPU feature not currently enabled
        ! V8-NEXT: wrpr %g6,255,%tba
        ! V9: wrpr %g6, 255, %tba        ! encoding: [0x8b,0x91,0xa0,0xff]
        wrpr %g6,255,%tba
        ! V8:      error: instruction requires a CPU feature not currently enabled
        ! V8-NEXT: wrpr %g6,255,%pstate
        ! V9: wrpr %g6, 255, %pstate     ! encoding: [0x8d,0x91,0xa0,0xff]
        wrpr %g6,255,%pstate
        ! V8:      error: instruction requires a CPU feature not currently enabled
        ! V8-NEXT: wrpr %g6,255,%tl
        ! V9: wrpr %g6, 255, %tl         ! encoding: [0x8f,0x91,0xa0,0xff]
        wrpr %g6,255,%tl
        ! V8:      error: instruction requires a CPU feature not currently enabled
        ! V8-NEXT: wrpr %g6,255,%pil
        ! V9: wrpr %g6, 255, %pil        ! encoding: [0x91,0x91,0xa0,0xff]
        wrpr %g6,255,%pil
        ! V8:      error: instruction requires a CPU feature not currently enabled
        ! V8-NEXT: wrpr %g6,255,%cwp
        ! V9: wrpr %g6, 255, %cwp        ! encoding: [0x93,0x91,0xa0,0xff]
        wrpr %g6,255,%cwp
        ! V8:      error: instruction requires a CPU feature not currently enabled
        ! V8-NEXT: wrpr %g6,255,%cansave
        ! V9: wrpr %g6, 255, %cansave    ! encoding: [0x95,0x91,0xa0,0xff]
        wrpr %g6,255,%cansave
        ! V8:      error: instruction requires a CPU feature not currently enabled
        ! V8-NEXT: wrpr %g6,255,%canrestore
        ! V9: wrpr %g6, 255, %canrestore ! encoding: [0x97,0x91,0xa0,0xff]
        wrpr %g6,255,%canrestore
        ! V8:      error: instruction requires a CPU feature not currently enabled
        ! V8-NEXT: wrpr %g6,255,%cleanwin
        ! V9: wrpr %g6, 255, %cleanwin   ! encoding: [0x99,0x91,0xa0,0xff]
        wrpr %g6,255,%cleanwin
        ! V8:      error: instruction requires a CPU feature not currently enabled
        ! V8-NEXT: wrpr %g6,255,%otherwin
        ! V9: wrpr %g6, 255, %otherwin   ! encoding: [0x9b,0x91,0xa0,0xff]
        wrpr %g6,255,%otherwin
        ! V8:      error: instruction requires a CPU feature not currently enabled
        ! V8-NEXT: wrpr %g6,255,%wstate
        ! V9: wrpr %g6, 255, %wstate     ! encoding: [0x9d,0x91,0xa0,0xff]
        wrpr %g6,255,%wstate

        ! V8:      error: instruction requires a CPU feature not currently enabled
        ! V8-NEXT: wrpr %i6,%tpc
        ! V9: wrpr %fp, %g0, %tpc        ! encoding: [0x81,0x97,0x80,0x00]
        wrpr %i6,%tpc
        ! V8:      error: instruction requires a CPU feature not currently enabled
        ! V8-NEXT: wrpr %i6,%tnpc
        ! V9: wrpr %fp, %g0, %tnpc       ! encoding: [0x83,0x97,0x80,0x00]
        wrpr %i6,%tnpc
        ! V8:      error: instruction requires a CPU feature not currently enabled
        ! V8-NEXT: wrpr %i6,%tstate
        ! V9: wrpr %fp, %g0, %tstate     ! encoding: [0x85,0x97,0x80,0x00]
        wrpr %i6,%tstate
        ! V8:      error: instruction requires a CPU feature not currently enabled
        ! V8-NEXT: wrpr %i6,%tt
        ! V9: wrpr %fp, %g0, %tt         ! encoding: [0x87,0x97,0x80,0x00]
        wrpr %i6,%tt
        ! V8:      error: instruction requires a CPU feature not currently enabled
        ! V8-NEXT: wrpr %i6,%tick
        ! V9: wrpr %fp, %g0, %tick       ! encoding: [0x89,0x97,0x80,0x00]
        wrpr %i6,%tick
        ! V8:      error: instruction requires a CPU feature not currently enabled
        ! V8-NEXT: wrpr %i6,%tba
        ! V9: wrpr %fp, %g0, %tba        ! encoding: [0x8b,0x97,0x80,0x00]
        wrpr %i6,%tba
        ! V8:      error: instruction requires a CPU feature not currently enabled
        ! V8-NEXT: wrpr %i6,%pstate
        ! V9: wrpr %fp, %g0, %pstate     ! encoding: [0x8d,0x97,0x80,0x00]
        wrpr %i6,%pstate
        ! V8:      error: instruction requires a CPU feature not currently enabled
        ! V8-NEXT: wrpr %i6,%tl
        ! V9: wrpr %fp, %g0, %tl         ! encoding: [0x8f,0x97,0x80,0x00]
        wrpr %i6,%tl
        ! V8:      error: instruction requires a CPU feature not currently enabled
        ! V8-NEXT: wrpr %i6,%pil
        ! V9: wrpr %fp, %g0, %pil        ! encoding: [0x91,0x97,0x80,0x00]
        wrpr %i6,%pil
        ! V8:      error: instruction requires a CPU feature not currently enabled
        ! V8-NEXT: wrpr %i6,%cwp
        ! V9: wrpr %fp, %g0, %cwp        ! encoding: [0x93,0x97,0x80,0x00]
        wrpr %i6,%cwp
        ! V8:      error: instruction requires a CPU feature not currently enabled
        ! V8-NEXT: wrpr %i6,%cansave
        ! V9: wrpr %fp, %g0, %cansave    ! encoding: [0x95,0x97,0x80,0x00]
        wrpr %i6,%cansave
        ! V8:      error: instruction requires a CPU feature not currently enabled
        ! V8-NEXT: wrpr %i6,%canrestore
        ! V9: wrpr %fp, %g0, %canrestore ! encoding: [0x97,0x97,0x80,0x00]
        wrpr %i6,%canrestore
        ! V8:      error: instruction requires a CPU feature not currently enabled
        ! V8-NEXT: wrpr %i6,%cleanwin
        ! V9: wrpr %fp, %g0, %cleanwin   ! encoding: [0x99,0x97,0x80,0x00]
        wrpr %i6,%cleanwin
        ! V8:      error: instruction requires a CPU feature not currently enabled
        ! V8-NEXT: wrpr %i6,%otherwin
        ! V9: wrpr %fp, %g0, %otherwin   ! encoding: [0x9b,0x97,0x80,0x00]
        wrpr %i6,%otherwin
        ! V8:      error: instruction requires a CPU feature not currently enabled
        ! V8-NEXT: wrpr %i6,%wstate
        ! V9: wrpr %fp, %g0, %wstate     ! encoding: [0x9d,0x97,0x80,0x00]
        wrpr %i6,%wstate

        ! V8:      error: instruction requires a CPU feature not currently enabled
        ! V8-NEXT: wrpr 255,%tpc
        ! V9: wrpr %g0, 255, %tpc        ! encoding: [0x81,0x90,0x20,0xff]
        wrpr 255,%tpc
        ! V8:      error: instruction requires a CPU feature not currently enabled
        ! V8-NEXT: wrpr 255,%tnpc
        ! V9: wrpr %g0, 255, %tnpc       ! encoding: [0x83,0x90,0x20,0xff]
        wrpr 255,%tnpc
        ! V8:      error: instruction requires a CPU feature not currently enabled
        ! V8-NEXT: wrpr 255,%tstate
        ! V9: wrpr %g0, 255, %tstate     ! encoding: [0x85,0x90,0x20,0xff]
        wrpr 255,%tstate
        ! V8:      error: instruction requires a CPU feature not currently enabled
        ! V8-NEXT: wrpr 255,%tt
        ! V9: wrpr %g0, 255, %tt         ! encoding: [0x87,0x90,0x20,0xff]
        wrpr 255,%tt
        ! V8:      error: instruction requires a CPU feature not currently enabled
        ! V8-NEXT: wrpr 255,%tick
        ! V9: wrpr %g0, 255, %tick       ! encoding: [0x89,0x90,0x20,0xff]
        wrpr 255,%tick
        ! V8:      error: instruction requires a CPU feature not currently enabled
        ! V8-NEXT: wrpr 255,%tba
        ! V9: wrpr %g0, 255, %tba        ! encoding: [0x8b,0x90,0x20,0xff]
        wrpr 255,%tba
        ! V8:      error: instruction requires a CPU feature not currently enabled
        ! V8-NEXT: wrpr 255,%pstate
        ! V9: wrpr %g0, 255, %pstate     ! encoding: [0x8d,0x90,0x20,0xff]
        wrpr 255,%pstate
        ! V8:      error: instruction requires a CPU feature not currently enabled
        ! V8-NEXT: wrpr 255,%tl
        ! V9: wrpr %g0, 255, %tl         ! encoding: [0x8f,0x90,0x20,0xff]
        wrpr 255,%tl
        ! V8:      error: instruction requires a CPU feature not currently enabled
        ! V8-NEXT: wrpr 255,%pil
        ! V9: wrpr %g0, 255, %pil        ! encoding: [0x91,0x90,0x20,0xff]
        wrpr 255,%pil
        ! V8:      error: instruction requires a CPU feature not currently enabled
        ! V8-NEXT: wrpr 255,%cwp
        ! V9: wrpr %g0, 255, %cwp        ! encoding: [0x93,0x90,0x20,0xff]
        wrpr 255,%cwp
        ! V8:      error: instruction requires a CPU feature not currently enabled
        ! V8-NEXT: wrpr 255,%cansave
        ! V9: wrpr %g0, 255, %cansave    ! encoding: [0x95,0x90,0x20,0xff]
        wrpr 255,%cansave
        ! V8:      error: instruction requires a CPU feature not currently enabled
        ! V8-NEXT: wrpr 255,%canrestore
        ! V9: wrpr %g0, 255, %canrestore ! encoding: [0x97,0x90,0x20,0xff]
        wrpr 255,%canrestore
        ! V8:      error: instruction requires a CPU feature not currently enabled
        ! V8-NEXT: wrpr 255,%cleanwin
        ! V9: wrpr %g0, 255, %cleanwin   ! encoding: [0x99,0x90,0x20,0xff]
        wrpr 255,%cleanwin
        ! V8:      error: instruction requires a CPU feature not currently enabled
        ! V8-NEXT: wrpr 255,%otherwin
        ! V9: wrpr %g0, 255, %otherwin   ! encoding: [0x9b,0x90,0x20,0xff]
        wrpr 255,%otherwin
        ! V8:      error: instruction requires a CPU feature not currently enabled
        ! V8-NEXT: wrpr 255,%wstate
        ! V9: wrpr %g0, 255, %wstate     ! encoding: [0x9d,0x90,0x20,0xff]
        wrpr 255,%wstate

        ! V8:      error: instruction requires a CPU feature not currently enabled
        ! V8-NEXT: rdpr %tpc,%i5
        ! V9: rdpr %tpc, %i5            ! encoding: [0xbb,0x50,0x00,0x00]
        rdpr %tpc,%i5
        ! V8:      error: instruction requires a CPU feature not currently enabled
        ! V8-NEXT: rdpr %tnpc,%i5
        ! V9: rdpr %tnpc, %i5           ! encoding: [0xbb,0x50,0x40,0x00]
        rdpr %tnpc,%i5
        ! V8:      error: instruction requires a CPU feature not currently enabled
        ! V8-NEXT: rdpr %tstate,%i5
        ! V9: rdpr %tstate, %i5         ! encoding: [0xbb,0x50,0x80,0x00]
        rdpr %tstate,%i5
        ! V8:      error: instruction requires a CPU feature not currently enabled
        ! V8-NEXT: rdpr %tt,%i5
        ! V9: rdpr %tt, %i5             ! encoding: [0xbb,0x50,0xc0,0x00]
        rdpr %tt,%i5
        ! V8:      error: instruction requires a CPU feature not currently enabled
        ! V8-NEXT: rdpr %tick,%i5
        ! V9: rdpr %tick, %i5           ! encoding: [0xbb,0x51,0x00,0x00]
        rdpr %tick,%i5
        ! V8:      error: instruction requires a CPU feature not currently enabled
        ! V8-NEXT: rdpr %tba,%i5
        ! V9: rdpr %tba, %i5            ! encoding: [0xbb,0x51,0x40,0x00]
        rdpr %tba,%i5
        ! V8:      error: instruction requires a CPU feature not currently enabled
        ! V8-NEXT: rdpr %pstate,%i5
        ! V9: rdpr %pstate, %i5         ! encoding: [0xbb,0x51,0x80,0x00]
        rdpr %pstate,%i5
        ! V8:      error: instruction requires a CPU feature not currently enabled
        ! V8-NEXT: rdpr %tl,%i5
        ! V9: rdpr %tl, %i5             ! encoding: [0xbb,0x51,0xc0,0x00]
        rdpr %tl,%i5
        ! V8:      error: instruction requires a CPU feature not currently enabled
        ! V8-NEXT: rdpr %pil,%i5
        ! V9: rdpr %pil, %i5            ! encoding: [0xbb,0x52,0x00,0x00]
        rdpr %pil,%i5
        ! V8:      error: instruction requires a CPU feature not currently enabled
        ! V8-NEXT: rdpr %cwp,%i5
        ! V9: rdpr %cwp, %i5            ! encoding: [0xbb,0x52,0x40,0x00]
        rdpr %cwp,%i5
        ! V8:      error: instruction requires a CPU feature not currently enabled
        ! V8-NEXT: rdpr %cansave,%i5
        ! V9: rdpr %cansave, %i5        ! encoding: [0xbb,0x52,0x80,0x00]
        rdpr %cansave,%i5
        ! V8:      error: instruction requires a CPU feature not currently enabled
        ! V8-NEXT: rdpr %canrestore,%i5
        ! V9: rdpr %canrestore, %i5     ! encoding: [0xbb,0x52,0xc0,0x00]
        rdpr %canrestore,%i5
        ! V8:      error: instruction requires a CPU feature not currently enabled
        ! V8-NEXT: rdpr %cleanwin,%i5
        ! V9: rdpr %cleanwin, %i5       ! encoding: [0xbb,0x53,0x00,0x00]
        rdpr %cleanwin,%i5
        ! V8:      error: instruction requires a CPU feature not currently enabled
        ! V8-NEXT: rdpr %otherwin,%i5
        ! V9: rdpr %otherwin, %i5       ! encoding: [0xbb,0x53,0x40,0x00]
        rdpr %otherwin,%i5
        ! V8:      error: instruction requires a CPU feature not currently enabled
        ! V8-NEXT: rdpr %wstate,%i5
        ! V9: rdpr %wstate, %i5         ! encoding: [0xbb,0x53,0x80,0x00]
        rdpr %wstate,%i5

        ! V8:      error: instruction requires a CPU feature not currently enabled
        ! V8-NEXT: rdpr %fq,%i5
        ! V9: rdpr %fq, %i5             ! encoding: [0xbb,0x53,0xc0,0x00]
        rdpr %fq,%i5
        ! V8:      error: instruction requires a CPU feature not currently enabled
        ! V8-NEXT: rdpr %ver,%i5
        ! V9: rdpr %ver, %i5            ! encoding: [0xbb,0x57,0xc0,0x00]
        rdpr %ver,%i5

        ! V9: rd %pc, %o7               ! encoding: [0x9f,0x41,0x40,0x00]
        rd %pc, %o7
        ! V9: rd %asi, %g1              ! encoding: [0x83,0x40,0xc0,0x00]
        rd %asi, %g1
        ! V9: rd %ccr, %g1              ! encoding: [0x83,0x40,0x80,0x00]
        rd %ccr, %g1
        ! V9: rd %tick, %i5             ! encoding: [0xbb,0x41,0x00,0x00]
        rd %tick,%i5

        ! V9: wr %i0, %i1, %asi         ! encoding: [0x87,0x86,0x00,0x19]
        wr %i0, %i1, %asi
        ! V9: wr %i0, 1, %asi           ! encoding: [0x87,0x86,0x20,0x01]
        wr %i0, 1, %asi
        ! V9: wr %i0, %i1, %ccr         ! encoding: [0x85,0x86,0x00,0x19]
        wr %i0, %i1, %ccr
        ! V9: wr %i0, 1, %ccr           ! encoding: [0x85,0x86,0x20,0x01]
        wr %i0, 1, %ccr
        ! V9: wr %i0, 1, %asr20         ! encoding: [0xa9,0x86,0x20,0x01]
        wr %i0, 1, %set_softint
        ! V9: wr %i0, 1, %asr21         ! encoding: [0xab,0x86,0x20,0x01]
        wr %i0, 1, %clear_softint

        ! V9: st %o1, [%o0]             ! encoding: [0xd2,0x22,0x00,0x00]
        stw %o1, [%o0]
        ! V9: st %o1, [%o0]             ! encoding: [0xd2,0x22,0x00,0x00]
        stuw %o1, [%o0]
        ! V9: st %o1, [%o0]             ! encoding: [0xd2,0x22,0x00,0x00]
        stsw %o1, [%o0]

        ! V9: sta %o2, [%i0+%l6] #ASI_SNF ! encoding: [0xd4,0xa6,0x10,0x76]
        stwa %o2, [%i0 + %l6] 131
        ! V9: sta %o2, [%i0+%l6] #ASI_SNF ! encoding: [0xd4,0xa6,0x10,0x76]
        stuwa %o2, [%i0 + %l6] 131
        ! V9: sta %o2, [%i0+%l6] #ASI_SNF ! encoding: [0xd4,0xa6,0x10,0x76]
        stswa %o2, [%i0 + %l6] 131

        !! SPARCv9 provides a new variant of ASI-tagged memory accesses.
        ! V9: ldxa [%g2] %asi, %g0    ! encoding: [0xc0,0xd8,0xa0,0x00]
        ldxa [%g2] %asi, %g0
        ! V9: stxa %g0, [%g2] %asi    ! encoding: [0xc0,0xf0,0xa0,0x00]
        stxa %g0, [%g2] %asi
        ! V9: ldxa [%g2+5] %asi, %g0    ! encoding: [0xc0,0xd8,0xa0,0x05]
        ldxa [%g2 + 5] %asi, %g0
        ! V9: stxa %g0, [%g2+5] %asi    ! encoding: [0xc0,0xf0,0xa0,0x05]
        stxa %g0, [%g2 + 5] %asi

        !! Also make sure named ASI tags are parsed properly.
        ! V9: ldxa [%g2+%i5] #ASI_SNF, %g0   ! encoding: [0xc0,0xd8,0x90,0x7d]
        ldxa [%g2 + %i5] #ASI_SNF, %g0
        ! V9: stxa %g0, [%g2+%i5] #ASI_SNF   ! encoding: [0xc0,0xf0,0x90,0x7d]
        stxa %g0, [%g2 + %i5] #ASI_SNF

        ! V8:      error: invalid operand for instruction
        ! V8-NEXT: prefetch  [ %i1 + 0xf80 ], 1
        ! V9: prefetch  [%i1+3968], #one_read  ! encoding: [0xc3,0x6e,0x6f,0x80]
        prefetch  [ %i1 + 0xf80 ], 1

        ! V8:      error: unexpected token
<<<<<<< HEAD
=======
        ! V8-NEXT: prefetch  [ %i1 + 0xf80 ], #n_reads
        ! V9: prefetch  [%i1+3968], #n_reads  ! encoding: [0xc1,0x6e,0x6f,0x80]
        prefetch  [ %i1 + 0xf80 ], #n_reads

        ! V8:      error: unexpected token
>>>>>>> 2388129d
        ! V8-NEXT: prefetch  [ %i1 + 0xf80 ], #one_read
        ! V9: prefetch  [%i1+3968], #one_read  ! encoding: [0xc3,0x6e,0x6f,0x80]
        prefetch  [ %i1 + 0xf80 ], #one_read

<<<<<<< HEAD
=======
        ! V8:      error: unexpected token
        ! V8-NEXT: prefetch  [ %i1 + 0xf80 ], #n_writes
        ! V9: prefetch  [%i1+3968], #n_writes  ! encoding: [0xc5,0x6e,0x6f,0x80]
        prefetch  [ %i1 + 0xf80 ], #n_writes

        ! V8:      error: unexpected token
        ! V8-NEXT: prefetch  [ %i1 + 0xf80 ], #one_write
        ! V9: prefetch  [%i1+3968], #one_write  ! encoding: [0xc7,0x6e,0x6f,0x80]
        prefetch  [ %i1 + 0xf80 ], #one_write

        ! V8:      error: unexpected token
        ! V8-NEXT: prefetch  [ %i1 + 0xf80 ], #page
        ! V9: prefetch  [%i1+3968], #page  ! encoding: [0xc9,0x6e,0x6f,0x80]
        prefetch  [ %i1 + 0xf80 ], #page

        ! V8:      error: unexpected token
        ! V8-NEXT: prefetch  [ %i1 + 0xf80 ], #unified
        ! V9: prefetch  [%i1+3968], #unified  ! encoding: [0xe3,0x6e,0x6f,0x80]
        prefetch  [ %i1 + 0xf80 ], #unified

        ! V8:      error: unexpected token
        ! V8-NEXT: prefetch  [ %i1 + 0xf80 ], #n_reads_strong
        ! V9: prefetch  [%i1+3968], #n_reads_strong  ! encoding: [0xe9,0x6e,0x6f,0x80]
        prefetch  [ %i1 + 0xf80 ], #n_reads_strong

        ! V8:      error: unexpected token
        ! V8-NEXT: prefetch  [ %i1 + 0xf80 ], #one_read_strong
        ! V9: prefetch  [%i1+3968], #one_read_strong  ! encoding: [0xeb,0x6e,0x6f,0x80]
        prefetch  [ %i1 + 0xf80 ], #one_read_strong

        ! V8:      error: unexpected token
        ! V8-NEXT: prefetch  [ %i1 + 0xf80 ], #n_writes_strong
        ! V9: prefetch  [%i1+3968], #n_writes_strong  ! encoding: [0xed,0x6e,0x6f,0x80]
        prefetch  [ %i1 + 0xf80 ], #n_writes_strong

        ! V8:      error: unexpected token
        ! V8-NEXT: prefetch  [ %i1 + 0xf80 ], #one_write_strong
        ! V9: prefetch  [%i1+3968], #one_write_strong  ! encoding: [0xef,0x6e,0x6f,0x80]
        prefetch  [ %i1 + 0xf80 ], #one_write_strong

>>>>>>> 2388129d
        ! V8:      error: invalid operand for instruction
        ! V8-NEXT: prefetch  [ %i1 + %i2 ], 1
        ! V9: prefetch  [%i1+%i2], #one_read  ! encoding: [0xc3,0x6e,0x40,0x1a]
        prefetch  [ %i1 + %i2 ], 1

        ! V8:      error: unexpected token
<<<<<<< HEAD
=======
        ! V8-NEXT: prefetch  [ %i1 + %i2 ], #n_reads
        ! V9: prefetch  [%i1+%i2], #n_reads  ! encoding: [0xc1,0x6e,0x40,0x1a]
        prefetch  [ %i1 + %i2 ], #n_reads

        ! V8:      error: unexpected token
>>>>>>> 2388129d
        ! V8-NEXT: prefetch  [ %i1 + %i2 ], #one_read
        ! V9: prefetch  [%i1+%i2], #one_read  ! encoding: [0xc3,0x6e,0x40,0x1a]
        prefetch  [ %i1 + %i2 ], #one_read

<<<<<<< HEAD
=======
        ! V8:      error: unexpected token
        ! V8-NEXT: prefetch  [ %i1 + %i2 ], #n_writes
        ! V9: prefetch  [%i1+%i2], #n_writes  ! encoding: [0xc5,0x6e,0x40,0x1a]
        prefetch  [ %i1 + %i2 ], #n_writes

        ! V8:      error: unexpected token
        ! V8-NEXT: prefetch  [ %i1 + %i2 ], #one_write
        ! V9: prefetch  [%i1+%i2], #one_write  ! encoding: [0xc7,0x6e,0x40,0x1a]
        prefetch  [ %i1 + %i2 ], #one_write

        ! V8:      error: unexpected token
        ! V8-NEXT: prefetch  [ %i1 + %i2 ], #page
        ! V9: prefetch  [%i1+%i2], #page  ! encoding: [0xc9,0x6e,0x40,0x1a]
        prefetch  [ %i1 + %i2 ], #page

        ! V8:      error: unexpected token
        ! V8-NEXT: prefetch  [ %i1 + %i2 ], #unified
        ! V9: prefetch  [%i1+%i2], #unified  ! encoding: [0xe3,0x6e,0x40,0x1a]
        prefetch  [ %i1 + %i2 ], #unified

        ! V8:      error: unexpected token
        ! V8-NEXT: prefetch  [ %i1 + %i2 ], #n_reads_strong
        ! V9: prefetch  [%i1+%i2], #n_reads_strong  ! encoding: [0xe9,0x6e,0x40,0x1a]
        prefetch  [ %i1 + %i2 ], #n_reads_strong

        ! V8:      error: unexpected token
        ! V8-NEXT: prefetch  [ %i1 + %i2 ], #one_read_strong
        ! V9: prefetch  [%i1+%i2], #one_read_strong  ! encoding: [0xeb,0x6e,0x40,0x1a]
        prefetch  [ %i1 + %i2 ], #one_read_strong

        ! V8:      error: unexpected token
        ! V8-NEXT: prefetch  [ %i1 + %i2 ], #n_writes_strong
        ! V9: prefetch  [%i1+%i2], #n_writes_strong  ! encoding: [0xed,0x6e,0x40,0x1a]
        prefetch  [ %i1 + %i2 ], #n_writes_strong

        ! V8:      error: unexpected token
        ! V8-NEXT: prefetch  [ %i1 + %i2 ], #one_write_strong
        ! V9: prefetch  [%i1+%i2], #one_write_strong  ! encoding: [0xef,0x6e,0x40,0x1a]
        prefetch  [ %i1 + %i2 ], #one_write_strong

>>>>>>> 2388129d
        ! V8:      error: instruction requires a CPU feature not currently enabled
        ! V8-NEXT: done
        ! V9: done      ! encoding: [0x81,0xf0,0x00,0x00]
        done
        ! V8:      error: instruction requires a CPU feature not currently enabled
        ! V8-NEXT: retry
        ! V9: retry     ! encoding: [0x83,0xf0,0x00,0x00]
        retry
        ! V8:      error: instruction requires a CPU feature not currently enabled
        ! V8-NEXT: saved
        ! V9: saved     ! encoding: [0x81,0x88,0x00,0x00]
        saved
        ! V8:      error: instruction requires a CPU feature not currently enabled
        ! V8-NEXT: restored
        ! V9: restored  ! encoding: [0x83,0x88,0x00,0x00]
        restored<|MERGE_RESOLUTION|>--- conflicted
+++ resolved
@@ -543,20 +543,15 @@
         prefetch  [ %i1 + 0xf80 ], 1
 
         ! V8:      error: unexpected token
-<<<<<<< HEAD
-=======
         ! V8-NEXT: prefetch  [ %i1 + 0xf80 ], #n_reads
         ! V9: prefetch  [%i1+3968], #n_reads  ! encoding: [0xc1,0x6e,0x6f,0x80]
         prefetch  [ %i1 + 0xf80 ], #n_reads
 
         ! V8:      error: unexpected token
->>>>>>> 2388129d
         ! V8-NEXT: prefetch  [ %i1 + 0xf80 ], #one_read
         ! V9: prefetch  [%i1+3968], #one_read  ! encoding: [0xc3,0x6e,0x6f,0x80]
         prefetch  [ %i1 + 0xf80 ], #one_read
 
-<<<<<<< HEAD
-=======
         ! V8:      error: unexpected token
         ! V8-NEXT: prefetch  [ %i1 + 0xf80 ], #n_writes
         ! V9: prefetch  [%i1+3968], #n_writes  ! encoding: [0xc5,0x6e,0x6f,0x80]
@@ -597,27 +592,21 @@
         ! V9: prefetch  [%i1+3968], #one_write_strong  ! encoding: [0xef,0x6e,0x6f,0x80]
         prefetch  [ %i1 + 0xf80 ], #one_write_strong
 
->>>>>>> 2388129d
         ! V8:      error: invalid operand for instruction
         ! V8-NEXT: prefetch  [ %i1 + %i2 ], 1
         ! V9: prefetch  [%i1+%i2], #one_read  ! encoding: [0xc3,0x6e,0x40,0x1a]
         prefetch  [ %i1 + %i2 ], 1
 
         ! V8:      error: unexpected token
-<<<<<<< HEAD
-=======
         ! V8-NEXT: prefetch  [ %i1 + %i2 ], #n_reads
         ! V9: prefetch  [%i1+%i2], #n_reads  ! encoding: [0xc1,0x6e,0x40,0x1a]
         prefetch  [ %i1 + %i2 ], #n_reads
 
         ! V8:      error: unexpected token
->>>>>>> 2388129d
         ! V8-NEXT: prefetch  [ %i1 + %i2 ], #one_read
         ! V9: prefetch  [%i1+%i2], #one_read  ! encoding: [0xc3,0x6e,0x40,0x1a]
         prefetch  [ %i1 + %i2 ], #one_read
 
-<<<<<<< HEAD
-=======
         ! V8:      error: unexpected token
         ! V8-NEXT: prefetch  [ %i1 + %i2 ], #n_writes
         ! V9: prefetch  [%i1+%i2], #n_writes  ! encoding: [0xc5,0x6e,0x40,0x1a]
@@ -658,7 +647,6 @@
         ! V9: prefetch  [%i1+%i2], #one_write_strong  ! encoding: [0xef,0x6e,0x40,0x1a]
         prefetch  [ %i1 + %i2 ], #one_write_strong
 
->>>>>>> 2388129d
         ! V8:      error: instruction requires a CPU feature not currently enabled
         ! V8-NEXT: done
         ! V9: done      ! encoding: [0x81,0xf0,0x00,0x00]
