--- conflicted
+++ resolved
@@ -114,11 +114,7 @@
 
 
 
-<<<<<<< HEAD
-//      REPORT: Name                        Regions    Miss   Cover     Lines    Miss   Cover  Branches    Miss   Cover
-=======
 // REPORT:      Name                        Regions    Miss   Cover     Lines    Miss   Cover  Branches    Miss   Cover
->>>>>>> 27364601
 // REPORT-NEXT: ---
 // REPORT-NEXT: simple_loops                      8       0 100.00%         9       0 100.00%         6       0 100.00%
 // REPORT-NEXT: conditionals                     24       0 100.00%        15       0 100.00%        16       2  87.50%
