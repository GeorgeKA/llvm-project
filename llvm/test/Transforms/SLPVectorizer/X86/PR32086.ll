; NOTE: Assertions have been autogenerated by utils/update_test_checks.py
; RUN: opt -passes=slp-vectorizer -slp-vectorize-hor -slp-vectorize-hor-store -S < %s -mtriple=x86_64-unknown-linux-gnu -mcpu=bdver2 | FileCheck %s

define void @i64_simplified(ptr noalias %st, ptr noalias %ld) {
; CHECK-LABEL: @i64_simplified(
; CHECK-NEXT:    [[TMP1:%.*]] = load <2 x i64>, ptr [[LD:%.*]], align 8
; CHECK-NEXT:    [[TMP2:%.*]] = shufflevector <2 x i64> [[TMP1]], <2 x i64> poison, <4 x i32> <i32 0, i32 1, i32 0, i32 1>
; CHECK-NEXT:    store <4 x i64> [[TMP2]], ptr [[ST:%.*]], align 8
; CHECK-NEXT:    ret void
;
  %arrayidx1 = getelementptr inbounds i64, ptr %ld, i64 1

  %t0 = load i64, ptr %ld, align 8
  %t1 = load i64, ptr %arrayidx1, align 8

  %arrayidx3 = getelementptr inbounds i64, ptr %st, i64 1
  %arrayidx4 = getelementptr inbounds i64, ptr %st, i64 2
  %arrayidx5 = getelementptr inbounds i64, ptr %st, i64 3

  store i64 %t0, ptr %st, align 8
  store i64 %t1, ptr %arrayidx3, align 8
  store i64 %t0, ptr %arrayidx4, align 8
  store i64 %t1, ptr %arrayidx5, align 8
  ret void
}

define void @i64_simplifiedi_reversed(ptr noalias %st, ptr noalias %ld) {
; CHECK-LABEL: @i64_simplifiedi_reversed(
; CHECK-NEXT:    [[TMP1:%.*]] = load <2 x i64>, ptr [[LD:%.*]], align 8
; CHECK-NEXT:    [[TMP2:%.*]] = shufflevector <2 x i64> [[TMP1]], <2 x i64> poison, <4 x i32> <i32 1, i32 0, i32 1, i32 0>
; CHECK-NEXT:    store <4 x i64> [[TMP2]], ptr [[ST:%.*]], align 8
; CHECK-NEXT:    ret void
;
  %arrayidx1 = getelementptr inbounds i64, ptr %ld, i64 1

  %t0 = load i64, ptr %ld, align 8
  %t1 = load i64, ptr %arrayidx1, align 8

  %arrayidx3 = getelementptr inbounds i64, ptr %st, i64 1
  %arrayidx4 = getelementptr inbounds i64, ptr %st, i64 2
  %arrayidx5 = getelementptr inbounds i64, ptr %st, i64 3

  store i64 %t1, ptr %st, align 8
  store i64 %t0, ptr %arrayidx3, align 8
  store i64 %t1, ptr %arrayidx4, align 8
  store i64 %t0, ptr %arrayidx5, align 8
  ret void
}

define void @i64_simplifiedi_extract(ptr noalias %st, ptr noalias %ld) {
; CHECK-LABEL: @i64_simplifiedi_extract(
<<<<<<< HEAD
; CHECK-NEXT:    [[TMP1:%.*]] = load <2 x i64>, ptr [[LD:%.*]], align 8
; CHECK-NEXT:    [[TMP2:%.*]] = shufflevector <2 x i64> [[TMP1]], <2 x i64> poison, <4 x i32> <i32 0, i32 0, i32 0, i32 1>
; CHECK-NEXT:    store <4 x i64> [[TMP2]], ptr [[ST:%.*]], align 8
; CHECK-NEXT:    [[TMP3:%.*]] = extractelement <2 x i64> [[TMP1]], i32 1
; CHECK-NEXT:    store i64 [[TMP3]], ptr [[LD]], align 8
=======
; CHECK-NEXT:    [[ARRAYIDX1:%.*]] = getelementptr inbounds i64, ptr [[LD:%.*]], i64 1
; CHECK-NEXT:    [[T1:%.*]] = load i64, ptr [[ARRAYIDX1]], align 8
; CHECK-NEXT:    [[TMP1:%.*]] = load <2 x i64>, ptr [[LD]], align 8
; CHECK-NEXT:    [[TMP2:%.*]] = shufflevector <2 x i64> [[TMP1]], <2 x i64> poison, <4 x i32> <i32 0, i32 0, i32 0, i32 1>
; CHECK-NEXT:    store <4 x i64> [[TMP2]], ptr [[ST:%.*]], align 8
; CHECK-NEXT:    store i64 [[T1]], ptr [[LD]], align 8
>>>>>>> aec3ec04
; CHECK-NEXT:    ret void
;
  %arrayidx1 = getelementptr inbounds i64, ptr %ld, i64 1

  %t0 = load i64, ptr %ld, align 8
  %t1 = load i64, ptr %arrayidx1, align 8

  %arrayidx3 = getelementptr inbounds i64, ptr %st, i64 1
  %arrayidx4 = getelementptr inbounds i64, ptr %st, i64 2
  %arrayidx5 = getelementptr inbounds i64, ptr %st, i64 3

  store i64 %t0, ptr %st, align 8
  store i64 %t0, ptr %arrayidx3, align 8
  store i64 %t0, ptr %arrayidx4, align 8
  store i64 %t1, ptr %arrayidx5, align 8
  store i64 %t1, ptr %ld, align 8
  ret void
}
<|MERGE_RESOLUTION|>--- conflicted
+++ resolved
@@ -49,20 +49,12 @@
 
 define void @i64_simplifiedi_extract(ptr noalias %st, ptr noalias %ld) {
 ; CHECK-LABEL: @i64_simplifiedi_extract(
-<<<<<<< HEAD
-; CHECK-NEXT:    [[TMP1:%.*]] = load <2 x i64>, ptr [[LD:%.*]], align 8
-; CHECK-NEXT:    [[TMP2:%.*]] = shufflevector <2 x i64> [[TMP1]], <2 x i64> poison, <4 x i32> <i32 0, i32 0, i32 0, i32 1>
-; CHECK-NEXT:    store <4 x i64> [[TMP2]], ptr [[ST:%.*]], align 8
-; CHECK-NEXT:    [[TMP3:%.*]] = extractelement <2 x i64> [[TMP1]], i32 1
-; CHECK-NEXT:    store i64 [[TMP3]], ptr [[LD]], align 8
-=======
 ; CHECK-NEXT:    [[ARRAYIDX1:%.*]] = getelementptr inbounds i64, ptr [[LD:%.*]], i64 1
 ; CHECK-NEXT:    [[T1:%.*]] = load i64, ptr [[ARRAYIDX1]], align 8
 ; CHECK-NEXT:    [[TMP1:%.*]] = load <2 x i64>, ptr [[LD]], align 8
 ; CHECK-NEXT:    [[TMP2:%.*]] = shufflevector <2 x i64> [[TMP1]], <2 x i64> poison, <4 x i32> <i32 0, i32 0, i32 0, i32 1>
 ; CHECK-NEXT:    store <4 x i64> [[TMP2]], ptr [[ST:%.*]], align 8
 ; CHECK-NEXT:    store i64 [[T1]], ptr [[LD]], align 8
->>>>>>> aec3ec04
 ; CHECK-NEXT:    ret void
 ;
   %arrayidx1 = getelementptr inbounds i64, ptr %ld, i64 1
